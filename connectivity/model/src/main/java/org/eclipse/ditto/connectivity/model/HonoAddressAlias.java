/*
 * Copyright (c) 2022 Contributors to the Eclipse Foundation
 *
 * See the NOTICE file(s) distributed with this work for additional
 * information regarding copyright ownership.
 *
 * This program and the accompanying materials are made available under the
 * terms of the Eclipse Public License 2.0 which is available at
 * http://www.eclipse.org/legal/epl-2.0
 *
 * SPDX-License-Identifier: EPL-2.0
 */

package org.eclipse.ditto.connectivity.model;

<<<<<<< HEAD
import java.util.Arrays;
=======
import java.util.Collections;
import java.util.List;
import java.util.Map;
import java.util.Optional;
import java.util.concurrent.ConcurrentHashMap;

>>>>>>> c70c88bc

/**
 * Possible Aliases for Address used by connections of type 'Hono'
 */
public enum HonoAddressAlias {
    /**
     * telemetry address alias
     */
    TELEMETRY("telemetry"),

    /**
     * event address alias
     */
    EVENT("event"),

    /**
     * command&control address alias
     */
    COMMAND("command"),

    /**
     * command response address alias
     */
<<<<<<< HEAD
    COMMAND_RESPONSE("command_response"),

    /**
     * unknown alias
     */
    UNKNOWN("");
=======
    COMMAND_RESPONSE("command_response");
>>>>>>> c70c88bc

    private final String name;

    private static final Map<String, HonoAddressAlias> HONO_ADDRESS_ALIAS_MAP;

    HonoAddressAlias(String name) {
        this.name = name;
    }

    /**
     * Gets the name of the alias
     *
     * @return The name of the alias
     */
    public String getName() {
          return name;
    }

    static {
        Map<String, HonoAddressAlias> map = new ConcurrentHashMap<>();
        for (HonoAddressAlias alias : HonoAddressAlias.values()) {
            map.put(alias.getName(), alias);
        }
        HONO_ADDRESS_ALIAS_MAP = Collections.unmodifiableMap(map);
    }

    /**
     * Returns all defined HonoAddressAlias names
     *
     * @return A list with HonoAddressAlias names
     */
    public static List<String> names() {
        return List.copyOf(HONO_ADDRESS_ALIAS_MAP.keySet());
    }

    /**
     * Returns the HonoAddressAlias to which the given name is mapped
     *
     * @param name of HonoAddressAlias
     * @return the HonoAddressAlias to which the given name is mapped
     */
    public static Optional<HonoAddressAlias> fromName(String name) {
        try {
            return Optional.of(HONO_ADDRESS_ALIAS_MAP.get(name));
        } catch (NullPointerException | ClassCastException ex) {
            return Optional.empty();
        }
    }

    /**
     * Gets the alias enum that have the given name.
     *
     * @param alias the alias name to get
     * @return {@link HonoAddressAlias}
     */
    public static HonoAddressAlias fromName(String alias) {
        return Arrays.stream(HonoAddressAlias.values())
                .filter(v -> v.name.equals(alias))
                .findFirst()
                .orElse(UNKNOWN);
    }

    /**
     * Resolves the input as a potential address alias or returns the same value if not an existing alias.
     *
     * @param alias the alias name to resolve
     * @param tenantId the tenantId - used in the resolve pattern
     * @param thingSuffix if true, adds '/{{thing:id}}' suffix on resolve - needed for replyTarget addresses
     *                    if false - does not add suffix
     * @return the resolved alias or the same value if not an alias
     */
    public static String resolve(String alias, String tenantId, boolean thingSuffix) throws IllegalArgumentException {
        return Arrays.stream(HonoAddressAlias.values())
                .filter(v -> v.name.equals(alias))
                .findFirst()
                .map(found -> "hono." + found + "." + tenantId + (thingSuffix ? "/{{thing:id}}" : ""))
                .orElse(alias);
    }

    /**
     * Resolves the input as a potential address alias or returns the same value if not an existing alias.
     *
     * @param alias the alias name to resolve
     * @param tenantId the tenantId - used in the resolve pattern
     * @return the resolved alias or the same value if not an alias
     */
    public static String resolve(String alias, String tenantId) throws IllegalArgumentException {
        return resolve(alias, tenantId, false);
    }

}<|MERGE_RESOLUTION|>--- conflicted
+++ resolved
@@ -13,16 +13,14 @@
 
 package org.eclipse.ditto.connectivity.model;
 
-<<<<<<< HEAD
 import java.util.Arrays;
-=======
+
 import java.util.Collections;
 import java.util.List;
 import java.util.Map;
 import java.util.Optional;
 import java.util.concurrent.ConcurrentHashMap;
 
->>>>>>> c70c88bc
 
 /**
  * Possible Aliases for Address used by connections of type 'Hono'
@@ -46,16 +44,12 @@
     /**
      * command response address alias
      */
-<<<<<<< HEAD
     COMMAND_RESPONSE("command_response"),
 
     /**
      * unknown alias
      */
     UNKNOWN("");
-=======
-    COMMAND_RESPONSE("command_response");
->>>>>>> c70c88bc
 
     private final String name;
 
@@ -71,40 +65,10 @@
      * @return The name of the alias
      */
     public String getName() {
-          return name;
+        return name;
     }
 
-    static {
-        Map<String, HonoAddressAlias> map = new ConcurrentHashMap<>();
-        for (HonoAddressAlias alias : HonoAddressAlias.values()) {
-            map.put(alias.getName(), alias);
-        }
-        HONO_ADDRESS_ALIAS_MAP = Collections.unmodifiableMap(map);
-    }
-
-    /**
-     * Returns all defined HonoAddressAlias names
-     *
-     * @return A list with HonoAddressAlias names
-     */
-    public static List<String> names() {
-        return List.copyOf(HONO_ADDRESS_ALIAS_MAP.keySet());
-    }
-
-    /**
-     * Returns the HonoAddressAlias to which the given name is mapped
-     *
-     * @param name of HonoAddressAlias
-     * @return the HonoAddressAlias to which the given name is mapped
-     */
-    public static Optional<HonoAddressAlias> fromName(String name) {
-        try {
-            return Optional.of(HONO_ADDRESS_ALIAS_MAP.get(name));
-        } catch (NullPointerException | ClassCastException ex) {
-            return Optional.empty();
-        }
-    }
-
+    
     /**
      * Gets the alias enum that have the given name.
      *
