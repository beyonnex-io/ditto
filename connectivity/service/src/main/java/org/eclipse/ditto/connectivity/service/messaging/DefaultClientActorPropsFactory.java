--- conflicted
+++ resolved
@@ -76,12 +76,8 @@
                         connectivityConfigOverwrites);
                 break;
             case HTTP_PUSH:
-<<<<<<< HEAD
-                result = HttpPushClientActor.props(connection, proxyActor, connectionActor, dittoHeaders);
-=======
-                result = HttpPushClientActor.props(connection, connectionActor, dittoHeaders,
+                result = HttpPushClientActor.props(connection, proxyActor, connectionActor, dittoHeaders,
                         connectivityConfigOverwrites);
->>>>>>> ce693d1e
                 break;
             default:
                 throw new IllegalArgumentException("ConnectionType <" + connectionType + "> is not supported.");
