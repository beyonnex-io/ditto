--- conflicted
+++ resolved
@@ -21,22 +21,17 @@
 import org.eclipse.ditto.base.model.headers.DittoHeaders;
 import org.eclipse.ditto.connectivity.api.HonoConfig;
 import org.eclipse.ditto.connectivity.model.Connection;
-<<<<<<< HEAD
 import org.eclipse.ditto.connectivity.model.ConnectionId;
-import org.eclipse.ditto.connectivity.model.ConnectionType;
 import org.eclipse.ditto.connectivity.model.ConnectivityModelFactory;
 import org.eclipse.ditto.connectivity.model.HonoAddressAlias;
 import org.eclipse.ditto.connectivity.model.ImmutableHeaderMapping;
 import org.eclipse.ditto.connectivity.model.Source;
 import org.eclipse.ditto.connectivity.model.Target;
 import org.eclipse.ditto.connectivity.model.Topic;
-=======
->>>>>>> 44efc560
 import org.eclipse.ditto.connectivity.service.messaging.amqp.AmqpClientActor;
 import org.eclipse.ditto.connectivity.service.messaging.httppush.HttpPushClientActor;
 import org.eclipse.ditto.connectivity.service.messaging.kafka.KafkaClientActor;
 import org.eclipse.ditto.connectivity.service.messaging.mqtt.hivemq.MqttClientActor;
-import org.eclipse.ditto.connectivity.service.messaging.mqtt.hivemq.client.GenericMqttClientFactory;
 import org.eclipse.ditto.connectivity.service.messaging.rabbitmq.RabbitMQClientActor;
 import org.eclipse.ditto.json.JsonArray;
 import org.eclipse.ditto.json.JsonFactory;
@@ -74,50 +69,12 @@
     }
 
     @Override
-    public Props getActorPropsForType(final Connection connection,
-            final ActorRef proxyActor,
+    public Props getActorPropsForType(final Connection connection, final ActorRef proxyActor,
             final ActorRef connectionActor,
             final ActorSystem actorSystem,
             final DittoHeaders dittoHeaders,
             final Config connectivityConfigOverwrites) {
 
-<<<<<<< HEAD
-        final ConnectionType connectionType = connection.getConnectionType();
-        final Props result;
-        switch (connectionType) {
-            case AMQP_091:
-                result = RabbitMQClientActor.props(connection, proxyActor, connectionActor, dittoHeaders,
-                        connectivityConfigOverwrites);
-                break;
-            case AMQP_10:
-                result = AmqpClientActor.props(connection, proxyActor, connectionActor, connectivityConfigOverwrites,
-                        actorSystem, dittoHeaders);
-                break;
-            case MQTT:
-                result = HiveMqtt3ClientActor.props(connection, proxyActor, connectionActor, dittoHeaders,
-                        connectivityConfigOverwrites);
-                break;
-            case MQTT_5:
-                result = HiveMqtt5ClientActor.props(connection, proxyActor, connectionActor, dittoHeaders,
-                        connectivityConfigOverwrites);
-                break;
-            case KAFKA:
-                result = KafkaClientActor.props(connection, proxyActor, connectionActor, dittoHeaders,
-                        connectivityConfigOverwrites);
-                break;
-            case HONO:
-                result = KafkaClientActor.props(getEnrichedConnection(actorSystem, connection),
-                        proxyActor, connectionActor, dittoHeaders, connectivityConfigOverwrites);
-                break;
-            case HTTP_PUSH:
-                result = HttpPushClientActor.props(connection, proxyActor, connectionActor, dittoHeaders,
-                        connectivityConfigOverwrites);
-                break;
-            default:
-                throw new IllegalArgumentException("ConnectionType <" + connectionType + "> is not supported.");
-        }
-        return result;
-=======
         return switch (connection.getConnectionType()) {
             case AMQP_091 -> RabbitMQClientActor.props(connection,
                     proxyActor,
@@ -145,8 +102,10 @@
                     connectionActor,
                     dittoHeaders,
                     connectivityConfigOverwrites);
+            case HONO ->
+                KafkaClientActor.props(getEnrichedConnection(actorSystem, connection),
+                        proxyActor, connectionActor, dittoHeaders, connectivityConfigOverwrites);
         };
->>>>>>> 44efc560
     }
 
     private Connection getEnrichedConnection(final ActorSystem actorSystem, final Connection connection) {
