--- conflicted
+++ resolved
@@ -36,26 +36,8 @@
 @Immutable
 public final class DefaultClientActorPropsFactory implements ClientActorPropsFactory {
 
-<<<<<<< HEAD
-    @Nullable private static DefaultClientActorPropsFactory instance;
-
-    private DefaultClientActorPropsFactory() {
+    public DefaultClientActorPropsFactory(final ActorSystem actorSystem, final Config config) {
         super();
-    }
-
-    /**
-     * Returns an instance of {@code DefaultClientActorPropsFactory}. Creates a new one if not already done.
-     *
-     * @return the factory instance.
-     */
-    public static DefaultClientActorPropsFactory getInstance() {
-        if (null == instance) {
-            instance = new DefaultClientActorPropsFactory();
-        }
-        return instance;
-=======
-    public DefaultClientActorPropsFactory(final ActorSystem actorSystem, final Config config) {
->>>>>>> 63620034
     }
 
     @Override
@@ -94,7 +76,7 @@
                     dittoHeaders,
                     connectivityConfigOverwrites);
             case HONO -> KafkaClientActor.props(getResolvedHonoConnectionOrThrow(actorSystem, connection),
-                    proxyActor,
+                    commandForwarderActor,
                     connectionActor,
                     dittoHeaders,
                     connectivityConfigOverwrites);
