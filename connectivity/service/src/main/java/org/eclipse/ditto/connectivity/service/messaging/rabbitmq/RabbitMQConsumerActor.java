/*
 * Copyright (c) 2017 Contributors to the Eclipse Foundation
 *
 * See the NOTICE file(s) distributed with this work for additional
 * information regarding copyright ownership.
 *
 * This program and the accompanying materials are made available under the
 * terms of the Eclipse Public License 2.0 which is available at
 * http://www.eclipse.org/legal/epl-2.0
 *
 * SPDX-License-Identifier: EPL-2.0
 */
package org.eclipse.ditto.connectivity.service.messaging.rabbitmq;

import java.io.IOException;
import java.nio.charset.StandardCharsets;
import java.util.HashMap;
import java.util.Map;
import java.util.Objects;
import java.util.concurrent.TimeoutException;
import java.util.stream.Collectors;

import javax.annotation.Nullable;

import org.eclipse.ditto.base.model.common.CharsetDeterminer;
import org.eclipse.ditto.base.model.exceptions.DittoRuntimeException;
import org.eclipse.ditto.base.model.headers.DittoHeaderDefinition;
import org.eclipse.ditto.base.model.headers.DittoHeaders;
import org.eclipse.ditto.base.model.signals.Signal;
import org.eclipse.ditto.connectivity.api.ExternalMessage;
import org.eclipse.ditto.connectivity.api.ExternalMessageBuilder;
import org.eclipse.ditto.connectivity.api.ExternalMessageFactory;
import org.eclipse.ditto.connectivity.model.Connection;
import org.eclipse.ditto.connectivity.model.EnforcementFilterFactory;
import org.eclipse.ditto.connectivity.model.PayloadMapping;
import org.eclipse.ditto.connectivity.model.ResourceStatus;
import org.eclipse.ditto.connectivity.model.Source;
import org.eclipse.ditto.connectivity.service.EnforcementFactoryFactory;
import org.eclipse.ditto.connectivity.service.config.ConnectivityConfig;
import org.eclipse.ditto.connectivity.service.messaging.ConnectivityStatusResolver;
import org.eclipse.ditto.connectivity.service.messaging.LegacyBaseConsumerActor;
import org.eclipse.ditto.connectivity.service.messaging.internal.RetrieveAddressStatus;
import org.eclipse.ditto.internal.utils.akka.logging.ThreadSafeDittoLoggingAdapter;
import org.eclipse.ditto.internal.utils.tracing.DittoTracing;
import org.eclipse.ditto.internal.utils.tracing.span.SpanOperationName;
import org.eclipse.ditto.internal.utils.tracing.span.TracingSpans;
import org.eclipse.ditto.placeholders.PlaceholderFactory;

import com.rabbitmq.client.BasicProperties;
import com.rabbitmq.client.Channel;
import com.rabbitmq.client.Delivery;
import com.rabbitmq.client.Envelope;

import akka.Done;
import akka.NotUsed;
import akka.actor.Props;
import akka.japi.pf.ReceiveBuilder;
import akka.stream.javadsl.Sink;


/**
 * Actor which receives message from an RabbitMQ source and forwards them to a {@code MessageMappingProcessorActor}.
 */
public final class RabbitMQConsumerActor extends LegacyBaseConsumerActor {

    private static final String MESSAGE_ID_HEADER = "messageId";
    private static final String CONTENT_TYPE_APPLICATION_OCTET_STREAM = "application/octet-stream";

    @Nullable
    private final EnforcementFilterFactory<Map<String, String>, Signal<?>> headerEnforcementFilterFactory;
    private final PayloadMapping payloadMapping;
    private final Channel channel;

    @SuppressWarnings("unused")
    private RabbitMQConsumerActor(final Connection connection, final String sourceAddress,
            final Sink<Object, NotUsed> inboundMappingSink, final Source source, final Channel channel,
            final ConnectivityStatusResolver connectivityStatusResolver, final ConnectivityConfig connectivityConfig) {
        super(connection, sourceAddress, inboundMappingSink, source, connectivityStatusResolver, connectivityConfig);

        headerEnforcementFilterFactory =
                source.getEnforcement()
                        .map(value ->
                                EnforcementFactoryFactory.newEnforcementFilterFactory(value,
                                        PlaceholderFactory.newHeadersPlaceholder()))
                        .orElse(null);
        this.payloadMapping = source.getPayloadMapping();
        this.channel = channel;
    }

    @Override
    protected ThreadSafeDittoLoggingAdapter log() {
        return logger;
    }

    /**
     * Creates Akka configuration object {@link Props} for this {@code RabbitMQConsumerActor}.
     *
     * @param sourceAddress the source address.
     * @param inboundMappingSink the mapping sink where received messages are forwarded to
     * @param source the configured connection source for the consumer actor.
     * @param channel the RabbitMQ channel.
     * @param connection the connection.
     * @param connectivityStatusResolver connectivity status resolver to resolve occurred exceptions to a connectivity
     * status.
     * @param connectivityConfig the config of the connectivity service with potential overwrites.
     * @return the Akka configuration Props object.
     */
    static Props props(final String sourceAddress,
            final Sink<Object, NotUsed> inboundMappingSink,
            final Source source,
            final Channel channel,
            final Connection connection,
            final ConnectivityStatusResolver connectivityStatusResolver,
            final ConnectivityConfig connectivityConfig) {

        return Props.create(RabbitMQConsumerActor.class, connection, sourceAddress, inboundMappingSink, source,
                channel, connectivityStatusResolver, connectivityConfig);
    }

    @Override
    public Receive createReceive() {
        return ReceiveBuilder.create()
                .match(Delivery.class, this::handleDelivery)
                .match(ResourceStatus.class, this::handleAddressStatus)
                .match(RetrieveAddressStatus.class, ram -> getSender().tell(getCurrentSourceStatus(), getSelf()))
                .matchEquals(Control.STOP_CONSUMER, this::stopConsumerOnRequest)
                .matchAny(m -> {
                    logger.warning("Unknown message: {}", m);
                    unhandled(m);
                }).build();
    }

    private void handleDelivery(final Delivery delivery) {
        final BasicProperties properties = delivery.getProperties();
        final Envelope envelope = delivery.getEnvelope();
        final byte[] body = delivery.getBody();

        var startedSpan = TracingSpans.emptyStartedSpan(SpanOperationName.of("rabbitmq_consume"));
        Map<String, String> headers = null;
        try {
            @Nullable final String correlationId = properties.getCorrelationId();
            if (logger.isDebugEnabled()) {
                logger.withCorrelationId(correlationId)
                        .debug("Received message from RabbitMQ ({}//{}): {}", envelope, properties,
                                new String(body, StandardCharsets.UTF_8));
            }
            headers = extractHeadersFromMessage(properties, envelope);

            startedSpan = DittoTracing.newPreparedSpan(headers, startedSpan.getOperationName())
                    .connectionId(connectionId)
                    .correlationId(correlationId)
                    .start();
            headers = startedSpan.propagateContext(headers);

            final ExternalMessageBuilder externalMessageBuilder =
                    ExternalMessageFactory.newExternalMessageBuilder(headers);
            final String contentType = properties.getContentType();
            final String text = new String(body, CharsetDeterminer.getInstance().apply(contentType));
            if (shouldBeInterpretedAsBytes(contentType)) {
                externalMessageBuilder.withBytes(body);
            } else {
                externalMessageBuilder.withTextAndBytes(text, body);
            }
            externalMessageBuilder.withAuthorizationContext(source.getAuthorizationContext());
            if (headerEnforcementFilterFactory != null) {
                externalMessageBuilder.withEnforcement(headerEnforcementFilterFactory.getFilter(headers));
            }
            externalMessageBuilder.withHeaderMapping(source.getHeaderMapping());
            externalMessageBuilder.withSourceAddress(sourceAddress);
            externalMessageBuilder.withPayloadMapping(payloadMapping);
            final ExternalMessage externalMessage = externalMessageBuilder.build();
            inboundMonitor.success(externalMessage);

            forwardToMapping(externalMessage,
                    () -> {
                        try {
                            final long deliveryTag = delivery.getEnvelope().getDeliveryTag();
                            channel.basicAck(deliveryTag, false);
                            inboundAcknowledgedMonitor.success(externalMessage,
                                    "Sending success acknowledgement: basic.ack for deliveryTag={0}", deliveryTag);
                        } catch (final IOException e) {
                            logger.error("Acknowledging delivery {} failed: {}", envelope.getDeliveryTag(),
                                    e.getMessage());
                            inboundAcknowledgedMonitor.exception(e);
                        }
                    },
                    requeue -> {
                        try {
                            channel.basicNack(delivery.getEnvelope().getDeliveryTag(), false, requeue);
                            inboundAcknowledgedMonitor.exception(externalMessage, "Sending negative acknowledgement: " +
                                            "basic.nack for deliveryTag={0}, requeue={0}",
                                    delivery.getEnvelope().getDeliveryTag(), requeue);
                        } catch (final IOException e) {
                            logger.error("Delivery of basic.nack for deliveryTag={} failed: {}",
<<<<<<< HEAD
                                    envelope.getDeliveryTag(), e.getMessage());
=======
                                    envelope.getDeliveryTag(),
                                    e.getMessage());
>>>>>>> 41a87943
                            inboundAcknowledgedMonitor.exception(e);
                        }
                    });
        } catch (final DittoRuntimeException e) {
            logger.warning("Processing delivery {} failed: {}", envelope.getDeliveryTag(), e.getMessage());
            if (headers != null) {
                // send response if headers were extracted successfully
                forwardToMapping(e.setDittoHeaders(DittoHeaders.of(headers)));
                inboundMonitor.failure(headers, e);
            } else {
                inboundMonitor.failure(e);
            }
            startedSpan.tagAsFailed(e);
        } catch (final Exception e) {
            logger.warning("Processing delivery {} failed: {}", envelope.getDeliveryTag(), e.getMessage());
            if (headers != null) {
                inboundMonitor.exception(headers, e);
            } else {
                inboundMonitor.exception(e);
            }
            startedSpan.tagAsFailed(e);
        } finally {
            startedSpan.finish();
        }
    }

    private void stopConsumerOnRequest(final Control stopConsumer) {
        try {
            channel.close();
        } catch (final IOException | TimeoutException e) {
            // do nothing about exceptions since the actor will shutdown shortly after
        }
        getSender().tell(Done.getInstance(), getSelf());
    }

    private static boolean shouldBeInterpretedAsBytes(@Nullable final String contentType) {
        return contentType != null && contentType.startsWith(CONTENT_TYPE_APPLICATION_OCTET_STREAM);
    }

    private static Map<String, String> extractHeadersFromMessage(final BasicProperties properties,
            final Envelope envelope) {

        final Map<String, String> headersFromProperties = getHeadersFromProperties(properties.getHeaders());

        // set headers specific to rmq messages
        if (properties.getReplyTo() != null) {
            headersFromProperties.put(ExternalMessage.REPLY_TO_HEADER, properties.getReplyTo());
        }
        if (properties.getCorrelationId() != null) {
            headersFromProperties.put(DittoHeaderDefinition.CORRELATION_ID.getKey(), properties.getCorrelationId());
        }
        if (properties.getContentType() != null) {
            headersFromProperties.put(ExternalMessage.CONTENT_TYPE_HEADER, properties.getContentType());
        }
        headersFromProperties.put(MESSAGE_ID_HEADER, Long.toString(envelope.getDeliveryTag()));

        return headersFromProperties;
    }

    private static Map<String, String> getHeadersFromProperties(@Nullable final Map<String, Object> originalProps) {
        if (null != originalProps) {
            return originalProps.entrySet()
                    .stream()
                    .filter(entry -> Objects.nonNull(entry.getValue()))
                    .collect(Collectors.toMap(Map.Entry::getKey, entry -> String.valueOf(entry.getValue())));
        }

        return new HashMap<>();
    }

    enum Control {
        STOP_CONSUMER
    }
}<|MERGE_RESOLUTION|>--- conflicted
+++ resolved
@@ -192,12 +192,7 @@
                                     delivery.getEnvelope().getDeliveryTag(), requeue);
                         } catch (final IOException e) {
                             logger.error("Delivery of basic.nack for deliveryTag={} failed: {}",
-<<<<<<< HEAD
                                     envelope.getDeliveryTag(), e.getMessage());
-=======
-                                    envelope.getDeliveryTag(),
-                                    e.getMessage());
->>>>>>> 41a87943
                             inboundAcknowledgedMonitor.exception(e);
                         }
                     });
