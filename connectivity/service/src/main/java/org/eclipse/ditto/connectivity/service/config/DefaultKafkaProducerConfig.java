--- conflicted
+++ resolved
@@ -18,7 +18,6 @@
 import javax.annotation.concurrent.Immutable;
 
 import org.eclipse.ditto.internal.utils.config.ConfigWithFallback;
-import org.eclipse.ditto.internal.utils.config.ScopedConfig;
 
 import com.typesafe.config.Config;
 
@@ -40,7 +39,6 @@
     private final Duration maxRestartsWithin;
     private final Config alpakkaConfig;
 
-<<<<<<< HEAD
     private DefaultKafkaProducerConfig(final Config kafkaProducerScopedConfig) {
         queueSize = kafkaProducerScopedConfig.getInt(ConfigValue.QUEUE_SIZE.getConfigPath());
         parallelism = kafkaProducerScopedConfig.getInt(ConfigValue.PARALLELISM.getConfigPath());
@@ -49,14 +47,6 @@
         randomFactor = kafkaProducerScopedConfig.getDouble(ConfigValue.RANDOM_FACTOR.getConfigPath());
         maxRestartsCount = kafkaProducerScopedConfig.getInt(ConfigValue.MAX_RESTARTS_COUNT.getConfigPath());
         maxRestartsWithin = kafkaProducerScopedConfig.getDuration(ConfigValue.MAX_RESTARTS_WITHIN.getConfigPath());
-=======
-    private DefaultKafkaProducerConfig(final ScopedConfig kafkaProducerScopedConfig) {
-        queueSize = kafkaProducerScopedConfig.getPositiveIntOrThrow(ConfigValue.QUEUE_SIZE);
-        parallelism = kafkaProducerScopedConfig.getPositiveIntOrThrow(ConfigValue.PARALLELISM);
-        minBackoff = kafkaProducerScopedConfig.getNonNegativeDurationOrThrow(ConfigValue.MIN_BACKOFF);
-        maxBackoff = kafkaProducerScopedConfig.getNonNegativeAndNonZeroDurationOrThrow(ConfigValue.MAX_BACKOFF);
-        randomFactor = kafkaProducerScopedConfig.getPositiveDoubleOrThrow(ConfigValue.RANDOM_FACTOR);
->>>>>>> 5d5c4db6
         alpakkaConfig = kafkaProducerScopedConfig.getConfig(ALPAKKA_PATH);
     }
 
