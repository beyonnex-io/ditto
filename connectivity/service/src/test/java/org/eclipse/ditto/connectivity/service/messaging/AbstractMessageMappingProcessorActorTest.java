/*
 * Copyright (c) 2020 Contributors to the Eclipse Foundation
 *
 * See the NOTICE file(s) distributed with this work for additional
 * information regarding copyright ownership.
 *
 * This program and the accompanying materials are made available under the
 * terms of the Eclipse Public License 2.0 which is available at
 * http://www.eclipse.org/legal/epl-2.0
 *
 * SPDX-License-Identifier: EPL-2.0
 */
package org.eclipse.ditto.connectivity.service.messaging;

import static org.assertj.core.api.Assertions.assertThat;

import java.time.Duration;
import java.util.Arrays;
import java.util.Collections;
import java.util.HashMap;
import java.util.List;
import java.util.Map;
import java.util.Optional;
import java.util.Set;
import java.util.concurrent.TimeUnit;
import java.util.function.Consumer;
import java.util.stream.Collectors;

import javax.annotation.Nullable;

import org.assertj.core.api.AutoCloseableSoftAssertions;
import org.eclipse.ditto.base.model.auth.AuthorizationContext;
import org.eclipse.ditto.base.model.auth.AuthorizationModelFactory;
import org.eclipse.ditto.base.model.auth.DittoAuthorizationContextType;
import org.eclipse.ditto.base.model.common.ResponseType;
import org.eclipse.ditto.base.model.correlationid.TestNameCorrelationId;
import org.eclipse.ditto.base.model.headers.DittoHeaderDefinition;
import org.eclipse.ditto.base.model.headers.DittoHeaders;
import org.eclipse.ditto.base.model.headers.WithDittoHeaders;
import org.eclipse.ditto.base.model.headers.contenttype.ContentType;
import org.eclipse.ditto.base.model.signals.Signal;
import org.eclipse.ditto.base.model.signals.acks.Acknowledgement;
import org.eclipse.ditto.base.model.signals.acks.Acknowledgements;
import org.eclipse.ditto.connectivity.api.ExternalMessage;
import org.eclipse.ditto.connectivity.api.ExternalMessageFactory;
import org.eclipse.ditto.connectivity.api.OutboundSignal;
import org.eclipse.ditto.connectivity.model.Connection;
import org.eclipse.ditto.connectivity.model.ConnectionId;
import org.eclipse.ditto.connectivity.model.ConnectivityModelFactory;
import org.eclipse.ditto.connectivity.model.EnforcementFilter;
import org.eclipse.ditto.connectivity.model.HeaderMapping;
import org.eclipse.ditto.connectivity.model.MappingContext;
import org.eclipse.ditto.connectivity.model.PayloadMapping;
import org.eclipse.ditto.connectivity.model.PayloadMappingDefinition;
import org.eclipse.ditto.connectivity.model.SourceBuilder;
import org.eclipse.ditto.connectivity.model.Target;
import org.eclipse.ditto.connectivity.service.config.ConnectivityConfig;
import org.eclipse.ditto.connectivity.service.mapping.ConnectivityCachingSignalEnrichmentProvider;
import org.eclipse.ditto.internal.utils.akka.logging.ThreadSafeDittoLoggingAdapter;
import org.eclipse.ditto.internal.utils.protocol.ProtocolAdapterProvider;
import org.eclipse.ditto.json.JsonObject;
import org.eclipse.ditto.json.JsonPointer;
import org.eclipse.ditto.json.JsonValue;
import org.eclipse.ditto.placeholders.Placeholder;
import org.eclipse.ditto.protocol.JsonifiableAdaptable;
import org.eclipse.ditto.protocol.ProtocolFactory;
import org.eclipse.ditto.protocol.adapter.DittoProtocolAdapter;
import org.eclipse.ditto.protocol.adapter.ProtocolAdapter;
import org.eclipse.ditto.things.model.ThingId;
import org.eclipse.ditto.things.model.signals.commands.ThingErrorResponse;
import org.eclipse.ditto.things.model.signals.commands.modify.ModifyAttribute;
import org.eclipse.ditto.things.model.signals.commands.modify.ModifyAttributeResponse;
import org.junit.After;
import org.junit.Before;
import org.junit.Rule;
import org.mockito.Mockito;

import com.typesafe.config.ConfigValueFactory;

import akka.actor.ActorRef;
import akka.actor.ActorSelection;
import akka.actor.ActorSystem;
import akka.actor.Props;
import akka.pattern.Patterns;
import akka.stream.Materializer;
import akka.stream.OverflowStrategy;
import akka.stream.scaladsl.Source;
import akka.testkit.TestProbe;
import akka.testkit.javadsl.TestKit;

/**
 * Abstract class to setup the infrastructure to test MessageMappingProcessorActor.
 */
public abstract class AbstractMessageMappingProcessorActorTest {

    static final ThingId KNOWN_THING_ID = ThingId.of("my:thing");

    static final Connection CONNECTION = TestConstants.createConnectionWithAcknowledgements();
    static final ConnectionId CONNECTION_ID = CONNECTION.getId();

    static final DittoProtocolAdapter DITTO_PROTOCOL_ADAPTER = DittoProtocolAdapter.newInstance();
    static final String FAULTY_MAPPER = FaultyMessageMapper.ALIAS;
    static final String ADD_HEADER_MAPPER = AddHeaderMessageMapper.ALIAS;
    static final String DUPLICATING_MAPPER = DuplicatingMessageMapper.ALIAS;
    static final DittoHeaders HEADERS_WITH_REPLY_INFORMATION = DittoHeaders.newBuilder()
            .replyTarget(0)
            .expectedResponseTypes(ResponseType.RESPONSE, ResponseType.ERROR, ResponseType.NACK)
            .build();

    static final HeaderMapping CORRELATION_ID_AND_SOURCE_HEADER_MAPPING =
            ConnectivityModelFactory.newHeaderMapping(JsonObject.newBuilder()
                    .set("correlation-id", "{{ header:correlation-id }}")
                    .set("source", "{{ request:subjectId }}")
                    .build());

    static final HeaderMapping SOURCE_HEADER_MAPPING =
            ConnectivityModelFactory.newHeaderMapping(JsonObject.newBuilder()
                    .set("source", "{{ request:subjectId }}")
                    .set("qos", "{{ header:qos }}")
                    .build());

    @Rule
    public final TestNameCorrelationId testNameCorrelationId = TestNameCorrelationId.newInstance();

    ActorSystem actorSystem;
    ProtocolAdapterProvider protocolAdapterProvider;
    TestProbe connectionActorProbe;
    ActorRef proxyActor;

    @Before
    public void setUp() {
        actorSystem = ActorSystem.create("AkkaTestSystem", TestConstants.CONFIG);
        protocolAdapterProvider = ProtocolAdapterProvider.load(TestConstants.PROTOCOL_CONFIG, actorSystem);
        connectionActorProbe = TestProbe.apply("connectionActor", actorSystem);
        MockProxyActor.create(actorSystem, connectionActorProbe.ref());
        proxyActor = connectionActorProbe.expectMsgClass(ActorRef.class);
    }

    @After
    public void tearDown() {
        if (actorSystem != null) {
            TestKit.shutdownActorSystem(actorSystem, scala.concurrent.duration.Duration.apply(5, TimeUnit.SECONDS),
                    false);
        }
    }


    @SafeVarargs
    static void expectPublishedMappedMessage(final BaseClientActor.PublishMappedMessage publishMappedMessage,
            final int index,
            final Signal<?> signal,
            final Target target,
            final Consumer<OutboundSignal.Mapped>... otherAssertionConsumers) {

        final OutboundSignal.Mapped mapped =
                publishMappedMessage.getOutboundSignal().getMappedOutboundSignals().get(index);
        try (final AutoCloseableSoftAssertions softly = new AutoCloseableSoftAssertions()) {
            softly.assertThat(mapped).satisfies(outboundSignal -> {
                softly.assertThat(outboundSignal.getSource()).as("source is expected").isEqualTo(signal);
                softly.assertThat(outboundSignal.getTargets()).as("targets are expected").containsExactly(target);
            });
        }
        Arrays.asList(otherAssertionConsumers).forEach(con -> con.accept(mapped));
    }

    void resetActorSystemWithCachingSignalEnrichmentProvider() {
        TestKit.shutdownActorSystem(actorSystem);
        actorSystem = ActorSystem.create("AkkaTestSystemWithCachingSignalEnrichmentProvider",
                TestConstants.CONFIG
                        .withValue("ditto.connectivity.signal-enrichment.provider",
                                ConfigValueFactory.fromAnyRef(
                                        ConnectivityCachingSignalEnrichmentProvider.class.getCanonicalName())
                        )
        );
        final TestProbe probe = TestProbe.apply(actorSystem);
        MockProxyActor.create(actorSystem, probe.ref());
        proxyActor = probe.expectMsgClass(ActorRef.class);
    }

    void testExternalMessageInDittoProtocolIsProcessed(
            @Nullable final EnforcementFilter<Signal<?>> enforcement) {
        testExternalMessageInDittoProtocolIsProcessed(enforcement, null);
    }

    void testExternalMessageInDittoProtocolIsProcessed(
            @Nullable final EnforcementFilter<Signal<?>> enforcement, @Nullable final String mapping) {
        testExternalMessageInDittoProtocolIsProcessed(enforcement, true, mapping, r -> {});
    }

    void testExternalMessageInDittoProtocolIsProcessed(
            @Nullable final EnforcementFilter<Signal<?>> enforcement, final boolean expectSuccess,
            @Nullable final String mapping, final Consumer<ThingErrorResponse> verifyErrorResponse) {

        new TestKit(actorSystem) {{
            final ActorRef outboundMappingProcessorActor = createOutboundMappingProcessorActor(this);
            final ActorRef inboundMappingProcessorActor =
                    createInboundMappingProcessorActor(this, outboundMappingProcessorActor);
            final ModifyAttribute modifyCommand = createModifyAttributeCommand();
            final PayloadMapping mappings = ConnectivityModelFactory.newPayloadMapping(mapping);
            final ExternalMessage externalMessage =
                    ExternalMessageFactory.newExternalMessageBuilder(modifyCommand.getDittoHeaders())
                            .withText(ProtocolFactory
                                    .wrapAsJsonifiableAdaptable(DITTO_PROTOCOL_ADAPTER.toAdaptable(modifyCommand))
                                    .toJsonString())
                            .withAuthorizationContext(TestConstants.Authorization.AUTHORIZATION_CONTEXT)
                            .withEnforcement(enforcement)
                            .withPayloadMapping(mappings)
                            .withInternalHeaders(HEADERS_WITH_REPLY_INFORMATION)
                            .build();

            TestProbe collectorProbe = TestProbe.apply("collector", actorSystem);
            inboundMappingProcessorActor.tell(
                    new InboundMappingSink.ExternalMessageWithSender(externalMessage, collectorProbe.ref()),
                    ActorRef.noSender());

            if (expectSuccess) {
                final ModifyAttribute modifyAttribute = expectMsgClass(ModifyAttribute.class);
                assertThat(modifyAttribute.getType()).isEqualTo(ModifyAttribute.TYPE);
                assertThat(modifyAttribute.getDittoHeaders().getCorrelationId()).contains(
                        modifyCommand.getDittoHeaders().getCorrelationId().orElse(null));
                assertThat(modifyAttribute.getDittoHeaders().getAuthorizationContext())
                        .isEqualTo(TestConstants.Authorization.AUTHORIZATION_CONTEXT);
                // thing ID is included in the header for error reporting
                assertThat(modifyAttribute.getDittoHeaders())
                        .extracting(headers -> {
                            final String prefixedEntityId = headers.get(DittoHeaderDefinition.ENTITY_ID.getKey());
                            return prefixedEntityId.substring(prefixedEntityId.indexOf(":") + 1);
                        })
                        .isEqualTo(KNOWN_THING_ID.toString());
                // internal headers added by consumer actors are appended
                assertThat(modifyAttribute.getDittoHeaders()).containsEntry("ditto-reply-target", "0");

                final String expectedMapperHeader = mapping == null ? "default" : mapping;
                assertThat(modifyAttribute.getDittoHeaders().getInboundPayloadMapper()).contains(expectedMapperHeader);

                if (ADD_HEADER_MAPPER.equals(mapping)) {
                    assertThat(modifyAttribute.getDittoHeaders()).contains(AddHeaderMessageMapper.INBOUND_HEADER);
                }

                final ModifyAttributeResponse commandResponse =
                        ModifyAttributeResponse.modified(KNOWN_THING_ID, modifyAttribute.getAttributePointer(),
                                modifyAttribute.getDittoHeaders());

                outboundMappingProcessorActor.tell(commandResponse, getRef());
                final OutboundSignal.Mapped responseMessage =
                        expectMsgClass(BaseClientActor.PublishMappedMessage.class).getOutboundSignal().first();

                if (ADD_HEADER_MAPPER.equals(mapping)) {
                    final Map<String, String> headers = responseMessage.getExternalMessage().getHeaders();
                    assertThat(headers).contains(AddHeaderMessageMapper.OUTBOUND_HEADER);
                }
            } else {
                final OutboundSignal errorResponse =
                        expectMsgClass(BaseClientActor.PublishMappedMessage.class).getOutboundSignal();
                assertThat(errorResponse.getSource()).isInstanceOf(ThingErrorResponse.class);
                final ThingErrorResponse response = (ThingErrorResponse) errorResponse.getSource();
                verifyErrorResponse.accept(response);
            }
        }};
    }

    <T> void testMessageMappingWithoutCorrelationId(
            final AuthorizationContext context,
            final Class<T> expectedMessageClass,
            final Consumer<T> verifyReceivedMessage) {

        new TestKit(actorSystem) {{
            final ActorRef outboundMappingProcessorActor = createOutboundMappingProcessorActor(this);
            final ActorRef inboundMappingProcessorActor =
                    createInboundMappingProcessorActor(this, outboundMappingProcessorActor);
            final Map<String, String> headers = new HashMap<>();
            headers.put("content-type", "application/json");
            final ModifyAttribute modifyCommand = ModifyAttribute.of(KNOWN_THING_ID, JsonPointer.of("foo"),
                    JsonValue.of(42), DittoHeaders.empty());
            final JsonifiableAdaptable adaptable = ProtocolFactory
                    .wrapAsJsonifiableAdaptable(DITTO_PROTOCOL_ADAPTER.toAdaptable(modifyCommand));
            final ExternalMessage externalMessage = ExternalMessageFactory.newExternalMessageBuilder(headers)
                    .withTopicPath(adaptable.getTopicPath())
                    .withText(adaptable.toJsonString())
                    .withAuthorizationContext(context)
                    .withHeaderMapping(SOURCE_HEADER_MAPPING)
                    .build();

            final TestProbe collectorProbe = TestProbe.apply("collector", actorSystem);
            inboundMappingProcessorActor.tell(
                    new InboundMappingSink.ExternalMessageWithSender(externalMessage, collectorProbe.ref()),
                    ActorRef.noSender());

            final T received = expectMsgClass(expectedMessageClass);
            verifyReceivedMessage.accept(received);
        }};
    }

    <T> void testMessageMapping(final String correlationId,
            final AuthorizationContext context,
            final Class<T> expectedMessageClass,
            final Consumer<T> verifyReceivedMessage) {

        new TestKit(actorSystem) {{
            final ActorRef outboundMappingProcessorActor = createOutboundMappingProcessorActor(this);
            final ActorRef inboundMappingProcessorActor =
                    createInboundMappingProcessorActor(this, outboundMappingProcessorActor);
            final Map<String, String> headers = new HashMap<>();
            headers.put("correlation-id", correlationId);
            headers.put("content-type", "application/json");
            final ModifyAttribute modifyCommand = ModifyAttribute.of(KNOWN_THING_ID, JsonPointer.of("foo"),
                    JsonValue.of(42), DittoHeaders.empty());
            final JsonifiableAdaptable adaptable = ProtocolFactory
                    .wrapAsJsonifiableAdaptable(DITTO_PROTOCOL_ADAPTER.toAdaptable(modifyCommand));
            final ExternalMessage externalMessage = ExternalMessageFactory.newExternalMessageBuilder(headers)
                    .withInternalHeaders(HEADERS_WITH_REPLY_INFORMATION)
                    .withTopicPath(adaptable.getTopicPath())
                    .withText(adaptable.toJsonString())
                    .withAuthorizationContext(context)
                    .withHeaderMapping(CORRELATION_ID_AND_SOURCE_HEADER_MAPPING)
                    .build();

            final TestProbe collectorProbe = TestProbe.apply("collector", actorSystem);
            inboundMappingProcessorActor.tell(
                    new InboundMappingSink.ExternalMessageWithSender(externalMessage, collectorProbe.ref()),
                    ActorRef.noSender());

            final T received = expectMsgClass(expectedMessageClass);
            verifyReceivedMessage.accept(received);
        }};
    }

    ActorRef createInboundMappingProcessorActor(final TestKit kit, final ActorRef outboundMappingProcessorActor) {
        return createInboundMappingProcessorActor(kit.getRef(), outboundMappingProcessorActor, kit);
    }

    ActorRef createInboundMappingProcessorActor(final ActorRef proxyActor,
            final ActorRef outboundMappingProcessorActor,
            final TestKit testKit) {

        final Map<String, MappingContext> mappingDefinitions = new HashMap<>();
        mappingDefinitions.put(FAULTY_MAPPER, FaultyMessageMapper.CONTEXT);
        mappingDefinitions.put(ADD_HEADER_MAPPER, AddHeaderMessageMapper.CONTEXT);
        mappingDefinitions.put(DUPLICATING_MAPPER, DuplicatingMessageMapper.CONTEXT);
        final var payloadMappingDefinition = ConnectivityModelFactory.newPayloadMappingDefinition(mappingDefinitions);
        final var logger = Mockito.mock(ThreadSafeDittoLoggingAdapter.class);
        Mockito.when(logger.withCorrelationId(Mockito.any(DittoHeaders.class)))
                .thenReturn(logger);
        Mockito.when(logger.withCorrelationId(Mockito.nullable(CharSequence.class)))
                .thenReturn(logger);
        Mockito.when(logger.withCorrelationId(Mockito.any(WithDittoHeaders.class)))
                .thenReturn(logger);
        Mockito.when(logger.withMdcEntry(Mockito.any(CharSequence.class), Mockito.nullable(CharSequence.class)))
                .thenReturn(logger);
        final var protocolAdapter = protocolAdapterProvider.getProtocolAdapter(null);
        final var inboundMappingProcessor = InboundMappingProcessor.of(
                CONNECTION.toBuilder().payloadMappingDefinition(payloadMappingDefinition).build(),
                TestConstants.CONNECTIVITY_CONFIG,
                actorSystem,
                protocolAdapter,
<<<<<<< HEAD
                logger
        );
        final var inboundDispatchingSink = InboundDispatchingSink.createSink(CONNECTION,
                protocolAdapter.headerTranslator(),
                ActorSelection.apply(proxyActor, ""),
                connectionActorProbe.ref(),
                outboundMappingProcessorActor,
                testKit.getRef(),
                actorSystem,
                actorSystem.settings().config(),
                null);
=======
                logger);
        final Sink<Object, NotUsed> inboundDispatchingSink =
                InboundDispatchingSink.createSink(CONNECTION, protocolAdapter.headerTranslator(),
                        ActorSelection.apply(proxyActor, ""), connectionActorProbe.ref(), outboundMappingProcessorActor,
                        testKit.getRef(), actorSystem, ConnectivityConfig.of(actorSystem.settings().config()));
>>>>>>> 2730896a

        final var inboundMappingSink = InboundMappingSink.createSink(inboundMappingProcessor,
                CONNECTION_ID,
                99,
                inboundDispatchingSink,
                TestConstants.CONNECTIVITY_CONFIG.getMappingConfig(),
                null,
                actorSystem.dispatchers().defaultGlobalDispatcher());

        return Source.actorRef(99, OverflowStrategy.dropNew())
                .to(inboundMappingSink)
                .run(Materializer.createMaterializer(actorSystem));
    }

    ActorRef createOutboundMappingProcessorActor(final TestKit kit) {
        final Map<String, MappingContext> mappingDefinitions = new HashMap<>();
        mappingDefinitions.put(FAULTY_MAPPER, FaultyMessageMapper.CONTEXT);
        mappingDefinitions.put(ADD_HEADER_MAPPER, AddHeaderMessageMapper.CONTEXT);
        mappingDefinitions.put(DUPLICATING_MAPPER, DuplicatingMessageMapper.CONTEXT);
        final PayloadMappingDefinition payloadMappingDefinition =
                ConnectivityModelFactory.newPayloadMappingDefinition(mappingDefinitions);
        final ThreadSafeDittoLoggingAdapter logger = mockLoggingAdapter();
        final ProtocolAdapter protocolAdapter = protocolAdapterProvider.getProtocolAdapter(null);
        final OutboundMappingProcessor outboundMappingProcessor = OutboundMappingProcessor.of(CONNECTION,
                TestConstants.CONNECTIVITY_CONFIG,
                actorSystem,
                protocolAdapter,
                logger);

        final Props props = OutboundMappingProcessorActor.props(kit.getRef(), outboundMappingProcessor, CONNECTION,
                TestConstants.CONNECTIVITY_CONFIG, 99);
        return actorSystem.actorOf(props);
    }

    void setUpProxyActor(final ActorRef recipient) {
        Patterns.ask(proxyActor, recipient, Duration.ofSeconds(30L)).toCompletableFuture().join();
    }

    ExternalMessage toExternalMessage(final Signal<?> signal, Consumer<SourceBuilder<?>> sourceModifier) {
        final var context = AuthorizationModelFactory.newAuthContext(DittoAuthorizationContextType.UNSPECIFIED,
                AuthorizationModelFactory.newAuthSubject("ditto:ditto"));
        final JsonifiableAdaptable adaptable = ProtocolFactory
                .wrapAsJsonifiableAdaptable(DITTO_PROTOCOL_ADAPTER.toAdaptable(signal));
        final SourceBuilder<?> sourceBuilder = ConnectivityModelFactory.newSourceBuilder()
                .address("address")
                .authorizationContext(TestConstants.Authorization.AUTHORIZATION_CONTEXT);
        sourceModifier.accept(sourceBuilder);
        return ExternalMessageFactory.newExternalMessageBuilder(Map.of())
                .withTopicPath(adaptable.getTopicPath())
                .withText(adaptable.toJsonString())
                .withAuthorizationContext(context)
                .withInternalHeaders(signal.getDittoHeaders())
                .withSource(sourceBuilder.build())
                .build();
    }

    ExternalMessage toExternalMessage(final Signal<?> signal) {
        return toExternalMessage(signal, sourceBuilder -> {
            if (signal instanceof Acknowledgement) {
                sourceBuilder.declaredAcknowledgementLabels(Set.of(((Acknowledgement) signal).getLabel()));
            } else if (signal instanceof Acknowledgements) {
                sourceBuilder.declaredAcknowledgementLabels(((Acknowledgements) signal).stream()
                        .map(Acknowledgement::getLabel)
                        .collect(Collectors.toSet())
                );
            }
        });
    }

    private ModifyAttribute createModifyAttributeCommand() {
        return ModifyAttribute.of(KNOWN_THING_ID,
                JsonPointer.of("foo"),
                JsonValue.of(42),
                DittoHeaders.newBuilder()
                        .correlationId(testNameCorrelationId.getCorrelationId())
                        .contentType(ContentType.APPLICATION_JSON)
                        .build());
    }

    static ThreadSafeDittoLoggingAdapter mockLoggingAdapter() {
        final ThreadSafeDittoLoggingAdapter logger = Mockito.mock(ThreadSafeDittoLoggingAdapter.class);
        Mockito.when(logger.withMdcEntry(Mockito.any(CharSequence.class), Mockito.nullable(CharSequence.class)))
                .thenReturn(logger);
        Mockito.when(logger.withCorrelationId(Mockito.any(DittoHeaders.class)))
                .thenReturn(logger);
        Mockito.when(logger.withCorrelationId(Mockito.nullable(CharSequence.class)))
                .thenReturn(logger);
        Mockito.when(logger.withCorrelationId(Mockito.any(WithDittoHeaders.class)))
                .thenReturn(logger);
        return logger;
    }

    static final class TestPlaceholder implements Placeholder<String> {

        @Override
        public String getPrefix() {
            return "test";
        }

        @Override
        public List<String> getSupportedNames() {
            return Collections.emptyList();
        }

        @Override
        public boolean supports(final String name) {
            return true;
        }

        @Override
        public Optional<String> resolve(final String placeholderSource, final String name) {
            return Optional.of(placeholderSource);
        }

    }

}<|MERGE_RESOLUTION|>--- conflicted
+++ resolved
@@ -353,7 +353,6 @@
                 TestConstants.CONNECTIVITY_CONFIG,
                 actorSystem,
                 protocolAdapter,
-<<<<<<< HEAD
                 logger
         );
         final var inboundDispatchingSink = InboundDispatchingSink.createSink(CONNECTION,
@@ -363,15 +362,8 @@
                 outboundMappingProcessorActor,
                 testKit.getRef(),
                 actorSystem,
-                actorSystem.settings().config(),
+                ConnectivityConfig.of(actorSystem.settings().config()),
                 null);
-=======
-                logger);
-        final Sink<Object, NotUsed> inboundDispatchingSink =
-                InboundDispatchingSink.createSink(CONNECTION, protocolAdapter.headerTranslator(),
-                        ActorSelection.apply(proxyActor, ""), connectionActorProbe.ref(), outboundMappingProcessorActor,
-                        testKit.getRef(), actorSystem, ConnectivityConfig.of(actorSystem.settings().config()));
->>>>>>> 2730896a
 
         final var inboundMappingSink = InboundMappingSink.createSink(inboundMappingProcessor,
                 CONNECTION_ID,
