--- conflicted
+++ resolved
@@ -70,13 +70,6 @@
     }
 
     @Test
-    public void testEqualsAndHashcode() {
-        EqualsVerifier.forClass(EvictingConnectionLogger.class)
-                .usingGetClass()
-                .verify();
-    }
-
-    @Test
     public void logTypeAndCategoryAreUsedForLogEntries() {
         final var logger = builder.build();
         final var infoProvider = InfoProviderFactory.forSignal(RetrieveThing.of(EvictingConnectionLoggerTest.THING_ID,
@@ -303,15 +296,9 @@
 
     @Test
     public void exceptionsUsesMessageOfExceptionOrElseDefault() {
-<<<<<<< HEAD
         final var defaultSuccessMessage = "this is a success";
         final var defaultFailureMessage = "this is also success";
-        final var defaultExceptionMessage = "hey there: {0}";
-=======
-        final String defaultSuccessMessage = "this is a success";
-        final String defaultFailureMessage = "this is also success";
-        final String defaultExceptionMessage = "hey there: {1}";
->>>>>>> 2730896a
+        final var defaultExceptionMessage = "hey there: {1}";
 
         final var test = "test";
         final var notSpecified = "not specified";
@@ -381,8 +368,6 @@
     }
 
     @Test
-<<<<<<< HEAD
-=======
     public void testEqualsAndHashcode() {
         EqualsVerifier.forClass(EvictingConnectionLogger.class)
                 .usingGetClass()
@@ -390,7 +375,6 @@
     }
 
     @Test
->>>>>>> 2730896a
     public void logWithInvalidPattern() {
         final var logger = builder.logHeadersAndPayload().build();
 
