--- conflicted
+++ resolved
@@ -123,11 +123,7 @@
 
     @Override
     protected Props createClientActor(final ActorRef proxyActor, final Connection connection) {
-<<<<<<< HEAD
-        return HttpPushClientActor.props(connection, proxyActor, proxyActor, dittoHeaders);
-=======
-        return HttpPushClientActor.props(connection, proxyActor, dittoHeaders, ConfigFactory.empty());
->>>>>>> ce693d1e
+        return HttpPushClientActor.props(connection, proxyActor, proxyActor, dittoHeaders, ConfigFactory.empty());
     }
 
     @Override
