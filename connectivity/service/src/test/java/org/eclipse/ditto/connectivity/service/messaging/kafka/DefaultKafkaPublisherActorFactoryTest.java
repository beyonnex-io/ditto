/*
 * Copyright (c) 2017 Contributors to the Eclipse Foundation
 *
 * See the NOTICE file(s) distributed with this work for additional
 * information regarding copyright ownership.
 *
 * This program and the accompanying materials are made available under the
 * terms of the Eclipse Public License 2.0 which is available at
 * http://www.eclipse.org/legal/epl-2.0
 *
 * SPDX-License-Identifier: EPL-2.0
 */
package org.eclipse.ditto.connectivity.service.messaging.kafka;

import static org.assertj.core.api.Assertions.assertThat;
import static org.mockito.Mockito.mock;

import org.eclipse.ditto.connectivity.service.messaging.ConnectivityStatusResolver;
import org.junit.Before;
import org.junit.Test;

import akka.actor.ActorRef;

/**
 * Unit test for {@link KafkaPublisherActorFactory}.
 */
public final class DefaultKafkaPublisherActorFactoryTest {

    private DefaultKafkaPublisherActorFactory underTest;

    @Before
    public void setUp() {
        underTest = DefaultKafkaPublisherActorFactory.getInstance();
    }

    @Test
    public void testName() {
        assertThat(underTest.getActorName()).isEqualTo(KafkaPublisherActor.ACTOR_NAME);
    }

    @Test
    public void testProps() {
<<<<<<< HEAD
        assertThat(underTest.props(null, null, null, false, "clientId",
                ActorRef.noSender(), mock(ConnectivityStatusResolver.class))).isNotNull();
=======
        assertThat(underTest.props(null, null, false, "clientId",
                mock(ConnectivityStatusResolver.class), null)).isNotNull();
>>>>>>> 2730896a
    }

}<|MERGE_RESOLUTION|>--- conflicted
+++ resolved
@@ -40,13 +40,8 @@
 
     @Test
     public void testProps() {
-<<<<<<< HEAD
-        assertThat(underTest.props(null, null, null, false, "clientId",
-                ActorRef.noSender(), mock(ConnectivityStatusResolver.class))).isNotNull();
-=======
         assertThat(underTest.props(null, null, false, "clientId",
-                mock(ConnectivityStatusResolver.class), null)).isNotNull();
->>>>>>> 2730896a
+                ActorRef.noSender(), mock(ConnectivityStatusResolver.class), null)).isNotNull();
     }
 
 }