--- conflicted
+++ resolved
@@ -15,13 +15,10 @@
 import static org.assertj.core.api.Assertions.fail;
 import static org.eclipse.ditto.connectivity.service.messaging.TestConstants.header;
 import static org.eclipse.ditto.json.assertions.DittoJsonAssertions.assertThat;
-<<<<<<< HEAD
+import static org.mockito.ArgumentMatchers.any;
+import static org.mockito.Mockito.doThrow;
 import static org.mockito.Mockito.mock;
 import static org.mockito.Mockito.when;
-=======
-import static org.mockito.ArgumentMatchers.any;
-import static org.mockito.Mockito.doThrow;
->>>>>>> 0f13467c
 
 import java.util.Arrays;
 import java.util.Collections;
@@ -85,6 +82,7 @@
 import akka.actor.ActorSystem;
 import akka.actor.Props;
 import akka.dispatch.MessageDispatcher;
+import akka.stream.javadsl.Flow;
 import akka.stream.javadsl.Sink;
 import akka.testkit.TestProbe;
 import akka.testkit.javadsl.TestKit;
@@ -288,25 +286,14 @@
         if (mappingContext != null) {
             mappings.put("test", mappingContext);
         }
-<<<<<<< HEAD
         final ThreadSafeDittoLoggingAdapter logger = mock(ThreadSafeDittoLoggingAdapter.class);
-        when(logger.withCorrelationId(Mockito.any(DittoHeaders.class)))
-=======
-        final ThreadSafeDittoLoggingAdapter logger = Mockito.mock(ThreadSafeDittoLoggingAdapter.class);
-        Mockito.when(logger.withCorrelationId(any(DittoHeaders.class)))
->>>>>>> 0f13467c
+        when(logger.withCorrelationId(any(DittoHeaders.class)))
                 .thenReturn(logger);
         when(logger.withCorrelationId(Mockito.nullable(CharSequence.class)))
                 .thenReturn(logger);
-<<<<<<< HEAD
-        when(logger.withCorrelationId(Mockito.any(WithDittoHeaders.class)))
+        when(logger.withCorrelationId(any(WithDittoHeaders.class)))
                 .thenReturn(logger);
-        when(logger.withMdcEntry(Mockito.any(CharSequence.class), Mockito.nullable(CharSequence.class)))
-=======
-        Mockito.when(logger.withCorrelationId(any(WithDittoHeaders.class)))
-                .thenReturn(logger);
-        Mockito.when(logger.withMdcEntry(any(CharSequence.class), Mockito.nullable(CharSequence.class)))
->>>>>>> 0f13467c
+        when(logger.withMdcEntry(any(CharSequence.class), Mockito.nullable(CharSequence.class)))
                 .thenReturn(logger);
         final ProtocolAdapter protocolAdapter = protocolAdapterProvider.getProtocolAdapter(null);
         final ConnectionContext connectionContext =
@@ -379,7 +366,7 @@
 
             final var messageConsumer = Mockito.mock(MessageConsumer.class);
             final var source = Mockito.mock(Source.class);
-
+            final Sink<Object, NotUsed> mappingSink = setupMappingSink(getTestActor(), null, actorSystem);
             final var error =
                     new IllegalStateException("The MessageConsumer was closed due to an unrecoverable error.");
             doThrow(error).when(messageConsumer).setMessageListener(any());
@@ -387,7 +374,7 @@
             final ActorRef underTest = watch(childActorOf(
                     AmqpConsumerActor.props(CONNECTION,
                             consumerData("foo123", messageConsumer, source),
-                            actorSystem.deadLetters(),
+                            mappingSink,
                             getRef())));
 
             final var failure = expectMsgClass(ConnectionFailure.class);
