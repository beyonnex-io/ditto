--- conflicted
+++ resolved
@@ -58,15 +58,10 @@
  */
 final class ThingEventAdapter extends AbstractAdapter<ThingEvent<?>> {
 
-<<<<<<< HEAD
     private ThingEventAdapter(
-            final Map<String, JsonifiableMapper<ThingEvent>> mappingStrategies,
+            final Map<String, JsonifiableMapper<ThingEvent<?>>> mappingStrategies,
             final HeaderTranslator headerTranslator) {
         super(mappingStrategies, headerTranslator);
-=======
-    private ThingEventAdapter(final Map<String, JsonifiableMapper<ThingEvent<?>>> mappingStrategies) {
-        super(mappingStrategies);
->>>>>>> de98fc58
     }
 
     /**
@@ -213,9 +208,6 @@
     }
 
     @Override
-<<<<<<< HEAD
-    public Adaptable constructAdaptable(final ThingEvent event, final TopicPath.Channel channel) {
-=======
     protected String getType(final Adaptable adaptable) {
         final TopicPath topicPath = adaptable.getTopicPath();
         final JsonPointer path = adaptable.getPayload().getPath();
@@ -224,8 +216,7 @@
     }
 
     @Override
-    public Adaptable toAdaptable(final ThingEvent<?> event, final TopicPath.Channel channel) {
->>>>>>> de98fc58
+    public Adaptable constructAdaptable(final ThingEvent<?> event, final TopicPath.Channel channel) {
         final TopicPathBuilder topicPathBuilder = ProtocolFactory.newTopicPathBuilder(event.getThingId());
 
         final EventsTopicPathBuilder eventsTopicPathBuilder;
