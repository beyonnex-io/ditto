/*
 * Copyright (c) 2017 Contributors to the Eclipse Foundation
 *
 * See the NOTICE file(s) distributed with this work for additional
 * information regarding copyright ownership.
 *
 * This program and the accompanying materials are made available under the
 * terms of the Eclipse Public License 2.0 which is available at
 * http://www.eclipse.org/legal/epl-2.0
 *
 * SPDX-License-Identifier: EPL-2.0
 */
package org.eclipse.ditto.protocoladapter;

import static java.util.Objects.requireNonNull;
import static org.eclipse.ditto.model.base.common.ConditionChecker.checkNotNull;

import java.util.Map;

import org.eclipse.ditto.json.JsonParseException;
import org.eclipse.ditto.json.JsonPointer;
import org.eclipse.ditto.model.base.common.HttpStatusCode;
import org.eclipse.ditto.model.base.exceptions.DittoJsonException;
import org.eclipse.ditto.model.base.headers.DittoHeaders;
import org.eclipse.ditto.model.base.headers.DittoHeadersBuilder;
import org.eclipse.ditto.model.base.json.Jsonifiable;
import org.eclipse.ditto.model.messages.MessageHeaderDefinition;
<<<<<<< HEAD
=======
import org.eclipse.ditto.model.policies.PolicyId;
import org.eclipse.ditto.model.things.AccessControlList;
import org.eclipse.ditto.model.things.AccessControlListModelFactory;
import org.eclipse.ditto.model.things.AclEntry;
import org.eclipse.ditto.model.things.Attributes;
import org.eclipse.ditto.model.things.Feature;
import org.eclipse.ditto.model.things.FeatureDefinition;
import org.eclipse.ditto.model.things.FeatureProperties;
import org.eclipse.ditto.model.things.Features;
import org.eclipse.ditto.model.things.Thing;
import org.eclipse.ditto.model.things.ThingDefinition;
>>>>>>> 2c9cc418
import org.eclipse.ditto.model.things.ThingId;

/**
 * Abstract implementation of {@link Adapter} to provide common functionality.
 */
abstract class AbstractAdapter<T extends Jsonifiable> implements Adapter<T> {

    private final Map<String, JsonifiableMapper<T>> mappingStrategies;
    private final HeaderTranslator headerTranslator;
    protected final PathMatcher pathMatcher;

    protected AbstractAdapter(final Map<String, JsonifiableMapper<T>> mappingStrategies,
            final HeaderTranslator headerTranslator, final PathMatcher pathMatcher) {
        this.mappingStrategies = requireNonNull(mappingStrategies);
        this.headerTranslator = requireNonNull(headerTranslator);
        this.pathMatcher = requireNonNull(pathMatcher);
    }

    protected static boolean isCreated(final Adaptable adaptable) {
        return adaptable.getPayload().getStatus()
                .map(HttpStatusCode.CREATED::equals)
                .orElseThrow(() -> JsonParseException.newBuilder().build());
    }

    /**
     * Reads Ditto headers from an Adaptable. CAUTION: Headers are taken as-is!.
     *
     * @param adaptable the protocol message.
     * @return the headers of the message.
     */
    protected static DittoHeaders dittoHeadersFrom(final Adaptable adaptable) {
        return adaptable.getHeaders().orElseGet(DittoHeaders::empty);
    }

    protected static ThingId thingIdFrom(final Adaptable adaptable) {
        final TopicPath topicPath = adaptable.getTopicPath();
        return ThingId.of(topicPath.getNamespace(), topicPath.getId());
    }

<<<<<<< HEAD
=======
    protected static Thing thingFrom(final Adaptable adaptable) {
        return adaptable.getPayload().getValue()
                .map(JsonValue::asObject)
                .map(ThingsModelFactory::newThing)
                .orElseThrow(() -> JsonParseException.newBuilder().build());
    }

    protected static JsonArray thingsArrayFrom(final Adaptable adaptable) {
        return adaptable.getPayload()
                .getValue()
                .filter(JsonValue::isArray)
                .map(JsonValue::asArray)
                .orElseThrow(() -> JsonParseException.newBuilder().build());
    }

    protected static AccessControlList aclFrom(final Adaptable adaptable) {
        return adaptable.getPayload()
                .getValue()
                .map(JsonValue::asObject)
                .map(AccessControlListModelFactory::newAcl)
                .orElseThrow(() -> JsonParseException.newBuilder().build());
    }

    protected static AclEntry aclEntryFrom(final Adaptable adaptable) {
        return adaptable.getPayload()
                .getValue()
                .map(permissions -> AccessControlListModelFactory
                        .newAclEntry(leafValue(adaptable.getPayload().getPath()), permissions))
                .orElseThrow(() -> JsonParseException.newBuilder().build());
    }

    protected static Attributes attributesFrom(final Adaptable adaptable) {
        return adaptable.getPayload()
                .getValue()
                .map(JsonValue::asObject)
                .map(ThingsModelFactory::newAttributes)
                .orElseThrow(() -> JsonParseException.newBuilder().build());
    }

    protected static JsonPointer attributePointerFrom(final Adaptable adaptable) {
        final JsonPointer path = adaptable.getPayload().getPath();
        return path.getSubPointer(ATTRIBUTE_PATH_LEVEL)
                .orElseThrow(() -> UnknownPathException.newBuilder(path).build());
    }

    protected static JsonValue attributeValueFrom(final Adaptable adaptable) {
        return adaptable.getPayload().getValue().orElseThrow(() -> JsonParseException.newBuilder().build());
    }

    protected static ThingDefinition thingDefinitionFrom(final Adaptable adaptable) {
        return adaptable.getPayload()
                .getValue()
                .map(JsonValue::asString)
                .map(ThingsModelFactory::newDefinition)
                .orElseThrow(() -> JsonParseException.newBuilder().build());
    }

    protected static String featureIdFrom(final Adaptable adaptable) {
        final JsonPointer path = adaptable.getPayload().getPath();
        return path.get(1).orElseThrow(() -> UnknownPathException.newBuilder(path).build()).toString();
    }

>>>>>>> 2c9cc418
    protected static String featureIdForMessageFrom(final Adaptable adaptable) {
        return adaptable.getPayload().getPath()
                .getFeatureId()
                .orElseThrow(() -> JsonParseException.newBuilder().build());
    }

    protected static HttpStatusCode statusCodeFrom(final Adaptable adaptable) {
        return adaptable.getPayload().getStatus().orElse(null);
    }

    protected static String namespaceFrom(final Adaptable adaptable) {
        final String namespace = adaptable.getTopicPath().getNamespace();
        return "_".equals(namespace) ? null : namespace;
    }

    protected static String leafValue(final JsonPointer path) {
        return path.getLeaf().orElseThrow(() -> UnknownPathException.newBuilder(path).build()).toString();
    }

    protected static TopicPath.Action getAction(final TopicPath topicPath) {
        return topicPath.getAction()
                .orElseThrow(() -> new NullPointerException("TopicPath did not contain an Action!"));
    }

    /**
     * Add to headers any information that will be missing from topic path.
     *
     * @param filteredHeaders headers read from external headers.
     * @param topicPath topic path of an adaptable.
     * @return filteredHeaders with extra information from topicPath.
     */
    private static DittoHeaders addTopicPathInfo(final DittoHeaders filteredHeaders, final TopicPath topicPath) {
        final DittoHeaders extraInfo = mapTopicPathToHeaders(topicPath);
        return extraInfo.isEmpty() ? filteredHeaders : filteredHeaders.toBuilder().putHeaders(extraInfo).build();
    }

    /**
     * Add any extra information in topic path as Ditto headers. Currently "channel" is the only relevant header.
     *
     * @param topicPath the topic path to extract information from.
     * @return headers containing extra information from topic path.
     */
    private static DittoHeaders mapTopicPathToHeaders(final TopicPath topicPath) {
        final DittoHeadersBuilder headersBuilder = DittoHeaders.newBuilder();
        if (topicPath.getNamespace() != null && topicPath.getId() != null) {
            // add thing ID for known topic-paths for error reporting.
            headersBuilder.putHeader(MessageHeaderDefinition.THING_ID.getKey(),
                    topicPath.getNamespace() + ":" + topicPath.getId());
        }
        if (topicPath.getChannel() == TopicPath.Channel.LIVE) {
            headersBuilder.channel(TopicPath.Channel.LIVE.getName());
        }
        return headersBuilder.build();
    }

    /**
     * Returns the given String {@code s} with an upper case first letter.
     *
     * @param s the String.
     * @return the upper case String.
     */
    protected static String upperCaseFirst(final String s) {
        if (s.isEmpty()) {
            return s;
        }

        final char[] chars = s.toCharArray();
        chars[0] = Character.toUpperCase(chars[0]);
        return new String(chars);
    }

<<<<<<< HEAD
=======
    protected abstract Adaptable constructAdaptable(final T signal, final TopicPath.Channel channel);

    protected abstract String getType(Adaptable adaptable);

    /*
     * injects header reading phase to parsing of protocol messages.
     */
    @Override
    public final T fromAdaptable(final Adaptable externalAdaptable) {
        checkNotNull(externalAdaptable, "Adaptable");
        // get type from external adaptable before header filtering in case some headers exist for external messages
        // but not internally in Ditto.
        final String type = getType(externalAdaptable);

        // filter headers by header translator, then inject any missing information from topic path
        final DittoHeaders externalHeaders = externalAdaptable.getHeaders().orElse(DittoHeaders.empty());
        final DittoHeaders filteredHeaders = addTopicPathInfo(
                headerTranslator.fromExternalHeaders(externalHeaders),
                externalAdaptable.getTopicPath());

        final JsonifiableMapper<T> jsonifiableMapper = mappingStrategies.get(type);
        if (null == jsonifiableMapper) {
            throw UnknownTopicPathException.fromTopicAndPath(externalAdaptable.getTopicPath(),
                    externalAdaptable.getPayload().getPath(), filteredHeaders);
        }

        final Adaptable adaptable = externalAdaptable.setDittoHeaders(filteredHeaders);
        return DittoJsonException.wrapJsonRuntimeException(() -> jsonifiableMapper.map(adaptable));
    }

    /*
     * inject header publishing phase to creation of protocol messages.
     */
    @Override
    public final Adaptable toAdaptable(final T signal, final TopicPath.Channel channel) {
        final Adaptable adaptable = constructAdaptable(signal, channel);
        final Map<String, String> externalHeaders = headerTranslator.toExternalHeaders(adaptable.getDittoHeaders());
        return adaptable.setDittoHeaders(DittoHeaders.of(externalHeaders));
    }

    protected final HeaderTranslator headerTranslator() {
        return headerTranslator;
    }

    /**
     * Utility class for matching {@link Payload} path.
     */
    static final class PathMatcher {

        static final Map<String, Pattern> PATTERNS = new HashMap<>();

        static {
            PATTERNS.put("thing", Pattern.compile("^/$"));
            PATTERNS.put("acl", Pattern.compile("^/acl$"));
            PATTERNS.put("aclEntry", Pattern.compile("^/acl/[^/]*$"));
            PATTERNS.put("policyId", Pattern.compile("^/policyId$"));
            PATTERNS.put("policy", Pattern.compile("^/_policy"));
            PATTERNS.put("policyEntries", Pattern.compile("^/_policy/entries$"));
            PATTERNS.put("policyEntry", Pattern.compile("^/_policy/entries/.*$"));
            PATTERNS.put("policyEntrySubjects", Pattern.compile("^/_policy/entries/[^/]*/subjects$"));
            PATTERNS.put("policyEntrySubject", Pattern.compile("^/_policy/entries/[^/]*/subjects/.*$"));
            PATTERNS.put("policyEntryResources", Pattern.compile("^/_policy/entries/[^/]*/resources$"));
            PATTERNS.put("policyEntryResource", Pattern.compile("^/_policy/entries/[^/]*/resources/.*$"));
            PATTERNS.put("attributes", Pattern.compile("^/attributes$"));
            PATTERNS.put("attribute", Pattern.compile("^/attributes/.*$"));
            PATTERNS.put("definition", Pattern.compile("^/definition$"));
            PATTERNS.put("features", Pattern.compile("^/features$"));
            PATTERNS.put("feature", Pattern.compile("^/features/[^/]*$"));
            PATTERNS.put("featureDefinition", Pattern.compile("^/features/[^/]*/definition$"));
            PATTERNS.put("featureProperties", Pattern.compile("^/features/[^/]*/properties$"));
            PATTERNS.put("featureProperty", Pattern.compile("^/features/[^/]*/properties/.*$"));
        }

        private PathMatcher() {
            throw new AssertionError();
        }

        /**
         * Matches a given {@code path} against known schemes and returns the corresponding entity name.
         *
         * @param path the path to match.
         * @return the entity name which matched.
         * @throws UnknownPathException if {@code path} matched no known scheme.
         */
        static String match(final JsonPointer path) {
            final Predicate<Map.Entry<String, Pattern>> pathMatchesPattern = entry -> {
                final Pattern pattern = entry.getValue();
                final Matcher matcher = pattern.matcher(path);
                return matcher.matches();
            };

            return PATTERNS.entrySet()
                    .stream()
                    .filter(pathMatchesPattern)
                    .findFirst()
                    .map(Map.Entry::getKey)
                    .orElseThrow(() -> UnknownPathException.newBuilder(path).build());
        }

    }

>>>>>>> 2c9cc418
}<|MERGE_RESOLUTION|>--- conflicted
+++ resolved
@@ -19,27 +19,16 @@
 
 import org.eclipse.ditto.json.JsonParseException;
 import org.eclipse.ditto.json.JsonPointer;
+import org.eclipse.ditto.json.JsonValue;
 import org.eclipse.ditto.model.base.common.HttpStatusCode;
 import org.eclipse.ditto.model.base.exceptions.DittoJsonException;
 import org.eclipse.ditto.model.base.headers.DittoHeaders;
 import org.eclipse.ditto.model.base.headers.DittoHeadersBuilder;
 import org.eclipse.ditto.model.base.json.Jsonifiable;
 import org.eclipse.ditto.model.messages.MessageHeaderDefinition;
-<<<<<<< HEAD
-=======
-import org.eclipse.ditto.model.policies.PolicyId;
-import org.eclipse.ditto.model.things.AccessControlList;
-import org.eclipse.ditto.model.things.AccessControlListModelFactory;
-import org.eclipse.ditto.model.things.AclEntry;
-import org.eclipse.ditto.model.things.Attributes;
-import org.eclipse.ditto.model.things.Feature;
-import org.eclipse.ditto.model.things.FeatureDefinition;
-import org.eclipse.ditto.model.things.FeatureProperties;
-import org.eclipse.ditto.model.things.Features;
-import org.eclipse.ditto.model.things.Thing;
 import org.eclipse.ditto.model.things.ThingDefinition;
->>>>>>> 2c9cc418
 import org.eclipse.ditto.model.things.ThingId;
+import org.eclipse.ditto.model.things.ThingsModelFactory;
 
 /**
  * Abstract implementation of {@link Adapter} to provide common functionality.
@@ -78,71 +67,6 @@
         return ThingId.of(topicPath.getNamespace(), topicPath.getId());
     }
 
-<<<<<<< HEAD
-=======
-    protected static Thing thingFrom(final Adaptable adaptable) {
-        return adaptable.getPayload().getValue()
-                .map(JsonValue::asObject)
-                .map(ThingsModelFactory::newThing)
-                .orElseThrow(() -> JsonParseException.newBuilder().build());
-    }
-
-    protected static JsonArray thingsArrayFrom(final Adaptable adaptable) {
-        return adaptable.getPayload()
-                .getValue()
-                .filter(JsonValue::isArray)
-                .map(JsonValue::asArray)
-                .orElseThrow(() -> JsonParseException.newBuilder().build());
-    }
-
-    protected static AccessControlList aclFrom(final Adaptable adaptable) {
-        return adaptable.getPayload()
-                .getValue()
-                .map(JsonValue::asObject)
-                .map(AccessControlListModelFactory::newAcl)
-                .orElseThrow(() -> JsonParseException.newBuilder().build());
-    }
-
-    protected static AclEntry aclEntryFrom(final Adaptable adaptable) {
-        return adaptable.getPayload()
-                .getValue()
-                .map(permissions -> AccessControlListModelFactory
-                        .newAclEntry(leafValue(adaptable.getPayload().getPath()), permissions))
-                .orElseThrow(() -> JsonParseException.newBuilder().build());
-    }
-
-    protected static Attributes attributesFrom(final Adaptable adaptable) {
-        return adaptable.getPayload()
-                .getValue()
-                .map(JsonValue::asObject)
-                .map(ThingsModelFactory::newAttributes)
-                .orElseThrow(() -> JsonParseException.newBuilder().build());
-    }
-
-    protected static JsonPointer attributePointerFrom(final Adaptable adaptable) {
-        final JsonPointer path = adaptable.getPayload().getPath();
-        return path.getSubPointer(ATTRIBUTE_PATH_LEVEL)
-                .orElseThrow(() -> UnknownPathException.newBuilder(path).build());
-    }
-
-    protected static JsonValue attributeValueFrom(final Adaptable adaptable) {
-        return adaptable.getPayload().getValue().orElseThrow(() -> JsonParseException.newBuilder().build());
-    }
-
-    protected static ThingDefinition thingDefinitionFrom(final Adaptable adaptable) {
-        return adaptable.getPayload()
-                .getValue()
-                .map(JsonValue::asString)
-                .map(ThingsModelFactory::newDefinition)
-                .orElseThrow(() -> JsonParseException.newBuilder().build());
-    }
-
-    protected static String featureIdFrom(final Adaptable adaptable) {
-        final JsonPointer path = adaptable.getPayload().getPath();
-        return path.get(1).orElseThrow(() -> UnknownPathException.newBuilder(path).build()).toString();
-    }
-
->>>>>>> 2c9cc418
     protected static String featureIdForMessageFrom(final Adaptable adaptable) {
         return adaptable.getPayload().getPath()
                 .getFeatureId()
@@ -165,6 +89,36 @@
     protected static TopicPath.Action getAction(final TopicPath topicPath) {
         return topicPath.getAction()
                 .orElseThrow(() -> new NullPointerException("TopicPath did not contain an Action!"));
+    }
+
+    protected abstract Adaptable constructAdaptable(final T signal, final TopicPath.Channel channel);
+
+    protected abstract String getType(Adaptable adaptable);
+
+    /*
+     * injects header reading phase to parsing of protocol messages.
+     */
+    @Override
+    public final T fromAdaptable(final Adaptable externalAdaptable) {
+        checkNotNull(externalAdaptable, "Adaptable");
+        // get type from external adaptable before header filtering in case some headers exist for external messages
+        // but not internally in Ditto.
+        final String type = getType(externalAdaptable);
+
+        // filter headers by header translator, then inject any missing information from topic path
+        final DittoHeaders externalHeaders = externalAdaptable.getHeaders().orElse(DittoHeaders.empty());
+        final DittoHeaders filteredHeaders = addTopicPathInfo(
+                headerTranslator.fromExternalHeaders(externalHeaders),
+                externalAdaptable.getTopicPath());
+
+        final JsonifiableMapper<T> jsonifiableMapper = mappingStrategies.get(type);
+        if (null == jsonifiableMapper) {
+            throw UnknownTopicPathException.fromTopicAndPath(externalAdaptable.getTopicPath(),
+                    externalAdaptable.getPayload().getPath(), filteredHeaders);
+        }
+
+        final Adaptable adaptable = externalAdaptable.setDittoHeaders(filteredHeaders);
+        return DittoJsonException.wrapJsonRuntimeException(() -> jsonifiableMapper.map(adaptable));
     }
 
     /**
@@ -198,6 +152,20 @@
         return headersBuilder.build();
     }
 
+    /*
+     * inject header publishing phase to creation of protocol messages.
+     */
+    @Override
+    public final Adaptable toAdaptable(final T signal, final TopicPath.Channel channel) {
+        final Adaptable adaptable = constructAdaptable(signal, channel);
+        final Map<String, String> externalHeaders = headerTranslator.toExternalHeaders(adaptable.getDittoHeaders());
+        return adaptable.setDittoHeaders(DittoHeaders.of(externalHeaders));
+    }
+
+    protected final HeaderTranslator headerTranslator() {
+        return headerTranslator;
+    }
+
     /**
      * Returns the given String {@code s} with an upper case first letter.
      *
@@ -213,109 +181,4 @@
         chars[0] = Character.toUpperCase(chars[0]);
         return new String(chars);
     }
-
-<<<<<<< HEAD
-=======
-    protected abstract Adaptable constructAdaptable(final T signal, final TopicPath.Channel channel);
-
-    protected abstract String getType(Adaptable adaptable);
-
-    /*
-     * injects header reading phase to parsing of protocol messages.
-     */
-    @Override
-    public final T fromAdaptable(final Adaptable externalAdaptable) {
-        checkNotNull(externalAdaptable, "Adaptable");
-        // get type from external adaptable before header filtering in case some headers exist for external messages
-        // but not internally in Ditto.
-        final String type = getType(externalAdaptable);
-
-        // filter headers by header translator, then inject any missing information from topic path
-        final DittoHeaders externalHeaders = externalAdaptable.getHeaders().orElse(DittoHeaders.empty());
-        final DittoHeaders filteredHeaders = addTopicPathInfo(
-                headerTranslator.fromExternalHeaders(externalHeaders),
-                externalAdaptable.getTopicPath());
-
-        final JsonifiableMapper<T> jsonifiableMapper = mappingStrategies.get(type);
-        if (null == jsonifiableMapper) {
-            throw UnknownTopicPathException.fromTopicAndPath(externalAdaptable.getTopicPath(),
-                    externalAdaptable.getPayload().getPath(), filteredHeaders);
-        }
-
-        final Adaptable adaptable = externalAdaptable.setDittoHeaders(filteredHeaders);
-        return DittoJsonException.wrapJsonRuntimeException(() -> jsonifiableMapper.map(adaptable));
-    }
-
-    /*
-     * inject header publishing phase to creation of protocol messages.
-     */
-    @Override
-    public final Adaptable toAdaptable(final T signal, final TopicPath.Channel channel) {
-        final Adaptable adaptable = constructAdaptable(signal, channel);
-        final Map<String, String> externalHeaders = headerTranslator.toExternalHeaders(adaptable.getDittoHeaders());
-        return adaptable.setDittoHeaders(DittoHeaders.of(externalHeaders));
-    }
-
-    protected final HeaderTranslator headerTranslator() {
-        return headerTranslator;
-    }
-
-    /**
-     * Utility class for matching {@link Payload} path.
-     */
-    static final class PathMatcher {
-
-        static final Map<String, Pattern> PATTERNS = new HashMap<>();
-
-        static {
-            PATTERNS.put("thing", Pattern.compile("^/$"));
-            PATTERNS.put("acl", Pattern.compile("^/acl$"));
-            PATTERNS.put("aclEntry", Pattern.compile("^/acl/[^/]*$"));
-            PATTERNS.put("policyId", Pattern.compile("^/policyId$"));
-            PATTERNS.put("policy", Pattern.compile("^/_policy"));
-            PATTERNS.put("policyEntries", Pattern.compile("^/_policy/entries$"));
-            PATTERNS.put("policyEntry", Pattern.compile("^/_policy/entries/.*$"));
-            PATTERNS.put("policyEntrySubjects", Pattern.compile("^/_policy/entries/[^/]*/subjects$"));
-            PATTERNS.put("policyEntrySubject", Pattern.compile("^/_policy/entries/[^/]*/subjects/.*$"));
-            PATTERNS.put("policyEntryResources", Pattern.compile("^/_policy/entries/[^/]*/resources$"));
-            PATTERNS.put("policyEntryResource", Pattern.compile("^/_policy/entries/[^/]*/resources/.*$"));
-            PATTERNS.put("attributes", Pattern.compile("^/attributes$"));
-            PATTERNS.put("attribute", Pattern.compile("^/attributes/.*$"));
-            PATTERNS.put("definition", Pattern.compile("^/definition$"));
-            PATTERNS.put("features", Pattern.compile("^/features$"));
-            PATTERNS.put("feature", Pattern.compile("^/features/[^/]*$"));
-            PATTERNS.put("featureDefinition", Pattern.compile("^/features/[^/]*/definition$"));
-            PATTERNS.put("featureProperties", Pattern.compile("^/features/[^/]*/properties$"));
-            PATTERNS.put("featureProperty", Pattern.compile("^/features/[^/]*/properties/.*$"));
-        }
-
-        private PathMatcher() {
-            throw new AssertionError();
-        }
-
-        /**
-         * Matches a given {@code path} against known schemes and returns the corresponding entity name.
-         *
-         * @param path the path to match.
-         * @return the entity name which matched.
-         * @throws UnknownPathException if {@code path} matched no known scheme.
-         */
-        static String match(final JsonPointer path) {
-            final Predicate<Map.Entry<String, Pattern>> pathMatchesPattern = entry -> {
-                final Pattern pattern = entry.getValue();
-                final Matcher matcher = pattern.matcher(path);
-                return matcher.matches();
-            };
-
-            return PATTERNS.entrySet()
-                    .stream()
-                    .filter(pathMatchesPattern)
-                    .findFirst()
-                    .map(Map.Entry::getKey)
-                    .orElseThrow(() -> UnknownPathException.newBuilder(path).build());
-        }
-
-    }
-
->>>>>>> 2c9cc418
 }