--- conflicted
+++ resolved
@@ -165,7 +165,6 @@
      * Key: {@code "ditto-originator"}, Java type: {@link String}.
      * </p>
      */
-<<<<<<< HEAD
     ORIGINATOR("ditto-originator", String.class, false, true, HeaderValueValidators.getNoOpValidator()),
 
     /**
@@ -185,18 +184,16 @@
      * @since 1.1.0
      */
     TIMEOUT("timeout", DittoDuration.class, String.class, true, true,
-            HeaderValueValidators.getDittoDurationValidator());
-=======
-    ORIGINATOR("ditto-originator", String.class, false, true),
+            HeaderValueValidators.getDittoDurationValidator()),
 
     /**
      * Header definition for the entity id related to the command/event/response/error.
      * <p>
      * Key: {@code "ditto-entity-id"}, Java type: {@link String}.
      * </p>
+     * @since 1.1.0
      */
     ENTITY_ID("ditto-entity-id", String.class, false, false);
->>>>>>> bc5cc1c7
 
     /**
      * Map to speed up lookup of header definition by key.
