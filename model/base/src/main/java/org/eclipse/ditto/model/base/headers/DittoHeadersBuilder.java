--- conflicted
+++ resolved
@@ -45,7 +45,6 @@
     B correlationId(@Nullable CharSequence correlationId);
 
     /**
-<<<<<<< HEAD
      * Sets a generated random correlation ID.
      *
      * @return this builder for Method Chaining.
@@ -55,17 +54,6 @@
     }
 
     /**
-     * Sets the specified String as source of the command.
-     *
-     * @param source the source of the command to be set.
-     * @return this builder for Method Chaining.
-     * @throws IllegalArgumentException if {@code source} is empty.
-     */
-    B source(@Nullable CharSequence source);
-
-    /**
-=======
->>>>>>> 4e51effe
      * Sets the json schema version value.
      *
      * @param schemaVersion the "schema version" value to be set.
