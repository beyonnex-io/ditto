--- conflicted
+++ resolved
@@ -19,11 +19,7 @@
 import javax.annotation.Nonnull;
 import javax.annotation.concurrent.Immutable;
 
-<<<<<<< HEAD
-import org.eclipse.ditto.model.base.entity.validation.LablePatternValidator;
-=======
 import org.eclipse.ditto.model.base.entity.validation.LabelPatternValidator;
->>>>>>> 273acb3e
 
 /**
  * An immutable implementation of {@link Label}.
@@ -48,13 +44,8 @@
     public static Label of(final CharSequence labelValue) {
         argumentNotEmpty(labelValue, "label value");
 
-<<<<<<< HEAD
-        final LablePatternValidator validator = LablePatternValidator.getInstance();
-        if (!validator.isValid(labelValue)) {
-=======
         final LabelPatternValidator validator = LabelPatternValidator.getInstance(labelValue);
         if (!validator.isValid()) {
->>>>>>> 273acb3e
             throw PolicyEntryInvalidException.newBuilder()
                     .message("The Policy Label " + labelValue + " is invalid")
                     .description(validator.getReason().orElse(null))
