--- conflicted
+++ resolved
@@ -31,18 +31,10 @@
     private boolean response = false;
     private boolean error = false;
     private ExternalMessage.PayloadType payloadType = ExternalMessage.PayloadType.UNKNOWN;
-<<<<<<< HEAD
-    @Nullable
-    private String textPayload;
-    @Nullable
-    private ByteBuffer bytePayload;
-    @Nullable
-    private Adaptable originatingAdaptable;
-=======
     @Nullable private String textPayload;
     @Nullable private ByteBuffer bytePayload;
     @Nullable private AuthorizationContext authorizationContext;
->>>>>>> 3b469cb9
+    @Nullable private Adaptable originatingAdaptable;
 
     /**
      * Constructs a new MutableExternalMessageBuilder initialized with the passed {@code message}.
@@ -55,12 +47,9 @@
         this.textPayload = message.getTextPayload().orElse(null);
         this.payloadType = message.getPayloadType();
         this.response = message.isResponse();
-<<<<<<< HEAD
-        this.originatingAdaptable = message.getOriginatingAdaptable().orElse(null);
-=======
         this.error = message.isError();
         this.authorizationContext = message.getAuthorizationContext().orElse(null);
->>>>>>> 3b469cb9
+        this.originatingAdaptable = message.getOriginatingAdaptable().orElse(null);
     }
 
     /**
@@ -129,25 +118,21 @@
     }
 
     @Override
-<<<<<<< HEAD
+    public ExternalMessageBuilder asError(final boolean error) {
+        this.error = error;
+        return this;
+    }
+
+    @Override
     public ExternalMessageBuilder withOriginatingAdaptable(@Nullable final Adaptable originatingAdaptable) {
         this.originatingAdaptable = originatingAdaptable;
-=======
-    public ExternalMessageBuilder asError(final boolean error) {
-        this.error = error;
->>>>>>> 3b469cb9
         return this;
     }
 
     @Override
     public ExternalMessage build() {
-<<<<<<< HEAD
-        return new ImmutableExternalMessage(headers, topicPath, response, payloadType, textPayload, bytePayload,
-                originatingAdaptable);
-=======
-        return new ImmutableExternalMessage(headers, response, error, payloadType, textPayload, bytePayload,
-                authorizationContext);
->>>>>>> 3b469cb9
+        return new ImmutableExternalMessage(headers, topicPath, response, error, payloadType, textPayload, bytePayload,
+                authorizationContext, originatingAdaptable);
     }
 
 }