/*
 * Copyright (c) 2017 Contributors to the Eclipse Foundation
 *
 * See the NOTICE file(s) distributed with this work for additional
 * information regarding copyright ownership.
 *
 * This program and the accompanying materials are made available under the
 * terms of the Eclipse Public License 2.0 which is available at
 * http://www.eclipse.org/legal/epl-2.0
 *
 * SPDX-License-Identifier: EPL-2.0
 */
package org.eclipse.ditto.model.connectivity;

import static org.assertj.core.api.Assertions.assertThat;
import static org.assertj.core.api.Assertions.assertThatExceptionOfType;
import static org.eclipse.ditto.model.connectivity.ImmutableConnection.ConnectionUri;
import static org.mutabilitydetector.unittesting.AllowedReason.assumingFields;
import static org.mutabilitydetector.unittesting.AllowedReason.provided;
import static org.mutabilitydetector.unittesting.MutabilityAssert.assertInstancesOf;
import static org.mutabilitydetector.unittesting.MutabilityMatchers.areImmutable;

import java.util.Arrays;
import java.util.Collections;
import java.util.HashMap;
import java.util.List;
import java.util.Map;
import java.util.Set;
import java.util.stream.Collectors;
import java.util.stream.Stream;

import org.eclipse.ditto.json.JsonArray;
import org.eclipse.ditto.json.JsonCollectors;
import org.eclipse.ditto.json.JsonFactory;
import org.eclipse.ditto.json.JsonObject;
import org.eclipse.ditto.json.JsonValue;
import org.eclipse.ditto.model.base.auth.AuthorizationContext;
import org.eclipse.ditto.model.base.auth.AuthorizationSubject;
import org.eclipse.ditto.model.connectivity.credentials.ClientCertificateCredentials;
import org.eclipse.ditto.model.connectivity.credentials.Credentials;
import org.junit.Test;

import nl.jqno.equalsverifier.EqualsVerifier;

/**
 * Unit test for {@link ImmutableConnection}.
 */
public final class ImmutableConnectionTest {

    private static final ConnectionType TYPE = ConnectionType.AMQP_10;
    private static final ConnectivityStatus STATUS = ConnectivityStatus.OPEN;

    private static final ConnectionId ID = ConnectionId.of("myConnectionId");
    private static final String NAME = "myConnection";

    private static final String URI = "amqps://foo:bar@example.com:443";
    private static final Credentials CREDENTIALS = ClientCertificateCredentials.newBuilder().build();

    private static final AuthorizationContext AUTHORIZATION_CONTEXT = AuthorizationContext.newInstance(
            AuthorizationSubject.newInstance("mySolutionId:mySubject"));

    private static final String STATUS_MAPPING = "ConnectionStatus";
    private static final String JAVA_SCRIPT_MAPPING = "JavaScript";
    private static final String MIGRATED_MAPPER_ID = "migrated";

    private static final Source SOURCE1 = ConnectivityModelFactory.newSource(AUTHORIZATION_CONTEXT, "amqp/source1");
    private static final Source SOURCE2 = ConnectivityModelFactory.newSource(AUTHORIZATION_CONTEXT, "amqp/source2", 1);
    private static final List<Source> SOURCES = Arrays.asList(SOURCE1, SOURCE2);
    private static final HeaderMapping HEADER_MAPPING = null;
    private static final Target TARGET1 =
            ConnectivityModelFactory.newTarget("amqp/target1", AUTHORIZATION_CONTEXT, HEADER_MAPPING, null,
                    Topic.TWIN_EVENTS,
                    Topic.LIVE_EVENTS);
    private static final Target TARGET2 =
            ConnectivityModelFactory.newTarget("amqp/target2", AUTHORIZATION_CONTEXT, HEADER_MAPPING, null,
                    Topic.LIVE_MESSAGES,
                    Topic.LIVE_MESSAGES,
                    Topic.LIVE_EVENTS);
    private static final Target TARGET3 =
            ConnectivityModelFactory.newTarget("amqp/target3", AUTHORIZATION_CONTEXT, HEADER_MAPPING, null,
                    Topic.LIVE_MESSAGES,
                    Topic.LIVE_MESSAGES, Topic.LIVE_COMMANDS);
    private static final List<Target> TARGETS = Arrays.asList(TARGET1, TARGET2, TARGET3);

    private static final JsonArray KNOWN_SOURCES_JSON =
            SOURCES.stream().map(Source::toJson).collect(JsonCollectors.valuesToArray());
    private static final JsonArray KNOWN_TARGETS_JSON =
            TARGETS.stream().map(Target::toJson).collect(JsonCollectors.valuesToArray());

    private static final JsonArray KNOWN_SOURCES_WITH_MAPPING_JSON =
            KNOWN_SOURCES_JSON.stream()
                    .map(JsonValue::asObject)
                    .map(o -> o.set(Source.JsonFields.PAYLOAD_MAPPING, JsonArray.of(JsonValue.of(JAVA_SCRIPT_MAPPING))))
                    .collect(JsonCollectors.valuesToArray());
    private static final JsonArray KNOWN_TARGETS_WITH_MAPPING_JSON =
            KNOWN_TARGETS_JSON.stream()
                    .map(JsonValue::asObject)
                    .map(o -> o.set(Source.JsonFields.PAYLOAD_MAPPING, JsonArray.of(JsonValue.of(STATUS_MAPPING))))
                    .collect(JsonCollectors.valuesToArray());

    private static final MappingContext KNOWN_MAPPING_CONTEXT = ConnectivityModelFactory.newMappingContext(
            JAVA_SCRIPT_MAPPING,
            Collections.singletonMap("incomingScript",
                    "function mapToDittoProtocolMsg(\n" +
                            "    headers,\n" +
                            "    textPayload,\n" +
                            "    bytePayload,\n" +
                            "    contentType\n" +
                            ") {\n" +
                            "\n" +
                            "    // ###\n" +
                            "    // Insert your mapping logic here\n" +
                            "    let namespace = \"org.eclipse.ditto\";\n" +
                            "    let id = \"foo-bar\";\n" +
                            "    let group = \"things\";\n" +
                            "    let channel = \"twin\";\n" +
                            "    let criterion = \"commands\";\n" +
                            "    let action = \"modify\";\n" +
                            "    let path = \"/attributes/foo\";\n" +
                            "    let dittoHeaders = headers;\n" +
                            "    let value = textPayload;\n" +
                            "    // ###\n" +
                            "\n" +
                            "    return Ditto.buildDittoProtocolMsg(\n" +
                            "        namespace,\n" +
                            "        id,\n" +
                            "        group,\n" +
                            "        channel,\n" +
                            "        criterion,\n" +
                            "        action,\n" +
                            "        path,\n" +
                            "        dittoHeaders,\n" +
                            "        value\n" +
                            "    );\n" +
                            "}"));

    private static final MappingContext KNOWN_JAVA_MAPPING_CONTEXT = ConnectivityModelFactory.newMappingContext(
            STATUS_MAPPING, new HashMap<>());

    private static final PayloadMappingDefinition KNOWN_MAPPING_DEFINITIONS =
            ConnectivityModelFactory.newPayloadMappingDefinition(
                    Stream.of(KNOWN_MAPPING_CONTEXT, KNOWN_JAVA_MAPPING_CONTEXT)
                            .collect(Collectors.toMap(MappingContext::getMappingEngine, ctx -> ctx)));

    private static final PayloadMappingDefinition LEGACY_MAPPINGS =
            ConnectivityModelFactory.newPayloadMappingDefinition(
                    Stream.of(KNOWN_MAPPING_CONTEXT).collect(Collectors.toMap(ctx -> MIGRATED_MAPPER_ID, ctx -> ctx)));

    private static final Set<String> KNOWN_TAGS = Collections.singleton("HONO");

    private static final JsonObject KNOWN_JSON = JsonObject.newBuilder()
            .set(Connection.JsonFields.ID, ID.toString())
            .set(Connection.JsonFields.NAME, NAME)
            .set(Connection.JsonFields.CONNECTION_TYPE, TYPE.getName())
            .set(Connection.JsonFields.CONNECTION_STATUS, STATUS.getName())
            .set(Connection.JsonFields.CREDENTIALS, CREDENTIALS.toJson())
            .set(Connection.JsonFields.URI, URI)
            .set(Connection.JsonFields.SOURCES, KNOWN_SOURCES_WITH_MAPPING_JSON)
            .set(Connection.JsonFields.TARGETS, KNOWN_TARGETS_WITH_MAPPING_JSON)
            .set(Connection.JsonFields.CLIENT_COUNT, 2)
            .set(Connection.JsonFields.FAILOVER_ENABLED, true)
            .set(Connection.JsonFields.VALIDATE_CERTIFICATES, true)
            .set(Connection.JsonFields.PROCESSOR_POOL_SIZE, 5)
            .set(Connection.JsonFields.MAPPING_DEFINITIONS,
                    JsonObject.newBuilder()
                            .set(JAVA_SCRIPT_MAPPING, KNOWN_MAPPING_CONTEXT.toJson())
                            .set(STATUS_MAPPING, KNOWN_JAVA_MAPPING_CONTEXT.toJson())
                            .build())
            .set(Connection.JsonFields.TAGS, KNOWN_TAGS.stream()
                    .map(JsonFactory::newValue)
                    .collect(JsonCollectors.valuesToArray()))
            .build();

    private static final JsonObject KNOWN_LEGACY_JSON = KNOWN_JSON
<<<<<<< HEAD
            .set(Connection.JsonFields.MAPPING_CONTEXT, KNOWN_MAPPING_CONTEXT.toJson())
            .remove(Connection.JsonFields.MAPPING_DEFINITIONS.getPointer());
=======
            .set(Connection.JsonFields.MAPPING_CONTEXT, KNOWN_MAPPING_CONTEXT.toJson());
>>>>>>> 323c2213

    @Test
    public void testHashCodeAndEquals() {
        EqualsVerifier.forClass(ImmutableConnection.class)
                .usingGetClass()
                .verify();
    }

    @Test
    public void assertImmutability() {
        assertInstancesOf(ImmutableConnection.class, areImmutable(),
                provided(AuthorizationContext.class, Source.class, Target.class,
                        MappingContext.class, Credentials.class, ConnectionId.class,
                        PayloadMappingDefinition.class).isAlsoImmutable(),
                assumingFields("mappings").areSafelyCopiedUnmodifiableCollectionsWithImmutableElements());
    }

    @Test
    public void createMinimalConnectionConfigurationInstance() {
        final Connection connection = ConnectivityModelFactory.newConnectionBuilder(ID, TYPE, STATUS, URI)
                .sources(SOURCES)
                .targets(TARGETS)
                .build();

        assertThat((CharSequence) connection.getId()).isEqualTo(ID);
        assertThat((Object) connection.getConnectionType()).isEqualTo(TYPE);
        assertThat(connection.getUri()).isEqualTo(URI);
        assertThat(connection.getSources()).isEqualTo(SOURCES);
    }

    @Test
    public void createInstanceWithNullId() {
        assertThatExceptionOfType(NullPointerException.class)
                .isThrownBy(() -> ConnectivityModelFactory.newConnectionBuilder(null, TYPE, STATUS, URI))
                .withMessage("The %s must not be null!", "ID")
                .withNoCause();
    }

    @Test
    public void createInstanceWithNullUri() {
        assertThatExceptionOfType(NullPointerException.class)
                .isThrownBy(() -> ConnectivityModelFactory.newConnectionBuilder(ID, TYPE, STATUS, null))
                .withMessage("The %s must not be null!", "URI")
                .withNoCause();
    }

    @Test
    public void getBuilderFromConnectionCoversAllFields() {

        final Connection connection = ImmutableConnection.getBuilder(ID, TYPE, STATUS, URI)
                .sources(SOURCES)
                .targets(TARGETS)
                .connectionStatus(ConnectivityStatus.OPEN)
                .name("connection")
                .clientCount(5)
                .tag("AAA")
                .trustedCertificates("certs")
                .processorPoolSize(8)
                .credentials(ClientCertificateCredentials.newBuilder()
                        .clientKey("clientkey")
                        .clientCertificate("certificate")
                        .build())
                .validateCertificate(true)
                .uri("amqps://some.amqp.org:5672")
                .id(ID)
<<<<<<< HEAD
                .mappingDefinition("test", KNOWN_JAVA_MAPPING_CONTEXT)
=======
                .payloadMappingDefinition(ConnectivityModelFactory.newPayloadMappingDefinition("test", KNOWN_JAVA_MAPPING_CONTEXT))
>>>>>>> 323c2213
                .build();

        assertThat(ImmutableConnection.getBuilder(connection).build()).isEqualTo(connection);
    }

    @Test
    public void createInstanceWithNullSources() {
        final ConnectionBuilder builder = ImmutableConnection.getBuilder(ID, TYPE, STATUS, URI);

        assertThatExceptionOfType(NullPointerException.class)
                .isThrownBy(() -> builder.sources(null))
                .withMessage("The %s must not be null!", "sources")
                .withNoCause();
    }

    @Test
    public void createInstanceWithNullEventTarget() {
        final ConnectionBuilder builder = ImmutableConnection.getBuilder(ID, TYPE, STATUS, URI);

        assertThatExceptionOfType(NullPointerException.class)
                .isThrownBy(() -> builder.targets(null))
                .withMessage("The %s must not be null!", "targets")
                .withNoCause();
    }

    @Test
    public void createInstanceWithoutSourceAndEventTarget() {
        final ConnectionBuilder builder = ImmutableConnection.getBuilder(ID, TYPE, STATUS, URI);

        assertThatExceptionOfType(ConnectionConfigurationInvalidException.class)
                .isThrownBy(builder::build)
                .withMessageContaining("source")
                .withMessageContaining("target")
                .withNoCause();
    }

    @Test
    public void fromJsonReturnsExpected() {
        final Connection expected = ConnectivityModelFactory.newConnectionBuilder(ID, TYPE, STATUS, URI)
                .credentials(CREDENTIALS)
                .name(NAME)
                .setSources(addSourceMapping(SOURCES, JAVA_SCRIPT_MAPPING))
                .setTargets(addTargetMapping(TARGETS, STATUS_MAPPING))
                .clientCount(2)
                .payloadMappingDefinition(KNOWN_MAPPING_DEFINITIONS)
                .tags(KNOWN_TAGS)
                .build();

        System.out.println(KNOWN_JSON);

        final Connection actual = ImmutableConnection.fromJson(KNOWN_JSON);

        assertThat(actual).isEqualTo(expected);
    }

    @Test
    public void fromJsonWithLegacyMappingContextReturnsExpected() {
<<<<<<< HEAD
        final Connection expected = ConnectivityModelFactory.newConnectionBuilder(ID, TYPE, STATUS, URI)
                .credentials(CREDENTIALS)
                .name(NAME)
                .setSources(addSourceMapping(SOURCES, "migrated"))
                .setTargets(addTargetMapping(TARGETS, "migrated"))
                .clientCount(2)
                .payloadMappingDefinition(LEGACY_MAPPINGS)
=======

        final Map<String, MappingContext> definitions = new HashMap<>(KNOWN_MAPPING_DEFINITIONS.getDefinitions());
        definitions.putAll(LEGACY_MAPPINGS.getDefinitions());
        final Connection expected = ConnectivityModelFactory.newConnectionBuilder(ID, TYPE, STATUS, URI)
                .credentials(CREDENTIALS)
                .name(NAME)
                .setSources(addSourceMapping(SOURCES, JAVA_SCRIPT_MAPPING, "migrated"))
                .setTargets(addTargetMapping(TARGETS, STATUS_MAPPING, "migrated"))
                .clientCount(2)
                .payloadMappingDefinition(ConnectivityModelFactory.newPayloadMappingDefinition(definitions))
>>>>>>> 323c2213
                .tags(KNOWN_TAGS)
                .build();

        final Connection actual = ImmutableConnection.fromJson(KNOWN_LEGACY_JSON);
<<<<<<< HEAD

=======
>>>>>>> 323c2213
        assertThat(actual).isEqualTo(expected);
    }

    @Test
    public void fromInvalidJsonFails() {
        final JsonObject INVALID_JSON = KNOWN_JSON.remove(Connection.JsonFields.SOURCES.getPointer())
                .remove(Connection.JsonFields.TARGETS.getPointer());

        assertThatExceptionOfType(ConnectionConfigurationInvalidException.class)
                .isThrownBy(() -> ImmutableConnection.fromJson(INVALID_JSON))
                .withMessageContaining("source")
                .withMessageContaining("target")
                .withNoCause();
    }


    @Test
    public void fromJsonWithInvalidMappingFails() {
        final JsonObject INVALID_JSON = KNOWN_JSON.remove(Connection.JsonFields.MAPPING_DEFINITIONS.getPointer());
        assertThatExceptionOfType(ConnectionConfigurationInvalidException.class)
                .isThrownBy(() -> ImmutableConnection.fromJson(INVALID_JSON))
                .withMessageContaining(STATUS_MAPPING)
                .withMessageContaining(JAVA_SCRIPT_MAPPING)
                .withNoCause();
    }

    @Test
    public void toJsonReturnsExpected() {
        final Connection underTest = ConnectivityModelFactory.newConnectionBuilder(ID, TYPE, STATUS, URI)
                .credentials(CREDENTIALS)
                .name(NAME)
                .sources(addSourceMapping(Arrays.asList(SOURCE2, SOURCE1),
                        JAVA_SCRIPT_MAPPING)) // use different order to test sorting
                .targets(addTargetMapping(TARGETS, STATUS_MAPPING))
                .clientCount(2)
                .payloadMappingDefinition(KNOWN_MAPPING_DEFINITIONS)
                .tags(KNOWN_TAGS)
                .build();

        final JsonObject actual = underTest.toJson();

        assertThat(actual).isEqualTo(KNOWN_JSON);
    }

    @Test
    public void parseUriAsExpected() {
        final ConnectionUri underTest = ConnectionUri.of("amqps://foo:bar@hono.eclipse.org:5671/vhost");

        assertThat(underTest.getProtocol()).isEqualTo("amqps");
        assertThat(underTest.getUserName()).contains("foo");
        assertThat(underTest.getPassword()).contains("bar");
        assertThat(underTest.getHostname()).isEqualTo("hono.eclipse.org");
        assertThat(underTest.getPort()).isEqualTo(5671);
        assertThat(underTest.getPath()).contains("/vhost");
    }

    @Test
    public void parseUriWithoutCredentials() {
        final ConnectionUri underTest = ConnectionUri.of("amqps://hono.eclipse.org:5671");

        assertThat(underTest.getUserName()).isEmpty();
        assertThat(underTest.getPassword()).isEmpty();
    }

    @Test
    public void parseUriWithoutPath() {
        final ConnectionUri underTest = ConnectionUri.of("amqps://foo:bar@hono.eclipse.org:5671");

        assertThat(underTest.getPath()).isEmpty();
    }

    @Test(expected = ConnectionUriInvalidException.class)
    public void cannotParseUriWithoutPort() {
        ConnectionUri.of("amqps://foo:bar@hono.eclipse.org");
    }

    @Test(expected = ConnectionUriInvalidException.class)
    public void cannotParseUriWithoutHost() {
        ConnectionUri.of("amqps://foo:bar@:5671");
    }


    /**
     * Permit construction of connection URIs with username and without password
     * because RFC-3986 permits it.
     */
    @Test
    public void canParseUriWithUsernameWithoutPassword() {
        final ConnectionUri underTest = ConnectionUri.of("amqps://foo:@hono.eclipse.org:5671");

        assertThat(underTest.getUserName()).contains("foo");
        assertThat(underTest.getPassword()).contains("");
    }

    @Test
    public void canParseUriWithoutUsernameWithPassword() {
        final ConnectionUri underTest = ConnectionUri.of("amqps://:bar@hono.eclipse.org:5671");

        assertThat(underTest.getUserName()).contains("");
        assertThat(underTest.getPassword()).contains("bar");
    }

    @Test(expected = ConnectionUriInvalidException.class)
    public void uriRegexFailsWithoutProtocol() {
        ConnectionUri.of("://foo:bar@hono.eclipse.org:5671");
    }

    @Test
    public void toStringDoesNotContainPassword() {
        final String password = "thePassword";

        final String uri = "amqps://foo:" + password + "@host.com:5671";

        final Connection connection = ConnectivityModelFactory.newConnectionBuilder(ID, TYPE, STATUS, uri)
                .sources(Collections.singletonList(SOURCE1))
                .build();

        assertThat(connection.toString()).doesNotContain(password);
    }

    private List<Source> addSourceMapping(final List<Source> sources, final String... mapping) {
        return sources.stream()
                .map(s -> new ImmutableSource.Builder(s).payloadMapping(
                        ConnectivityModelFactory.newPayloadMapping(mapping)).build())
                .collect(Collectors.toList());
    }

    private List<Target> addTargetMapping(final List<Target> targets, final String... mapping) {
        return targets.stream()
                .map(t -> new ImmutableTarget.Builder(t).payloadMapping(
                        ConnectivityModelFactory.newPayloadMapping(mapping)).build())
                .collect(Collectors.toList());
    }
}<|MERGE_RESOLUTION|>--- conflicted
+++ resolved
@@ -172,12 +172,7 @@
             .build();
 
     private static final JsonObject KNOWN_LEGACY_JSON = KNOWN_JSON
-<<<<<<< HEAD
-            .set(Connection.JsonFields.MAPPING_CONTEXT, KNOWN_MAPPING_CONTEXT.toJson())
-            .remove(Connection.JsonFields.MAPPING_DEFINITIONS.getPointer());
-=======
             .set(Connection.JsonFields.MAPPING_CONTEXT, KNOWN_MAPPING_CONTEXT.toJson());
->>>>>>> 323c2213
 
     @Test
     public void testHashCodeAndEquals() {
@@ -243,11 +238,7 @@
                 .validateCertificate(true)
                 .uri("amqps://some.amqp.org:5672")
                 .id(ID)
-<<<<<<< HEAD
-                .mappingDefinition("test", KNOWN_JAVA_MAPPING_CONTEXT)
-=======
                 .payloadMappingDefinition(ConnectivityModelFactory.newPayloadMappingDefinition("test", KNOWN_JAVA_MAPPING_CONTEXT))
->>>>>>> 323c2213
                 .build();
 
         assertThat(ImmutableConnection.getBuilder(connection).build()).isEqualTo(connection);
@@ -296,8 +287,6 @@
                 .tags(KNOWN_TAGS)
                 .build();
 
-        System.out.println(KNOWN_JSON);
-
         final Connection actual = ImmutableConnection.fromJson(KNOWN_JSON);
 
         assertThat(actual).isEqualTo(expected);
@@ -305,15 +294,6 @@
 
     @Test
     public void fromJsonWithLegacyMappingContextReturnsExpected() {
-<<<<<<< HEAD
-        final Connection expected = ConnectivityModelFactory.newConnectionBuilder(ID, TYPE, STATUS, URI)
-                .credentials(CREDENTIALS)
-                .name(NAME)
-                .setSources(addSourceMapping(SOURCES, "migrated"))
-                .setTargets(addTargetMapping(TARGETS, "migrated"))
-                .clientCount(2)
-                .payloadMappingDefinition(LEGACY_MAPPINGS)
-=======
 
         final Map<String, MappingContext> definitions = new HashMap<>(KNOWN_MAPPING_DEFINITIONS.getDefinitions());
         definitions.putAll(LEGACY_MAPPINGS.getDefinitions());
@@ -324,15 +304,10 @@
                 .setTargets(addTargetMapping(TARGETS, STATUS_MAPPING, "migrated"))
                 .clientCount(2)
                 .payloadMappingDefinition(ConnectivityModelFactory.newPayloadMappingDefinition(definitions))
->>>>>>> 323c2213
                 .tags(KNOWN_TAGS)
                 .build();
 
         final Connection actual = ImmutableConnection.fromJson(KNOWN_LEGACY_JSON);
-<<<<<<< HEAD
-
-=======
->>>>>>> 323c2213
         assertThat(actual).isEqualTo(expected);
     }
 
@@ -345,17 +320,6 @@
                 .isThrownBy(() -> ImmutableConnection.fromJson(INVALID_JSON))
                 .withMessageContaining("source")
                 .withMessageContaining("target")
-                .withNoCause();
-    }
-
-
-    @Test
-    public void fromJsonWithInvalidMappingFails() {
-        final JsonObject INVALID_JSON = KNOWN_JSON.remove(Connection.JsonFields.MAPPING_DEFINITIONS.getPointer());
-        assertThatExceptionOfType(ConnectionConfigurationInvalidException.class)
-                .isThrownBy(() -> ImmutableConnection.fromJson(INVALID_JSON))
-                .withMessageContaining(STATUS_MAPPING)
-                .withMessageContaining(JAVA_SCRIPT_MAPPING)
                 .withNoCause();
     }
 
