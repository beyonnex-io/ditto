--- conflicted
+++ resolved
@@ -44,6 +44,7 @@
     @Nullable ThingRevision revision;
     @Nullable Instant modified;
     @Nullable Instant created;
+    @Nullable Metadata metadata;
     @Nullable private JsonSchemaVersion schemaVersion;
     @Nullable private PolicyId policyId;
     @Nullable
@@ -54,7 +55,6 @@
     @Nullable private ThingDefinition definition;
     @Nullable private FeaturesBuilder featuresBuilder;
     @Nullable private Features features;
-    @Nullable private Metadata metadata;
 
     private ImmutableThingFromScratchBuilder() {
         id = null;
@@ -69,6 +69,7 @@
         revision = null;
         modified = null;
         created = null;
+        metadata = null;
     }
 
     /**
@@ -341,13 +342,14 @@
     }
 
     @Override
-<<<<<<< HEAD
+    public FromScratch setCreated(@Nullable final Instant created) {
+        this.created = created;
+        return this;
+    }
+
+    @Override
     public FromScratch setMetadata(@Nullable final Metadata metadata) {
         this.metadata = metadata;
-=======
-    public FromScratch setCreated(@Nullable final Instant created) {
-        this.created = created;
->>>>>>> 0114d534
         return this;
     }
 
@@ -452,17 +454,10 @@
     public Thing build() {
         if (null != policyId) {
             return ImmutableThing.of(id, null, policyId, definition, getAttributes(), getFeatures(), lifecycle,
-<<<<<<< HEAD
-                    revision, modified, metadata);
+                    revision, modified, created, metadata);
         } else {
             return ImmutableThing.of(id, getAcl(), null, definition, getAttributes(), getFeatures(), lifecycle,
-                    revision, modified, metadata);
-=======
-                    revision, modified, created);
-        } else {
-            return ImmutableThing.of(id, getAcl(), null, definition, getAttributes(), getFeatures(), lifecycle,
-                    revision, modified, created);
->>>>>>> 0114d534
+                    revision, modified, created, metadata);
         }
     }
 
