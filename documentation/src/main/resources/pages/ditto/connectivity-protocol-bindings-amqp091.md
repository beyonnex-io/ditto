--- conflicted
+++ resolved
@@ -5,15 +5,8 @@
 permalink: connectivity-protocol-bindings-amqp091.html
 ---
 
-<<<<<<< HEAD
-Any Ditto Protocol message can be sent *as is* as **AMQP 0.9.1** message.
-The Ditto Protocol JSON must be sent as `UTF-8` encoded string payload.
-
-The `content-type` of AMQP 0.9.1 messages must be set to:
-=======
 When messages are sent in [Ditto Protocol](protocol-overview.html) (as `UTF-8` encoded String payload), 
 the `content-type` of AMQP 0.9.1 messages must be set to:
->>>>>>> 15223d14
 
 ```
 application/vnd.eclipse.ditto+json
