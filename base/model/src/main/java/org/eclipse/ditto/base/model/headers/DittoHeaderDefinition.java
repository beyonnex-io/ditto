--- conflicted
+++ resolved
@@ -175,17 +175,12 @@
      * Key: {@code "If-None-Match"}, Java type: {@link String}.
      * </p>
      */
-<<<<<<< HEAD
-    IF_NONE_MATCH("if-none-match", EntityTagMatchers.class, String.class, true,
-            false, HeaderValueValidators.getEntityTagMatchersValidator()),
-=======
     IF_NONE_MATCH("if-none-match",
             EntityTagMatchers.class,
             String.class,
             true,
             false,
             HeaderValueValidators.getEntityTagMatchersValidator()),
->>>>>>> dbe23a74
 
     /**
      * Header definition for the internal header "ditto-reply-target". This header is evaluated for responses to be
@@ -408,9 +403,7 @@
      *
      * @since 2.1.0
      */
-<<<<<<< HEAD
-    CONDITION("condition", String.class, true, false,
-            HeaderValueValidators.getNoOpValidator()),
+    CONDITION("condition", String.class, true, false, HeaderValueValidators.getNoOpValidator()),
 
     /**
      * Header definition containing a condition which, when evaluating to {@code true}, shall switch the
@@ -443,9 +436,6 @@
             false, true, HeaderValueValidators.getBooleanValidator())
 
     ;
-=======
-    CONDITION("condition", String.class, true, false, HeaderValueValidators.getNoOpValidator());
->>>>>>> dbe23a74
 
     /**
      * Map to speed up lookup of header definition by key.
