--- conflicted
+++ resolved
@@ -143,15 +143,9 @@
         if (FieldExpressionUtil.isAttributeFieldName(propertyName)) {
             return new AttributeExpressionImpl(FieldExpressionUtil.stripAttributesPrefix(propertyName));
         }
-<<<<<<< HEAD
-=======
         if (FieldExpressionUtil.isMetadataFieldName(propertyName)) {
             return new MetadataExpressionImpl(FieldExpressionUtil.stripMetadataPrefix(propertyName));
         }
-        if (FieldExpressionUtil.isDefinitionFieldName(propertyName)) {
-            return new SimpleFieldExpressionImpl(propertyName);
-        }
->>>>>>> 1af87467
 
         final String fieldName = simpleFieldMappings.get(propertyName);
         if (fieldName != null) {
