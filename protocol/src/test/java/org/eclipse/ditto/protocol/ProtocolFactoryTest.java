/*
 * Copyright (c) 2020 Contributors to the Eclipse Foundation
 *
 * See the NOTICE file(s) distributed with this work for additional
 * information regarding copyright ownership.
 *
 * This program and the accompanying materials are made available under the
 * terms of the Eclipse Public License 2.0 which is available at
 * http://www.eclipse.org/legal/epl-2.0
 *
 * SPDX-License-Identifier: EPL-2.0
 */
package org.eclipse.ditto.protocol;

import org.assertj.core.api.JUnitSoftAssertions;
import org.eclipse.ditto.base.model.entity.id.AbstractNamespacedEntityId;
import org.eclipse.ditto.policies.model.PolicyId;
import org.eclipse.ditto.protocol.adapter.UnknownTopicPathException;
import org.eclipse.ditto.things.model.ThingConstants;
import org.eclipse.ditto.things.model.ThingId;
import org.junit.Rule;
import org.junit.Test;

/**
 * Unit tests for {@link ProtocolFactory}.
 */
public final class ProtocolFactoryTest {

    private static final String NAMESPACE = "namespace";
    private static final String NAME = "name";

    @Rule
    public final JUnitSoftAssertions softly = new JUnitSoftAssertions();

    @Test(expected = UnknownTopicPathException.class)
    public void testInvalidPolicyModifyTopicPathWithChannel() {
        ProtocolFactory.newTopicPath("namespace/name/policies/twin/commands/modify");
    }

<<<<<<< HEAD
    @Test(expected = UnknownTopicPathException.class)
    public void testInvalidGroup() {
        ProtocolFactory.newTopicPath("namespace/name/invalid/commands/modify");
    }

    @Test(expected = UnknownTopicPathException.class)
    public void testInvalidCriterion() {
        ProtocolFactory.newTopicPath("namespace/name/things/twin/invalid/modify");
    }

    @Test(expected = UnknownTopicPathException.class)
    public void testInvalidChannel() {
        ProtocolFactory.newTopicPath("namespace/name/things/invalid/commands/modify");
    }

    @Test(expected = UnknownTopicPathException.class)
    public void testInvalidAction() {
        ProtocolFactory.newTopicPath("namespace/name/things/twin/commands/invalid");
    }

    @Test(expected = UnknownTopicPathException.class)
    public void testMissingGroup() {
        ProtocolFactory.newTopicPath("namespace/name");
    }

    @Test(expected = UnknownTopicPathException.class)
    public void testMissingId() {
        ProtocolFactory.newTopicPath("namespace");
    }

    @Test(expected = UnknownTopicPathException.class)
    public void testMissingNamespace() {
        ProtocolFactory.newTopicPath("");
    }

    @Test(expected = NullPointerException.class)
    public void testNullPath() {
        ProtocolFactory.newTopicPath(null);
    }

=======
>>>>>>> f2c5e5f2
    @Test
    public void testNewTopicPathBuilderFromThingId() {
        final TopicPathBuilder topicPathBuilder = ProtocolFactory.newTopicPathBuilder(ThingId.of(NAMESPACE, NAME));
        final TopicPath topicPath = topicPathBuilder.twin().commands().modify().build();
<<<<<<< HEAD
        assertThat(topicPath.getNamespace()).isEqualTo(NAMESPACE);
        assertThat(topicPath.getEntityName()).isEqualTo(NAME);
        assertThat(topicPath.getChannel()).isEqualTo(TopicPath.Channel.TWIN);
        assertThat(topicPath.getGroup()).isEqualTo(TopicPath.Group.THINGS);
        assertThat(topicPath.getCriterion()).isEqualTo(TopicPath.Criterion.COMMANDS);
        assertThat(topicPath.getAction()).contains(TopicPath.Action.MODIFY);
=======

        softly.assertThat(topicPath.getNamespace()).isEqualTo(NAMESPACE);
        softly.assertThat(topicPath.getEntityName()).isEqualTo(ID);
        softly.assertThat(topicPath.getChannel()).isEqualTo(TopicPath.Channel.TWIN);
        softly.assertThat(topicPath.getGroup()).isEqualTo(TopicPath.Group.THINGS);
        softly.assertThat(topicPath.getCriterion()).isEqualTo(TopicPath.Criterion.COMMANDS);
        softly.assertThat(topicPath.getAction()).contains(TopicPath.Action.MODIFY);
>>>>>>> f2c5e5f2
    }

    @Test
    public void testNewTopicPathBuilderFromNamespacedEntityId() {
        final TopicPathBuilder topicPathBuilder =
                ProtocolFactory.newTopicPathBuilder(
                        new AbstractNamespacedEntityId(ThingConstants.ENTITY_TYPE, NAMESPACE, NAME, true) {});
        final TopicPath topicPath = topicPathBuilder.twin().commands().modify().build();
<<<<<<< HEAD
        assertThat(topicPath.getNamespace()).isEqualTo(NAMESPACE);
        assertThat(topicPath.getEntityName()).isEqualTo(NAME);
        assertThat(topicPath.getChannel()).isEqualTo(TopicPath.Channel.TWIN);
        assertThat(topicPath.getGroup()).isEqualTo(TopicPath.Group.THINGS);
        assertThat(topicPath.getCriterion()).isEqualTo(TopicPath.Criterion.COMMANDS);
        assertThat(topicPath.getAction()).contains(TopicPath.Action.MODIFY);
=======

        softly.assertThat(topicPath.getNamespace()).isEqualTo(NAMESPACE);
        softly.assertThat(topicPath.getEntityName()).isEqualTo(ID);
        softly.assertThat(topicPath.getChannel()).isEqualTo(TopicPath.Channel.TWIN);
        softly.assertThat(topicPath.getGroup()).isEqualTo(TopicPath.Group.THINGS);
        softly.assertThat(topicPath.getCriterion()).isEqualTo(TopicPath.Criterion.COMMANDS);
        softly.assertThat(topicPath.getAction()).contains(TopicPath.Action.MODIFY);
>>>>>>> f2c5e5f2
    }

    @Test
    public void testNewTopicPathBuilderFromPolicyId() {
        final TopicPathBuilder topicPathBuilder = ProtocolFactory.newTopicPathBuilder(PolicyId.of(NAMESPACE, NAME));
        final TopicPath topicPath = topicPathBuilder.none().commands().modify().build();
<<<<<<< HEAD
        assertThat(topicPath.getNamespace()).isEqualTo(NAMESPACE);
        assertThat(topicPath.getEntityName()).isEqualTo(NAME);
        assertThat(topicPath.getChannel()).isEqualTo(TopicPath.Channel.NONE);
        assertThat(topicPath.getGroup()).isEqualTo(TopicPath.Group.POLICIES);
        assertThat(topicPath.getCriterion()).isEqualTo(TopicPath.Criterion.COMMANDS);
        assertThat(topicPath.getAction()).contains(TopicPath.Action.MODIFY);
=======

        softly.assertThat(topicPath.getNamespace()).isEqualTo(NAMESPACE);
        softly.assertThat(topicPath.getEntityName()).isEqualTo(ID);
        softly.assertThat(topicPath.getChannel()).isEqualTo(TopicPath.Channel.NONE);
        softly.assertThat(topicPath.getGroup()).isEqualTo(TopicPath.Group.POLICIES);
        softly.assertThat(topicPath.getCriterion()).isEqualTo(TopicPath.Criterion.COMMANDS);
        softly.assertThat(topicPath.getAction()).contains(TopicPath.Action.MODIFY);
>>>>>>> f2c5e5f2
    }

    @Test
    public void testNewTopicPathBuilderFromNamespace() {
        final TopicPathBuilder topicPathBuilder = ProtocolFactory.newTopicPathBuilderFromNamespace(NAMESPACE);
        final TopicPath topicPath = topicPathBuilder.twin().commands().modify().build();

        softly.assertThat(topicPath.getNamespace()).isEqualTo(NAMESPACE);
        softly.assertThat(topicPath.getEntityName()).isEqualTo(TopicPath.ID_PLACEHOLDER);
        softly.assertThat(topicPath.getChannel()).isEqualTo(TopicPath.Channel.TWIN);
        softly.assertThat(topicPath.getGroup()).isEqualTo(TopicPath.Group.THINGS);
        softly.assertThat(topicPath.getCriterion()).isEqualTo(TopicPath.Criterion.COMMANDS);
        softly.assertThat(topicPath.getAction()).contains(TopicPath.Action.MODIFY);
    }

<<<<<<< HEAD
    @Test
    public void testNewTopicPathBuilderFromName() {
        final TopicPathBuilder topicPathBuilder = ProtocolFactory.newTopicPathBuilderFromName(NAME);
        final TopicPath topicPath = topicPathBuilder.things().twin().commands().modify().build();
        assertThat(topicPath.getNamespace()).isEqualTo(TopicPath.ID_PLACEHOLDER);
        assertThat(topicPath.getEntityName()).isEqualTo(NAME);
        assertThat(topicPath.getChannel()).isEqualTo(TopicPath.Channel.TWIN);
        assertThat(topicPath.getGroup()).isEqualTo(TopicPath.Group.THINGS);
        assertThat(topicPath.getCriterion()).isEqualTo(TopicPath.Criterion.COMMANDS);
        assertThat(topicPath.getAction()).contains(TopicPath.Action.MODIFY);
    }

=======
>>>>>>> f2c5e5f2
}<|MERGE_RESOLUTION|>--- conflicted
+++ resolved
@@ -37,69 +37,17 @@
         ProtocolFactory.newTopicPath("namespace/name/policies/twin/commands/modify");
     }
 
-<<<<<<< HEAD
-    @Test(expected = UnknownTopicPathException.class)
-    public void testInvalidGroup() {
-        ProtocolFactory.newTopicPath("namespace/name/invalid/commands/modify");
-    }
-
-    @Test(expected = UnknownTopicPathException.class)
-    public void testInvalidCriterion() {
-        ProtocolFactory.newTopicPath("namespace/name/things/twin/invalid/modify");
-    }
-
-    @Test(expected = UnknownTopicPathException.class)
-    public void testInvalidChannel() {
-        ProtocolFactory.newTopicPath("namespace/name/things/invalid/commands/modify");
-    }
-
-    @Test(expected = UnknownTopicPathException.class)
-    public void testInvalidAction() {
-        ProtocolFactory.newTopicPath("namespace/name/things/twin/commands/invalid");
-    }
-
-    @Test(expected = UnknownTopicPathException.class)
-    public void testMissingGroup() {
-        ProtocolFactory.newTopicPath("namespace/name");
-    }
-
-    @Test(expected = UnknownTopicPathException.class)
-    public void testMissingId() {
-        ProtocolFactory.newTopicPath("namespace");
-    }
-
-    @Test(expected = UnknownTopicPathException.class)
-    public void testMissingNamespace() {
-        ProtocolFactory.newTopicPath("");
-    }
-
-    @Test(expected = NullPointerException.class)
-    public void testNullPath() {
-        ProtocolFactory.newTopicPath(null);
-    }
-
-=======
->>>>>>> f2c5e5f2
     @Test
     public void testNewTopicPathBuilderFromThingId() {
         final TopicPathBuilder topicPathBuilder = ProtocolFactory.newTopicPathBuilder(ThingId.of(NAMESPACE, NAME));
         final TopicPath topicPath = topicPathBuilder.twin().commands().modify().build();
-<<<<<<< HEAD
-        assertThat(topicPath.getNamespace()).isEqualTo(NAMESPACE);
-        assertThat(topicPath.getEntityName()).isEqualTo(NAME);
-        assertThat(topicPath.getChannel()).isEqualTo(TopicPath.Channel.TWIN);
-        assertThat(topicPath.getGroup()).isEqualTo(TopicPath.Group.THINGS);
-        assertThat(topicPath.getCriterion()).isEqualTo(TopicPath.Criterion.COMMANDS);
-        assertThat(topicPath.getAction()).contains(TopicPath.Action.MODIFY);
-=======
 
         softly.assertThat(topicPath.getNamespace()).isEqualTo(NAMESPACE);
-        softly.assertThat(topicPath.getEntityName()).isEqualTo(ID);
+        softly.assertThat(topicPath.getEntityName()).isEqualTo(NAME);
         softly.assertThat(topicPath.getChannel()).isEqualTo(TopicPath.Channel.TWIN);
         softly.assertThat(topicPath.getGroup()).isEqualTo(TopicPath.Group.THINGS);
         softly.assertThat(topicPath.getCriterion()).isEqualTo(TopicPath.Criterion.COMMANDS);
         softly.assertThat(topicPath.getAction()).contains(TopicPath.Action.MODIFY);
->>>>>>> f2c5e5f2
     }
 
     @Test
@@ -108,44 +56,26 @@
                 ProtocolFactory.newTopicPathBuilder(
                         new AbstractNamespacedEntityId(ThingConstants.ENTITY_TYPE, NAMESPACE, NAME, true) {});
         final TopicPath topicPath = topicPathBuilder.twin().commands().modify().build();
-<<<<<<< HEAD
-        assertThat(topicPath.getNamespace()).isEqualTo(NAMESPACE);
-        assertThat(topicPath.getEntityName()).isEqualTo(NAME);
-        assertThat(topicPath.getChannel()).isEqualTo(TopicPath.Channel.TWIN);
-        assertThat(topicPath.getGroup()).isEqualTo(TopicPath.Group.THINGS);
-        assertThat(topicPath.getCriterion()).isEqualTo(TopicPath.Criterion.COMMANDS);
-        assertThat(topicPath.getAction()).contains(TopicPath.Action.MODIFY);
-=======
 
         softly.assertThat(topicPath.getNamespace()).isEqualTo(NAMESPACE);
-        softly.assertThat(topicPath.getEntityName()).isEqualTo(ID);
+        softly.assertThat(topicPath.getEntityName()).isEqualTo(NAME);
         softly.assertThat(topicPath.getChannel()).isEqualTo(TopicPath.Channel.TWIN);
         softly.assertThat(topicPath.getGroup()).isEqualTo(TopicPath.Group.THINGS);
         softly.assertThat(topicPath.getCriterion()).isEqualTo(TopicPath.Criterion.COMMANDS);
         softly.assertThat(topicPath.getAction()).contains(TopicPath.Action.MODIFY);
->>>>>>> f2c5e5f2
     }
 
     @Test
     public void testNewTopicPathBuilderFromPolicyId() {
         final TopicPathBuilder topicPathBuilder = ProtocolFactory.newTopicPathBuilder(PolicyId.of(NAMESPACE, NAME));
         final TopicPath topicPath = topicPathBuilder.none().commands().modify().build();
-<<<<<<< HEAD
-        assertThat(topicPath.getNamespace()).isEqualTo(NAMESPACE);
-        assertThat(topicPath.getEntityName()).isEqualTo(NAME);
-        assertThat(topicPath.getChannel()).isEqualTo(TopicPath.Channel.NONE);
-        assertThat(topicPath.getGroup()).isEqualTo(TopicPath.Group.POLICIES);
-        assertThat(topicPath.getCriterion()).isEqualTo(TopicPath.Criterion.COMMANDS);
-        assertThat(topicPath.getAction()).contains(TopicPath.Action.MODIFY);
-=======
 
         softly.assertThat(topicPath.getNamespace()).isEqualTo(NAMESPACE);
-        softly.assertThat(topicPath.getEntityName()).isEqualTo(ID);
+        softly.assertThat(topicPath.getEntityName()).isEqualTo(NAME);
         softly.assertThat(topicPath.getChannel()).isEqualTo(TopicPath.Channel.NONE);
         softly.assertThat(topicPath.getGroup()).isEqualTo(TopicPath.Group.POLICIES);
         softly.assertThat(topicPath.getCriterion()).isEqualTo(TopicPath.Criterion.COMMANDS);
         softly.assertThat(topicPath.getAction()).contains(TopicPath.Action.MODIFY);
->>>>>>> f2c5e5f2
     }
 
     @Test
@@ -161,19 +91,16 @@
         softly.assertThat(topicPath.getAction()).contains(TopicPath.Action.MODIFY);
     }
 
-<<<<<<< HEAD
     @Test
     public void testNewTopicPathBuilderFromName() {
         final TopicPathBuilder topicPathBuilder = ProtocolFactory.newTopicPathBuilderFromName(NAME);
         final TopicPath topicPath = topicPathBuilder.things().twin().commands().modify().build();
-        assertThat(topicPath.getNamespace()).isEqualTo(TopicPath.ID_PLACEHOLDER);
-        assertThat(topicPath.getEntityName()).isEqualTo(NAME);
-        assertThat(topicPath.getChannel()).isEqualTo(TopicPath.Channel.TWIN);
-        assertThat(topicPath.getGroup()).isEqualTo(TopicPath.Group.THINGS);
-        assertThat(topicPath.getCriterion()).isEqualTo(TopicPath.Criterion.COMMANDS);
-        assertThat(topicPath.getAction()).contains(TopicPath.Action.MODIFY);
+        softly.assertThat(topicPath.getNamespace()).isEqualTo(TopicPath.ID_PLACEHOLDER);
+        softly.assertThat(topicPath.getEntityName()).isEqualTo(NAME);
+        softly.assertThat(topicPath.getChannel()).isEqualTo(TopicPath.Channel.TWIN);
+        softly.assertThat(topicPath.getGroup()).isEqualTo(TopicPath.Group.THINGS);
+        softly.assertThat(topicPath.getCriterion()).isEqualTo(TopicPath.Criterion.COMMANDS);
+        softly.assertThat(topicPath.getAction()).contains(TopicPath.Action.MODIFY);
     }
 
-=======
->>>>>>> f2c5e5f2
 }