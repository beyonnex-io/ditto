--- conflicted
+++ resolved
@@ -56,13 +56,10 @@
 
     private static final JsonKey ATTRIBUTE_PATH_PREFIX = JsonKey.of("attributes");
     private static final JsonKey FEATURE_PATH_PREFIX = JsonKey.of("features");
-<<<<<<< HEAD
+    private static final int FEATURE_PROPERTY_PATH_LEVEL = 3;
     private static final int RESOURCES_PATH_LEVEL = 2;
     private static final int SUBJECT_PATH_LEVEL = 3;
     private static final int RESOURCE_PATH_LEVEL = 3;
-=======
-    private static final int FEATURE_PROPERTY_PATH_LEVEL = 3;
->>>>>>> 6cf438fe
 
     private final Adaptable adaptable;
 
