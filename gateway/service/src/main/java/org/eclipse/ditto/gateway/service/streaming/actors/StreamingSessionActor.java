/*
 * Copyright (c) 2017 Contributors to the Eclipse Foundation
 *
 * See the NOTICE file(s) distributed with this work for additional
 * information regarding copyright ownership.
 *
 * This program and the accompanying materials are made available under the
 * terms of the Eclipse Public License 2.0 which is available at
 * http://www.eclipse.org/legal/epl-2.0
 *
 * SPDX-License-Identifier: EPL-2.0
 */
package org.eclipse.ditto.gateway.service.streaming.actors;

import java.time.Duration;
import java.time.Instant;
import java.util.Collection;
import java.util.EnumMap;
import java.util.EnumSet;
import java.util.List;
import java.util.Map;
import java.util.Optional;
import java.util.Set;

import javax.annotation.Nullable;

import org.eclipse.ditto.base.model.acks.AcknowledgementLabel;
import org.eclipse.ditto.base.model.acks.AcknowledgementLabelNotDeclaredException;
import org.eclipse.ditto.base.model.acks.AcknowledgementLabelNotUniqueException;
import org.eclipse.ditto.base.model.acks.FatalPubSubException;
import org.eclipse.ditto.base.model.auth.AuthorizationContext;
import org.eclipse.ditto.base.model.entity.id.WithEntityId;
import org.eclipse.ditto.base.model.exceptions.DittoHeaderInvalidException;
import org.eclipse.ditto.base.model.exceptions.DittoRuntimeException;
import org.eclipse.ditto.base.model.headers.DittoHeaderDefinition;
import org.eclipse.ditto.base.model.headers.DittoHeaders;
import org.eclipse.ditto.base.model.headers.translator.HeaderTranslator;
import org.eclipse.ditto.base.model.json.JsonSchemaVersion;
import org.eclipse.ditto.base.model.namespaces.NamespaceReader;
import org.eclipse.ditto.base.model.signals.Signal;
import org.eclipse.ditto.base.model.signals.acks.Acknowledgement;
import org.eclipse.ditto.base.model.signals.commands.Command;
import org.eclipse.ditto.base.model.signals.commands.CommandResponse;
import org.eclipse.ditto.base.model.signals.events.Event;
import org.eclipse.ditto.edge.service.placeholders.EntityIdPlaceholder;
import org.eclipse.ditto.gateway.api.GatewayInternalErrorException;
import org.eclipse.ditto.gateway.api.GatewayWebsocketSessionClosedException;
import org.eclipse.ditto.gateway.api.GatewayWebsocketSessionExpiredException;
import org.eclipse.ditto.gateway.service.security.authentication.jwt.JwtAuthenticationResultProvider;
import org.eclipse.ditto.gateway.service.security.authentication.jwt.JwtValidator;
<<<<<<< HEAD
import org.eclipse.ditto.gateway.service.streaming.signals.Connect;
import org.eclipse.ditto.gateway.service.streaming.signals.IncomingSignal;
import org.eclipse.ditto.gateway.service.streaming.signals.InvalidJwt;
import org.eclipse.ditto.gateway.service.streaming.signals.Jwt;
import org.eclipse.ditto.gateway.service.streaming.signals.RefreshSession;
import org.eclipse.ditto.gateway.service.streaming.signals.StartStreaming;
import org.eclipse.ditto.gateway.service.streaming.signals.StopStreaming;
import org.eclipse.ditto.internal.models.acks.AcknowledgementAggregatorActorStarter;
import org.eclipse.ditto.internal.models.acks.AcknowledgementForwarderActor;
import org.eclipse.ditto.internal.models.acks.config.AcknowledgementConfig;
=======
import org.eclipse.ditto.gateway.service.streaming.Connect;
import org.eclipse.ditto.gateway.service.streaming.IncomingSignal;
import org.eclipse.ditto.gateway.service.streaming.InvalidJwt;
import org.eclipse.ditto.gateway.service.streaming.Jwt;
import org.eclipse.ditto.gateway.service.streaming.RefreshSession;
import org.eclipse.ditto.gateway.service.streaming.StartStreaming;
import org.eclipse.ditto.gateway.service.streaming.StopStreaming;
import org.eclipse.ditto.gateway.service.util.config.streaming.StreamingConfig;
import org.eclipse.ditto.internal.models.acks.AcknowledgementAggregatorActorStarter;
import org.eclipse.ditto.internal.models.acks.AcknowledgementForwarderActor;
import org.eclipse.ditto.internal.models.signal.SignalInformationPoint;
>>>>>>> 44efc560
import org.eclipse.ditto.internal.utils.akka.logging.DittoLoggerFactory;
import org.eclipse.ditto.internal.utils.akka.logging.ThreadSafeDittoLoggingAdapter;
import org.eclipse.ditto.internal.utils.pubsub.StreamingType;
import org.eclipse.ditto.internal.utils.pubsubthings.DittoProtocolSub;
import org.eclipse.ditto.internal.utils.search.SubscriptionManager;
import org.eclipse.ditto.jwt.model.ImmutableJsonWebToken;
import org.eclipse.ditto.messages.model.signals.commands.MessageCommand;
import org.eclipse.ditto.messages.model.signals.commands.acks.MessageCommandAckRequestSetter;
import org.eclipse.ditto.messages.model.signals.commands.acks.MessageCommandResponseAcknowledgementProvider;
import org.eclipse.ditto.placeholders.TimePlaceholder;
import org.eclipse.ditto.policies.model.signals.announcements.PolicyAnnouncement;
import org.eclipse.ditto.protocol.placeholders.ResourcePlaceholder;
import org.eclipse.ditto.protocol.placeholders.TopicPathPlaceholder;
import org.eclipse.ditto.rql.parser.RqlPredicateParser;
import org.eclipse.ditto.rql.query.criteria.Criteria;
import org.eclipse.ditto.rql.query.filter.QueryFilterCriteriaFactory;
import org.eclipse.ditto.things.model.signals.commands.acks.ThingCommandResponseAcknowledgementProvider;
import org.eclipse.ditto.things.model.signals.commands.acks.ThingLiveCommandAckRequestSetter;
import org.eclipse.ditto.things.model.signals.commands.acks.ThingModifyCommandAckRequestSetter;
import org.eclipse.ditto.thingsearch.model.signals.commands.ThingSearchCommand;
import org.eclipse.ditto.thingsearch.model.signals.events.SubscriptionEvent;

import akka.Done;
import akka.actor.AbstractActorWithTimers;
import akka.actor.ActorRef;
import akka.actor.Props;
import akka.actor.Terminated;
import akka.japi.pf.PFBuilder;
import akka.japi.pf.ReceiveBuilder;
import akka.stream.javadsl.SourceQueueWithComplete;
import scala.PartialFunction;

/**
 * Actor handling a single streaming connection / session.
 */
final class StreamingSessionActor extends AbstractActorWithTimers {

    /**
     * Maximum lifetime of an expiring session.
     * If a session is established with JWT lasting more than this duration, the session will persist forever.
     */
    private static final Duration MAX_SESSION_TIMEOUT = Duration.ofDays(100L);

    private final JsonSchemaVersion jsonSchemaVersion;
    private final String connectionCorrelationId;
    private final String type;
    private final DittoProtocolSub dittoProtocolSub;
    private final SourceQueueWithComplete<SessionedJsonifiable> eventAndResponsePublisher;
<<<<<<< HEAD
    private final ActorRef commandForwarder;
    private final AcknowledgementConfig acknowledgementConfig;
=======
    private final ActorRef commandRouter;
    private final StreamingConfig streamingConfig;
>>>>>>> 44efc560
    private final ActorRef subscriptionManager;
    private final Set<StreamingType> outstandingSubscriptionAcks;
    private final Map<StreamingType, StreamingSession> streamingSessions;
    private final JwtValidator jwtValidator;
    private final JwtAuthenticationResultProvider jwtAuthenticationResultProvider;
    private final AcknowledgementAggregatorActorStarter ackregatorStarter;
    private final Set<AcknowledgementLabel> declaredAcks;
    private final ThreadSafeDittoLoggingAdapter logger;

    private AuthorizationContext authorizationContext;

    @SuppressWarnings("unused")
    private StreamingSessionActor(final Connect connect,
            final DittoProtocolSub dittoProtocolSub,
<<<<<<< HEAD
            final ActorRef commandForwarder,
            final AcknowledgementConfig acknowledgementConfig,
=======
            final ActorRef commandRouter,
            final StreamingConfig streamingConfig,
>>>>>>> 44efc560
            final HeaderTranslator headerTranslator,
            final Props subscriptionManagerProps,
            final JwtValidator jwtValidator,
            final JwtAuthenticationResultProvider jwtAuthenticationResultProvider) {

        jsonSchemaVersion = connect.getJsonSchemaVersion();
        connectionCorrelationId = connect.getConnectionCorrelationId();
        type = connect.getType();
        this.dittoProtocolSub = dittoProtocolSub;
        eventAndResponsePublisher = connect.getEventAndResponsePublisher();
<<<<<<< HEAD
        this.commandForwarder = commandForwarder;
        this.acknowledgementConfig = acknowledgementConfig;
=======
        this.commandRouter = commandRouter;
        this.streamingConfig = streamingConfig;
>>>>>>> 44efc560
        this.jwtValidator = jwtValidator;
        this.jwtAuthenticationResultProvider = jwtAuthenticationResultProvider;
        outstandingSubscriptionAcks = EnumSet.noneOf(StreamingType.class);
        authorizationContext = connect.getConnectionAuthContext();
        streamingSessions = new EnumMap<>(StreamingType.class);
        ackregatorStarter = AcknowledgementAggregatorActorStarter.of(getContext(),
                streamingConfig.getAcknowledgementConfig(),
                headerTranslator,
                null,
                List.of(
                        ThingModifyCommandAckRequestSetter.getInstance(),
                        ThingLiveCommandAckRequestSetter.getInstance(),
                        MessageCommandAckRequestSetter.getInstance()
                ),
                List.of(
                        ThingCommandResponseAcknowledgementProvider.getInstance(),
                        MessageCommandResponseAcknowledgementProvider.getInstance()
                ));
        logger = DittoLoggerFactory.getThreadSafeDittoLoggingAdapter(this)
                .withCorrelationId(connectionCorrelationId);
        connect.getSessionExpirationTime().ifPresent(this::startSessionTimeout);
        subscriptionManager = getContext().actorOf(subscriptionManagerProps, SubscriptionManager.ACTOR_NAME);
        declaredAcks = connect.getDeclaredAcknowledgementLabels();
        startSubscriptionRefreshTimer();
    }

    /**
     * Creates Akka configuration object Props for this StreamingSessionActor.
     *
     * @param connect the command to start a streaming session.
     * @param dittoProtocolSub manager of subscriptions.
<<<<<<< HEAD
     * @param commandForwarder the actor who distributes incoming commands in the Ditto cluster.
     * @param acknowledgementConfig the config to apply for Acknowledgements.
=======
     * @param commandRouter the actor who distributes incoming commands in the Ditto cluster.
     * @param streamingConfig the config to apply for the streaming session.
>>>>>>> 44efc560
     * @param headerTranslator translates headers from external sources or to external sources.
     * @param subscriptionManagerProps Props of the subscription manager for search protocol.
     * @param jwtValidator validator of JWT tokens.
     * @param jwtAuthenticationResultProvider provider of JWT authentication results.
     * @return the Akka configuration Props object.
     */
    static Props props(final Connect connect,
            final DittoProtocolSub dittoProtocolSub,
<<<<<<< HEAD
            final ActorRef commandForwarder,
            final AcknowledgementConfig acknowledgementConfig,
=======
            final ActorRef commandRouter,
            final StreamingConfig streamingConfig,
>>>>>>> 44efc560
            final HeaderTranslator headerTranslator,
            final Props subscriptionManagerProps,
            final JwtValidator jwtValidator,
            final JwtAuthenticationResultProvider jwtAuthenticationResultProvider) {

        return Props.create(StreamingSessionActor.class,
                connect,
                dittoProtocolSub,
<<<<<<< HEAD
                commandForwarder,
                acknowledgementConfig,
=======
                commandRouter,
                streamingConfig,
>>>>>>> 44efc560
                headerTranslator,
                subscriptionManagerProps,
                jwtValidator,
                jwtAuthenticationResultProvider);
    }

    @Override
    public void preStart() {
        eventAndResponsePublisher.watchCompletion()
                .whenComplete((done, error) -> getSelf().tell(Control.TERMINATED, getSelf()));
        declareAcknowledgementLabels(declaredAcks);
    }

    @Override
    public void postStop() {
        logger.info("Closing <{}> streaming session.", type);
        cancelSessionTimeout();
        eventAndResponsePublisher.complete();
    }

    @Override
    public Receive createReceive() {
        return createIncomingSignalBehavior()
                .orElse(createPubSubBehavior())
                .orElse(createSelfTerminationBehavior())
                .orElse(createOutgoingSignalBehavior())
                .orElse(logUnknownMessage());
    }

    private Receive createIncomingSignalBehavior() {
        final PartialFunction<Object, Object> stripEnvelope = new PFBuilder<>()
                .match(IncomingSignal.class, IncomingSignal::getSignal)
                .build();

        final PartialFunction<Object, Object> setAckRequestAndStartAckregator = new PFBuilder<>()
                .match(Signal.class, this::startAckregatorAndForward)
                .matchAny(x -> x)
                .build();

        final Receive signalBehavior = ReceiveBuilder.create()
                .match(Acknowledgement.class, this::hasUndeclaredAckLabel, this::ackLabelNotDeclared)
                .match(Acknowledgement.class, this::forwardAcknowledgementOrLiveCommandResponse)
                .match(CommandResponse.class, CommandResponse::isLiveCommandResponse, liveCommandResponse ->
                        commandForwarder.forward(liveCommandResponse, getContext()))
                .match(CommandResponse.class, this::forwardAcknowledgementOrLiveCommandResponse)
                .match(ThingSearchCommand.class, this::forwardSearchCommand)
                .match(Signal.class, signal ->
                        // forward signals for which no reply is expected with self return address for downstream errors
                        commandForwarder.tell(signal, getReturnAddress(signal)))
                .matchEquals(Done.getInstance(), done -> {})
                .build();

        return addPreprocessors(List.of(stripEnvelope, setAckRequestAndStartAckregator), signalBehavior);
    }

    private Receive createOutgoingSignalBehavior() {
        final PartialFunction<Object, Object> setCorrelationIdAndStartAckForwarder = new PFBuilder<>()
                .match(Signal.class, this::startAckForwarder)
                .match(DittoRuntimeException.class, x -> x)
                .build();

        final Receive publishSignal = ReceiveBuilder.create()
                .match(SubscriptionEvent.class, signal -> {
                    logger.debug("Got SubscriptionEvent in <{}> session, publishing: {}", type, signal);
                    eventAndResponsePublisher.offer(SessionedJsonifiable.subscription(signal));
                })
                .match(CommandResponse.class, this::publishResponseOrError)
                .match(DittoRuntimeException.class, this::publishResponseOrError)
                .match(Signal.class, this::isSameOrigin, signal ->
                        logger.withCorrelationId(signal)
                                .debug("Got Signal of type <{}> in <{}> session, but this was issued by " +
                                        " this connection itself, not publishing", signal.getType(), type)
                )
                .match(Signal.class, signal -> {
                    // check if this session is "allowed" to receive the Signal
                    final var streamingType = determineStreamingType(signal);
                    @Nullable final var session = streamingSessions.get(streamingType);
                    if (null != session && isSessionAllowedToReceiveSignal(signal, session, streamingType)) {
                        final ThreadSafeDittoLoggingAdapter l = logger.withCorrelationId(signal);
                        l.info("Publishing Signal of type <{}> in <{}> session", signal.getType(), type);
                        l.debug("Publishing Signal of type <{}> in <{}> session: {}", type, signal.getType(), signal);

                        final DittoHeaders sessionHeaders = DittoHeaders.newBuilder()
                                .authorizationContext(authorizationContext)
                                .schemaVersion(jsonSchemaVersion)
                                .build();
                        final var sessionedJsonifiable =
                                SessionedJsonifiable.signal(signal, sessionHeaders, session);
                        eventAndResponsePublisher.offer(sessionedJsonifiable);
                    }
                })
                .matchEquals(Done.getInstance(), done -> { /* already done, nothing to publish */ })
                .build();

        return addPreprocessors(List.of(setCorrelationIdAndStartAckForwarder), publishSignal);
    }

    private Receive createPubSubBehavior() {
        return ReceiveBuilder.create()
                .match(StartStreaming.class, startStreaming -> {
                    authorizationContext = startStreaming.getAuthorizationContext();
                    Criteria criteria;
                    try {
                        criteria = startStreaming.getFilter()
                                .map(f -> parseCriteria(f, DittoHeaders.newBuilder()
                                        .correlationId(startStreaming.getCorrelationId()
                                                .orElse(startStreaming.getConnectionCorrelationId()))
                                        .build()))
                                .orElse(null);
                    } catch (final DittoRuntimeException e) {
                        logger.info("Got 'DittoRuntimeException' <{}> session during 'StartStreaming' processing:" +
                                " {}: <{}>", type, e.getClass().getSimpleName(), e.getMessage());
                        eventAndResponsePublisher.offer(SessionedJsonifiable.error(e));
                        return;
                    }
                    final var session = StreamingSession.of(startStreaming.getNamespaces(), criteria,
                            startStreaming.getExtraFields().orElse(null), getSelf(), logger);
                    streamingSessions.put(startStreaming.getStreamingType(), session);

                    logger.debug("Got 'StartStreaming' message in <{}> session, subscribing for <{}> in Cluster ...",
                            type, startStreaming.getStreamingType().name());

                    outstandingSubscriptionAcks.add(startStreaming.getStreamingType());
                    // In Cluster: Subscribe
                    final var subscribeConfirmation = new ConfirmSubscription(startStreaming.getStreamingType());
                    final Collection<StreamingType> currentStreamingTypes = streamingSessions.keySet();
                    dittoProtocolSub.subscribe(currentStreamingTypes,
                            authorizationContext.getAuthorizationSubjectIds(),
                            getSelf()
                    ).whenComplete((ack, throwable) -> {
                        if (null == throwable) {
                            logger.debug("subscription to Ditto pubsub succeeded");
                            getSelf().tell(subscribeConfirmation, getSelf());
                        } else {
                            logger.error(throwable, "subscription to Ditto pubsub failed: {}", throwable.getMessage());
                            final var dittoRuntimeException = DittoRuntimeException
                                    .asDittoRuntimeException(throwable,
                                            cause -> GatewayInternalErrorException.newBuilder()
                                                    .dittoHeaders(DittoHeaders.newBuilder()
                                                            .correlationId(startStreaming.getConnectionCorrelationId())
                                                            .build())
                                                    .cause(cause)
                                                    .build()
                                    );
                            eventAndResponsePublisher.offer(SessionedJsonifiable.error(dittoRuntimeException));
                            terminateWebsocketStream();
                        }
                    });
                })
                .match(StopStreaming.class, stopStreaming -> {
                    logger.debug("Got 'StopStreaming' message in <{}> session, unsubscribing from <{}> in Cluster ...",
                            type, stopStreaming.getStreamingType().name());

                    streamingSessions.remove(stopStreaming.getStreamingType());

                    // In Cluster: Unsubscribe
                    final var unsubscribeConfirmation = new ConfirmUnsubscription(stopStreaming.getStreamingType());
                    final Collection<StreamingType> currentStreamingTypes = streamingSessions.keySet();
                    switch (stopStreaming.getStreamingType()) {
                        case EVENTS:
                            dittoProtocolSub.removeTwinSubscriber(getSelf(),
                                            authorizationContext.getAuthorizationSubjectIds())
                                    .thenAccept(ack -> getSelf().tell(unsubscribeConfirmation, getSelf()));
                            break;
                        case POLICY_ANNOUNCEMENTS:
                            dittoProtocolSub.removePolicyAnnouncementSubscriber(getSelf(),
                                            authorizationContext.getAuthorizationSubjectIds())
                                    .thenAccept(ack -> getSelf().tell(unsubscribeConfirmation, getSelf()));
                            break;
                        case LIVE_COMMANDS, LIVE_EVENTS, MESSAGES:
                        default:
                            dittoProtocolSub.updateLiveSubscriptions(currentStreamingTypes,
                                            authorizationContext.getAuthorizationSubjectIds(), getSelf())
                                    .thenAccept(ack -> getSelf().tell(unsubscribeConfirmation, getSelf()));
                    }
                })
                .match(ConfirmSubscription.class, msg -> confirmSubscription(msg.getStreamingType()))
                .match(ConfirmUnsubscription.class, msg -> confirmUnsubscription(msg.getStreamingType()))
                .matchEquals(Control.RESUBSCRIBE, this::resubscribe)
                .build();
    }

    private Receive createSelfTerminationBehavior() {
        return ReceiveBuilder.create()
                .match(Jwt.class, this::refreshWebSocketSession)
                .match(RefreshSession.class, refreshSession -> {
                    cancelSessionTimeout();
                    checkAuthorizationContextAndStartSessionTimer(refreshSession);
                })
                .match(InvalidJwt.class, invalidJwtToken -> cancelSessionTimeout())
                .match(FatalPubSubException.class, this::pubsubFailed)
                .match(Terminated.class, this::handleTerminated)
                .matchEquals(Control.TERMINATED, this::handleTerminated)
                .matchEquals(Control.SESSION_TERMINATION, this::handleSessionTermination)
                .build();
    }

    private void handleTerminated(final Object terminated) {
        logger.debug("EventAndResponsePublisher was terminated: {}", terminated);
        // In Cluster: Unsubscribe from ThingEvents:
        logger.info("<{}> connection was closed, unsubscribing from Streams in Cluster ...", type);

        terminateWebsocketStream();
    }

    private Receive logUnknownMessage() {
        return ReceiveBuilder.create()
                .matchAny(any -> logger
                        .warning("Got unknown message in '{}' session: {} '{}'", type, any.getClass().getName(), any))
                .build();
    }

    private static Receive addPreprocessors(final List<PartialFunction<Object, Object>> preprocessors,
            final Receive receive) {

        return preprocessors.stream()
                .reduce(PartialFunction::andThen)
                .map(preprocessor -> new Receive(preprocessor.andThen(receive.onMessage())))
                .orElse(receive);
    }

    private boolean hasUndeclaredAckLabel(final Acknowledgement acknowledgement) {
        return !declaredAcks.contains(acknowledgement.getLabel());
    }

    private void ackLabelNotDeclared(final Acknowledgement ack) {
        publishResponseOrError(AcknowledgementLabelNotDeclaredException.of(ack.getLabel(), ack.getDittoHeaders()));
    }

    private ActorRef getReturnAddress(final Signal<?> signal) {
        final var publishResponse =
                Command.isCommand(signal) && signal.getDittoHeaders().isResponseRequired();
        return publishResponse ? getSelf() : ActorRef.noSender();
    }

    private boolean isSameOrigin(final Signal<?> signal) {
        return signal.getDittoHeaders().getOrigin().stream().anyMatch(connectionCorrelationId::equals);
    }

    private void pubsubFailed(final FatalPubSubException fatalPubSubException) {
        final var exception = fatalPubSubException.asDittoRuntimeException();
        logger.withCorrelationId(exception).info("pubsubFailed cause=<{}>", exception);
        eventAndResponsePublisher.offer(SessionedJsonifiable.error(exception));
        terminateWebsocketStream();
    }

    private void terminateWebsocketStream() {
        dittoProtocolSub.removeSubscriber(getSelf());
        getContext().stop(getSelf());
    }

    // precondition: signal has ack requests
    private Object startAckregatorAndForward(final Signal<?> signal) {
        return ackregatorStarter.preprocess(signal,
                (s, shouldStart) -> {
                    final var entityIdOptional = WithEntityId.getEntityId(s);
                    if (shouldStart && entityIdOptional.isPresent()) {
                        // websocket-specific header check: acks requested with response-required=false are forbidden
                        final Optional<DittoHeaderInvalidException> headerInvalid = checkForAcksWithoutResponse(s);
                        return headerInvalid.map(this::publishResponseOrError)
                                .orElseGet(() -> ackregatorStarter.doStart(entityIdOptional.get(),
                                        s, null, this::publishResponseOrError,
                                        (ackregator, adjustedSignal) -> {
                                            commandForwarder.tell(adjustedSignal, ackregator);
                                            return Done.getInstance();
                                        }
                                ));
                    } else {
                        return doNothing(s);
                    }
                },
                this::publishResponseOrError
        );
    }

    private static <T> Object doNothing(final T result) {
        return result;
    }

    // no precondition; forwarder starter does not start for signals without ack requests, in contrast to ackregator
    private Signal<?> startAckForwarder(final Signal<?> signal) {
        final var entityIdOptional = WithEntityId.getEntityId(signal);
        if (entityIdOptional.isPresent()) {
            final var entityIdWithType = entityIdOptional.get();
            return AcknowledgementForwarderActor.startAcknowledgementForwarder(getContext(),
                    getSelf(),
                    getContext().actorSelection(commandForwarder.path()),
                    entityIdWithType,
                    signal,
                    streamingConfig.getAcknowledgementConfig(),
                    declaredAcks::contains);
        } else {
            return signal;
        }
    }

    private Object publishResponseOrError(final Object responseOrError) {
        if (responseOrError instanceof CommandResponse<?> response) {
            logger.withCorrelationId(response)
                    .debug("Got 'CommandResponse' message in <{}> session, telling EventAndResponsePublisher" +
                            " about it: {}", type, response);
            eventAndResponsePublisher.offer(SessionedJsonifiable.response(response));
        } else if (responseOrError instanceof DittoRuntimeException error) {
            logger.withCorrelationId(error)
                    .debug("Got 'DittoRuntimeException' message in <{}> session, telling EventAndResponsePublisher" +
                            " about it: {}", type, error);
            eventAndResponsePublisher.offer(SessionedJsonifiable.error(error));
        } else {
            logger.error("Unexpected result from AcknowledgementAggregatorActor: <{}>", responseOrError);
        }
        return Done.getInstance();
    }

    private void forwardAcknowledgementOrLiveCommandResponse(final CommandResponse<?> response) {
        final ActorRef sender = getSender();
        try {
            getContext().findChild(AcknowledgementForwarderActor.determineActorName(response.getDittoHeaders()))
                    .ifPresentOrElse(
                            forwarder -> forwarder.tell(response, sender),
                            () -> {
                                // the Acknowledgement / LiveCommandResponse is meant for someone else:
                                final var template =
                                        "No AcknowledgementForwarderActor found, forwarding to command router: <{}>";
                                if (logger.isDebugEnabled()) {
                                    logger.withCorrelationId(response).debug(template, response);
                                } else {
                                    logger.withCorrelationId(response).info(template, response.getType());
                                }
                                commandForwarder.tell(response, ActorRef.noSender());
                            }
                    );
        } catch (final DittoRuntimeException e) {
            // error encountered; publish it
            eventAndResponsePublisher.offer(SessionedJsonifiable.error(e));
        }
    }

    private void forwardSearchCommand(final ThingSearchCommand<?> searchCommand) {
        subscriptionManager.tell(searchCommand, getSelf());
    }

    private boolean isSessionAllowedToReceiveSignal(final Signal<?> signal,
            final StreamingSession session,
            final StreamingType streamingType) {

        if (streamingType == StreamingType.POLICY_ANNOUNCEMENTS) {
            // recipients of policy announcements are authorized because the affected subjects are the pubsub topics
            return true;
        } else {
            final var headers = signal.getDittoHeaders();
            final boolean isAuthorizedToRead = authorizationContext.isAuthorized(headers.getReadGrantedSubjects(),
                    headers.getReadRevokedSubjects());
            final boolean matchesNamespace = matchesNamespaces(signal, session);
            return isAuthorizedToRead && matchesNamespace;
        }
    }

    private void startSessionTimeout(final Instant sessionExpirationTime) {
        final var sessionTimeout = Duration.between(Instant.now(), sessionExpirationTime);
        if (sessionTimeout.isNegative() || sessionTimeout.isZero()) {
            logger.debug("Session expired already. Closing WS.");
            getSelf().tell(Control.SESSION_TERMINATION, ActorRef.noSender());
        } else if (sessionTimeout.minus(MAX_SESSION_TIMEOUT).isNegative()) {
            logger.debug("Starting session timeout - session will expire in {}", sessionTimeout);
            getTimers().startSingleTimer(Control.SESSION_TERMINATION, Control.SESSION_TERMINATION, sessionTimeout);
        } else {
            logger.warning("Session lifetime <{}> is more than the maximum <{}>. Keeping session open indefinitely.",
                    sessionTimeout, MAX_SESSION_TIMEOUT);
        }
    }

    private void handleSessionTermination(final Control sessionTermination) {
        logger.info("Stopping WebSocket session for connection with ID <{}>.", connectionCorrelationId);
        final var gatewayWebsocketSessionExpiredException =
                GatewayWebsocketSessionExpiredException.newBuilder()
                        .dittoHeaders(DittoHeaders.newBuilder()
                                .correlationId(connectionCorrelationId)
                                .build())
                        .build();
        eventAndResponsePublisher.fail(gatewayWebsocketSessionExpiredException);
    }

    private void cancelSessionTimeout() {
        getTimers().cancel(Control.SESSION_TERMINATION);
    }

    private void checkAuthorizationContextAndStartSessionTimer(final RefreshSession refreshSession) {
        final var newAuthorizationContext = refreshSession.getAuthorizationContext();
        if (!authorizationContext.equals(newAuthorizationContext)) {
            logger.debug("Authorization Context changed for WebSocket session <{}>. Terminating the session.",
                    connectionCorrelationId);
            final var gatewayWebsocketSessionClosedException =
                    GatewayWebsocketSessionClosedException.newBuilder()
                            .dittoHeaders(DittoHeaders.newBuilder()
                                    .correlationId(connectionCorrelationId)
                                    .build())
                            .build();
            eventAndResponsePublisher.fail(gatewayWebsocketSessionClosedException);
        } else {
            startSessionTimeout(refreshSession.getSessionTimeout());
        }
    }

    private boolean matchesNamespaces(final Signal<?> signal, final StreamingSession session) {
        final List<String> namespaces = session.getNamespaces();
        final boolean result = namespaces.isEmpty() || namespaces.contains(namespaceFromId(signal));
        if (!result) {
            logger.withCorrelationId(signal).debug("Signal does not match namespaces.");
        }
        return result;
    }

    private void refreshWebSocketSession(final Jwt jwt) {
        final String jwtConnectionCorrelationId = jwt.getConnectionCorrelationId();
        final var jsonWebToken = ImmutableJsonWebToken.fromToken(jwt.toString());
        jwtValidator.validate(jsonWebToken).thenAccept(binaryValidationResult -> {
            if (binaryValidationResult.isValid()) {
                jwtAuthenticationResultProvider.getAuthenticationResult(jsonWebToken, DittoHeaders.empty())
                        .thenAccept(authorizationResult -> {
                            final var jwtAuthorizationContext = authorizationResult.getAuthorizationContext();
                            getSelf().tell(new RefreshSession(jwtConnectionCorrelationId,
                                    jsonWebToken.getExpirationTime(), jwtAuthorizationContext), ActorRef.noSender());
                        })
                        .exceptionally(exception -> {
                            logger.info("Got exception when handling refreshed JWT for WebSocket session <{}>: {}",
                                    jwtConnectionCorrelationId, exception.getMessage());
                            getSelf().tell(InvalidJwt.getInstance(), ActorRef.noSender());
                            return null;
                        });
            } else {
                logger.debug("Received invalid JWT for WebSocket session <{}>. Terminating the session.",
                        connectionCorrelationId);
                final var gatewayWebsocketSessionClosedException =
                        GatewayWebsocketSessionClosedException.newBuilderForInvalidToken()
                                .dittoHeaders(DittoHeaders.newBuilder()
                                        .correlationId(connectionCorrelationId)
                                        .build())
                                .build();
                eventAndResponsePublisher.fail(gatewayWebsocketSessionClosedException);
                getSelf().tell(InvalidJwt.getInstance(), ActorRef.noSender());
            }
        });
    }

    /**
     * Attempt to declare the acknowledgement labels (they must be unique cluster wide).
     * Only need to be done once per actor.
     *
     * @param acknowledgementLabels the acknowledgement labels to declare.
     */
    private void declareAcknowledgementLabels(final Collection<AcknowledgementLabel> acknowledgementLabels) {
        final ActorRef self = getSelf();
        if (!acknowledgementLabels.isEmpty()) {
            logger.info("Declaring acknowledgement labels <{}>", acknowledgementLabels);
            dittoProtocolSub.declareAcknowledgementLabels(acknowledgementLabels, self, null)
                    .thenAccept(unused -> logger.info("Acknowledgement label declaration successful for labels: <{}>",
                            acknowledgementLabels))
                    .exceptionally(error -> {
                        final var dittoRuntimeException =
                                DittoRuntimeException.asDittoRuntimeException(error,
                                        cause -> AcknowledgementLabelNotUniqueException.newBuilder().cause(cause).build());
                        logger.info("Acknowledgement label declaration failed for labels: <{}> - cause: {} {}",
                                acknowledgementLabels, error.getClass().getSimpleName(), error.getMessage());
                        self.tell(dittoRuntimeException, ActorRef.noSender());
                        return null;
                    });
        }
    }

    private static StreamingType determineStreamingType(final Signal<?> signal) {
        final StreamingType streamingType;
        if (signal instanceof Event) {
            streamingType = Signal.isChannelLive(signal)
                    ? StreamingType.LIVE_EVENTS
                    : StreamingType.EVENTS;
        } else if (MessageCommand.isMessageCommand(signal)) {
            streamingType = StreamingType.MESSAGES;
        } else if (signal instanceof PolicyAnnouncement) {
            streamingType = StreamingType.POLICY_ANNOUNCEMENTS;
        } else {
            streamingType = StreamingType.LIVE_COMMANDS;
        }
        return streamingType;
    }

    @Nullable
    private static String namespaceFromId(final Signal<?> signal) {
        return WithEntityId.getEntityId(signal)
                .flatMap(NamespaceReader::fromEntityId)
                .orElse(null);
    }

    private static Criteria parseCriteria(final String filter, final DittoHeaders dittoHeaders) {
        final var queryFilterCriteriaFactory = QueryFilterCriteriaFactory.modelBased(
                RqlPredicateParser.getInstance(),
                TopicPathPlaceholder.getInstance(),
                EntityIdPlaceholder.getInstance(),
                ResourcePlaceholder.getInstance(),
                TimePlaceholder.getInstance()
        );

        return queryFilterCriteriaFactory.filterCriteria(filter, dittoHeaders);
    }

    private void confirmSubscription(final StreamingType streamingType) {
        if (outstandingSubscriptionAcks.contains(streamingType)) {
            outstandingSubscriptionAcks.remove(streamingType);
            eventAndResponsePublisher.offer(SessionedJsonifiable.ack(streamingType, true, connectionCorrelationId));
            logger.debug("Subscribed to Cluster <{}> in <{}> session.", streamingType, type);
        } else {
            logger.debug("Subscription already acked for type <{}> in <{}> session.", streamingType, type);
        }
    }

    private void confirmUnsubscription(final StreamingType streamingType) {
        eventAndResponsePublisher.offer(SessionedJsonifiable.ack(streamingType, false, connectionCorrelationId));
        logger.debug("Unsubscribed from Cluster <{}> in <{}> session.", streamingType, type);
    }

    private void startSubscriptionRefreshTimer() {
        final var delay = streamingConfig.getSubscriptionRefreshDelay();
        final var randomizedDelay = delay.plus(Duration.ofMillis((long) (delay.toMillis() * Math.random())));
        timers().startSingleTimer(Control.RESUBSCRIBE, Control.RESUBSCRIBE, randomizedDelay);
    }

    private void resubscribe(final Control trigger) {
        if (!streamingSessions.isEmpty() && outstandingSubscriptionAcks.isEmpty()) {
            dittoProtocolSub.subscribe(streamingSessions.keySet(), authorizationContext.getAuthorizationSubjectIds(),
                    getSelf(), null, true);
        }
        startSubscriptionRefreshTimer();
    }

    private static Optional<DittoHeaderInvalidException> checkForAcksWithoutResponse(final Signal<?> signal) {
        final var dittoHeaders = signal.getDittoHeaders();
        if (!dittoHeaders.isResponseRequired() && !dittoHeaders.getAcknowledgementRequests().isEmpty()) {
            final var message = String.format("For WebSocket, it is forbidden to request acknowledgements while " +
                            "'%s' is set to false.",
                    DittoHeaderDefinition.RESPONSE_REQUIRED.getKey());
            final var invalidHeaderKey = DittoHeaderDefinition.REQUESTED_ACKS.getKey();
            final var description = String.format("Please set '%s' to [] or '%s' to true.",
                    invalidHeaderKey,
                    DittoHeaderDefinition.RESPONSE_REQUIRED.getKey());
            return Optional.of(DittoHeaderInvalidException.newBuilder()
                    .withInvalidHeaderKey(invalidHeaderKey)
                    .message(message)
                    .description(description)
                    .dittoHeaders(signal.getDittoHeaders())
                    .build());
        } else {
            return Optional.empty();
        }
    }

    /**
     * Messages to self to perform an outstanding acknowledgement if not already acknowledged.
     */
    private abstract static class WithStreamingType {

        private final StreamingType streamingType;

        private WithStreamingType(final StreamingType streamingType) {
            this.streamingType = streamingType;
        }

        StreamingType getStreamingType() {
            return streamingType;
        }

    }

    private static final class ConfirmSubscription extends WithStreamingType {

        private ConfirmSubscription(final StreamingType streamingType) {
            super(streamingType);
        }

    }

    private static final class ConfirmUnsubscription extends WithStreamingType {

        private ConfirmUnsubscription(final StreamingType streamingType) {
            super(streamingType);
        }

    }

    private enum Control {
        TERMINATED,
        SESSION_TERMINATION,
        RESUBSCRIBE
    }

}<|MERGE_RESOLUTION|>--- conflicted
+++ resolved
@@ -48,7 +48,6 @@
 import org.eclipse.ditto.gateway.api.GatewayWebsocketSessionExpiredException;
 import org.eclipse.ditto.gateway.service.security.authentication.jwt.JwtAuthenticationResultProvider;
 import org.eclipse.ditto.gateway.service.security.authentication.jwt.JwtValidator;
-<<<<<<< HEAD
 import org.eclipse.ditto.gateway.service.streaming.signals.Connect;
 import org.eclipse.ditto.gateway.service.streaming.signals.IncomingSignal;
 import org.eclipse.ditto.gateway.service.streaming.signals.InvalidJwt;
@@ -56,22 +55,9 @@
 import org.eclipse.ditto.gateway.service.streaming.signals.RefreshSession;
 import org.eclipse.ditto.gateway.service.streaming.signals.StartStreaming;
 import org.eclipse.ditto.gateway.service.streaming.signals.StopStreaming;
-import org.eclipse.ditto.internal.models.acks.AcknowledgementAggregatorActorStarter;
-import org.eclipse.ditto.internal.models.acks.AcknowledgementForwarderActor;
-import org.eclipse.ditto.internal.models.acks.config.AcknowledgementConfig;
-=======
-import org.eclipse.ditto.gateway.service.streaming.Connect;
-import org.eclipse.ditto.gateway.service.streaming.IncomingSignal;
-import org.eclipse.ditto.gateway.service.streaming.InvalidJwt;
-import org.eclipse.ditto.gateway.service.streaming.Jwt;
-import org.eclipse.ditto.gateway.service.streaming.RefreshSession;
-import org.eclipse.ditto.gateway.service.streaming.StartStreaming;
-import org.eclipse.ditto.gateway.service.streaming.StopStreaming;
 import org.eclipse.ditto.gateway.service.util.config.streaming.StreamingConfig;
 import org.eclipse.ditto.internal.models.acks.AcknowledgementAggregatorActorStarter;
 import org.eclipse.ditto.internal.models.acks.AcknowledgementForwarderActor;
-import org.eclipse.ditto.internal.models.signal.SignalInformationPoint;
->>>>>>> 44efc560
 import org.eclipse.ditto.internal.utils.akka.logging.DittoLoggerFactory;
 import org.eclipse.ditto.internal.utils.akka.logging.ThreadSafeDittoLoggingAdapter;
 import org.eclipse.ditto.internal.utils.pubsub.StreamingType;
@@ -120,13 +106,8 @@
     private final String type;
     private final DittoProtocolSub dittoProtocolSub;
     private final SourceQueueWithComplete<SessionedJsonifiable> eventAndResponsePublisher;
-<<<<<<< HEAD
     private final ActorRef commandForwarder;
-    private final AcknowledgementConfig acknowledgementConfig;
-=======
-    private final ActorRef commandRouter;
     private final StreamingConfig streamingConfig;
->>>>>>> 44efc560
     private final ActorRef subscriptionManager;
     private final Set<StreamingType> outstandingSubscriptionAcks;
     private final Map<StreamingType, StreamingSession> streamingSessions;
@@ -141,13 +122,8 @@
     @SuppressWarnings("unused")
     private StreamingSessionActor(final Connect connect,
             final DittoProtocolSub dittoProtocolSub,
-<<<<<<< HEAD
             final ActorRef commandForwarder,
-            final AcknowledgementConfig acknowledgementConfig,
-=======
-            final ActorRef commandRouter,
             final StreamingConfig streamingConfig,
->>>>>>> 44efc560
             final HeaderTranslator headerTranslator,
             final Props subscriptionManagerProps,
             final JwtValidator jwtValidator,
@@ -158,13 +134,8 @@
         type = connect.getType();
         this.dittoProtocolSub = dittoProtocolSub;
         eventAndResponsePublisher = connect.getEventAndResponsePublisher();
-<<<<<<< HEAD
         this.commandForwarder = commandForwarder;
-        this.acknowledgementConfig = acknowledgementConfig;
-=======
-        this.commandRouter = commandRouter;
         this.streamingConfig = streamingConfig;
->>>>>>> 44efc560
         this.jwtValidator = jwtValidator;
         this.jwtAuthenticationResultProvider = jwtAuthenticationResultProvider;
         outstandingSubscriptionAcks = EnumSet.noneOf(StreamingType.class);
@@ -196,13 +167,8 @@
      *
      * @param connect the command to start a streaming session.
      * @param dittoProtocolSub manager of subscriptions.
-<<<<<<< HEAD
      * @param commandForwarder the actor who distributes incoming commands in the Ditto cluster.
-     * @param acknowledgementConfig the config to apply for Acknowledgements.
-=======
-     * @param commandRouter the actor who distributes incoming commands in the Ditto cluster.
      * @param streamingConfig the config to apply for the streaming session.
->>>>>>> 44efc560
      * @param headerTranslator translates headers from external sources or to external sources.
      * @param subscriptionManagerProps Props of the subscription manager for search protocol.
      * @param jwtValidator validator of JWT tokens.
@@ -211,13 +177,8 @@
      */
     static Props props(final Connect connect,
             final DittoProtocolSub dittoProtocolSub,
-<<<<<<< HEAD
             final ActorRef commandForwarder,
-            final AcknowledgementConfig acknowledgementConfig,
-=======
-            final ActorRef commandRouter,
             final StreamingConfig streamingConfig,
->>>>>>> 44efc560
             final HeaderTranslator headerTranslator,
             final Props subscriptionManagerProps,
             final JwtValidator jwtValidator,
@@ -226,13 +187,8 @@
         return Props.create(StreamingSessionActor.class,
                 connect,
                 dittoProtocolSub,
-<<<<<<< HEAD
                 commandForwarder,
-                acknowledgementConfig,
-=======
-                commandRouter,
                 streamingConfig,
->>>>>>> 44efc560
                 headerTranslator,
                 subscriptionManagerProps,
                 jwtValidator,
@@ -693,7 +649,9 @@
                     .exceptionally(error -> {
                         final var dittoRuntimeException =
                                 DittoRuntimeException.asDittoRuntimeException(error,
-                                        cause -> AcknowledgementLabelNotUniqueException.newBuilder().cause(cause).build());
+                                        cause -> AcknowledgementLabelNotUniqueException.newBuilder()
+                                                .cause(cause)
+                                                .build());
                         logger.info("Acknowledgement label declaration failed for labels: <{}> - cause: {} {}",
                                 acknowledgementLabels, error.getClass().getSimpleName(), error.getMessage());
                         self.tell(dittoRuntimeException, ActorRef.noSender());
