ditto {
  extensions {
    jwt-authorization-subjects-provider = {
      extension-class = org.eclipse.ditto.gateway.service.security.authentication.jwt.DittoJwtAuthorizationSubjectsProvider
    }
    # The provider for JSON Web Token authentication results
    jwt-authentication-result-provider = {
      extension-class = org.eclipse.ditto.gateway.service.security.authentication.jwt.DefaultJwtAuthenticationResultProvider
      # The provider for JSON Web Token authorization subjects
      extension-config = {
        jwt-authorization-subjects-provider = {
          extension-class = org.eclipse.ditto.gateway.service.security.authentication.jwt.DittoJwtAuthorizationSubjectsProvider
        }
      }
    }

    # The provider for signal enrichment facades.
    signal-enrichment-provider {
      extension-class = org.eclipse.ditto.gateway.service.endpoints.utils.DefaultGatewaySignalEnrichmentProvider
      extension-config = {
        # timeout for all facades
        ask-timeout = 10s
        ask-timeout = ${?GATEWAY_SIGNAL_ENRICHMENT_ASK_TIMEOUT}

        cache {
          # enable/disable caching
          enabled = true
          enabled = ${?GATEWAY_SIGNAL_ENRICHMENT_CACHE_ENABLED}

          # how many things to cache in total on a single cluster node
          maximum-size = 20000
          maximum-size = ${?GATEWAY_SIGNAL_ENRICHMENT_CACHE_MAXIMUM_SIZE}

          # maximum duration of inconsistency after e.g. a policy update
          expire-after-create = 2m
          expire-after-create = ${?GATEWAY_SIGNAL_ENRICHMENT_CACHE_EXPIRE_AFTER_CREATE}
        }
      }
    }

    # The provider for custom HTTP bind flows.
    http-bind-flow-provider = org.eclipse.ditto.gateway.service.endpoints.routes.LoggingHttpBindFlowProvider
    # The supervisor for WebSocket connections
    websocket-config-provider = org.eclipse.ditto.gateway.service.endpoints.routes.websocket.NoOpWebSocketConfigProvider
    # The factory for the gateway authentication directive
    gateway-authentication-directive-factory = org.eclipse.ditto.gateway.service.endpoints.directives.auth.DittoGatewayAuthenticationDirectiveFactory
    # Creator of props of HTTP request actors. Must implement HttpRequestActorPropsFactory.
    http-request-actor-props-factory = org.eclipse.ditto.gateway.service.endpoints.actors.DefaultHttpRequestActorPropsFactory
    # The listener for SSE events
    sse-event-sniffer = org.eclipse.ditto.gateway.service.endpoints.routes.sse.NoOpSseEventSniffer
    streaming-authorization-enforcer = org.eclipse.ditto.gateway.service.streaming.NoOpAuthorizationEnforcer
    # The listener for incoming WebSocket events
    incoming-websocket-event-sniffer = org.eclipse.ditto.gateway.service.endpoints.routes.websocket.NoOpIncomingWebSocketEventSniffer
    # The listener for outgoing WebSocket events
    outgoing-websocket-event-sniffer = org.eclipse.ditto.gateway.service.endpoints.routes.websocket.NoOpOutgoingWebSocketEventSniffer
    # The provider for custom API routes.
    custom-api-routes-provider = org.eclipse.ditto.gateway.service.endpoints.routes.NoopCustomApiRoutesProvider
    # The supervisor for SSE connections
    sse-connection-supervisor = org.eclipse.ditto.gateway.service.endpoints.routes.sse.NoOpSseConnectionSupervisor
    # The supervisor for WebSocket connections
    websocket-connection-supervisor = "org.eclipse.ditto.gateway.service.endpoints.routes.websocket.NoOpWebSocketSupervisor"
  }

  service-name = "gateway"
  mapping-strategy.implementation = "org.eclipse.ditto.gateway.service.util.GatewayMappingStrategies"

  gateway {
    http {
      # InetAddress.getLocalHost.getHostAddress is used if empty
      hostname = ""
      hostname = ${?HOSTNAME}
      hostname = ${?BIND_HOSTNAME}
      port = 8080
      port = ${?HTTP_PORT}
      port = ${?PORT}
      coordinated-shutdown-timeout = 10s
      coordinated-shutdown-timeout = ${?COORDINATED_SHUTDOWN_REQUEST_TIMEOUT}

      schema-versions = [2]
      # override schema-versions via system properties, e.g.: -Dditto.gateway.http.schema-versions.0=1 -Dditto.gateway.http.schema-versions.1=2

      # headers to read the proxy-protocol from for HTTPS enforcement
      protocol-headers = ["X-Forwarded-Proto", "x_forwarded_proto"]

      forcehttps = false
      forcehttps = ${?FORCE_HTTPS}

      redirect-to-https = false
      redirect-to-https = ${?REDIRECT_TO_HTTPS}
      redirect-to-https-blocklist-pattern = "/api.*|/ws.*|/status.*|/overall.*"

      enablecors = false
      enablecors = ${?ENABLE_CORS}

      request-timeout = 60s
      request-timeout = ${?REQUEST_TIMEOUT}

      # additional media-types which will also be accepted besides JSON, for compatibility/fallback reasons.
      # comma seperated list of media types, default: application/octet-stream
      additional-accepted-media-types = ${?ADDITIONAL_ACCEPTED_MEDIA_TYPES}

      query-params-as-headers = [
        "accept",
        "channel",
        "correlation-id",
        "requested-acks",
        "declared-acks",
        "response-required",
        "timeout",
        "live-channel-timeout-strategy",
        "allow-policy-lockout",
        "condition",
        "live-channel-condition"
      ]
    }

    streaming {
      # How often to update streaming session counter
      session-counter-scrape-interval = 30s

      # Maximum number of stream elements to process in parallel
      parallelism = 64
      parallelism = ${?GATEWAY_STREAMING_PARALLELISM}

      # How long to wait before closing an idle search stream
      search-idle-timeout = 60s
      search-idle-timeout = ${?GATEWAY_STREAMING_SEARCH_IDLE_TIMEOUT}

<<<<<<< HEAD
=======
      subscription-refresh-delay = 5m
      subscription-refresh-delay = ${?GATEWAY_STREAMING_SUBSCRIPTION_REFRESH_DELAY}

      signal-enrichment {
        # indicates whether caching should be used for signal enrichment.
        caching-enabled = true
        caching-enabled = ${?GATEWAY_SIGNAL_ENRICHMENT_CACHING_ENABLED}

        # timeout for all facades
        ask-timeout = 10s
        ask-timeout = ${?GATEWAY_SIGNAL_ENRICHMENT_ASK_TIMEOUT}

        # Does not have any effect if caching-enabled is false
        cache {
          # how many things to cache in total on a single cluster node
          maximum-size = 20000
          maximum-size = ${?GATEWAY_SIGNAL_ENRICHMENT_CACHE_MAXIMUM_SIZE}

          # maximum duration of inconsistency after e.g. a policy update
          expire-after-create = 2m
          expire-after-create = ${?GATEWAY_SIGNAL_ENRICHMENT_CACHE_EXPIRE_AFTER_CREATE}
        }
      }

>>>>>>> 44efc560
      acknowledgement {
        forwarder-fallback-timeout = 65s
      }

      websocket {
        # the max queue size of how many inflight Commands a single Websocket client can have
        subscriber {
          backpressure-queue-size = 100
          backpressure-queue-size = ${?WS_SUBSCRIBER_BACKPRESSURE}
        }

        # the max buffer size of how many outstanding CommandResponses and Events a single Websocket client can have
        # additionally CommandResponses and Events are dropped if this size is reached
        publisher {
          backpressure-buffer-size = 200
          backpressure-buffer-size = ${?WS_PUBLISHER_BACKPRESSURE}
        }

        # At which multiple of maximum throughput to send rejections.
        # Should never be tripped if Akka HTTP and TCP flow control are correct.
        throttling-rejection-factor = 1.25
        throttling-rejection-factor = ${?GATEWAY_WEBSOCKET_THROTTLING_REJECTION_FACTOR}

        throttling {
          enabled = false
          enabled = ${?GATEWAY_WEBSOCKET_THROTTLING_ENABLED}

          # Interval at which the websocket is rate-limited. Must be > 0s.
          interval = 1s
          interval = ${?GATEWAY_WEBSOCKET_THROTTLING_INTERVAL}

          # The maximum number of messages the websocket is allowed to receive within the configured
          # throttling interval e.g. 100 msgs/s. Must be > 0.
          limit = 100
          limit = ${?GATEWAY_WEBSOCKET_THROTTLING_LIMIT}
        }

        # The provider enforcer for WebSocket connections
        streaming-authorization-enforcer = "org.eclipse.ditto.gateway.service.streaming.NoOpAuthorizationEnforcer"

      }

      sse {
        throttling {
          enabled = false
          enabled = ${?GATEWAY_SSE_THROTTLING_ENABLED}

          # Interval at which search SSE is rate-limited. Must be > 0s.
          interval = 1s
          interval = ${?GATEWAY_SSE_THROTTLING_INTERVAL}

          # The maximum number of things a search SSE connection is allowed to send within the configured
          # throttling interval e.g. 100 things/s. Must be > 0.
          limit = 100
          limit = ${?GATEWAY_SSE_THROTTLING_LIMIT}
        }

        # The provider enforcer for SSE connections
        streaming-authorization-enforcer = "org.eclipse.ditto.gateway.service.streaming.NoOpAuthorizationEnforcer"
      }
    }

    command {
      default-timeout = ${ditto.gateway.http.request-timeout}
      max-timeout = 1m
      smart-channel-buffer = 10s
    }

    message {
      default-timeout = 10s
      max-timeout = 1m
    }

    claim-message {
      default-timeout = 1m
      max-timeout = 10m
    }

    dns {
      # DNS server to use for looking up services
      address = none
      address = ${?DNS_SERVER} # may be overridden with this environment variable
    }

    authentication {
      # configures HTTP for different authentication mechanisms: JWT (e.g. Google), ...
      http {
        # proxy config
        proxy {
          enabled = false
          enabled = ${?AUTH_HTTP_PROXY_ENABLED}

          hostname = ${?AUTH_HTTP_PROXY_HOST}
          port = ${?AUTH_HTTP_PROXY_PORT}
          username = ${?AUTH_HTTP_PROXY_USERNAME}
          password = ${?AUTH_HTTP_PROXY_PASSWORD}
        }
      }

      oauth {
        # force protocol to HTTPS for security
        protocol = "https"
        protocol = ${?OAUTH_PROTOCOL}

        # configure the amount of clock skew in seconds to tolerate when verifying the local time against the exp
        # and nbf claims
        allowed-clock-skew = 10s
        allowed-clock-skew = ${?OAUTH_ALLOWED_CLOCK_SKEW}

        # map <subject-issuer, configObject> of all supported OpenID Connect authorization servers
        # issuer should not contain the protocol (e.g. https://)
        openid-connect-issuers = {
          # auth0 = {
          #   issuer = "<your-domain>.<region>.auth0.com/"
          #}
          google = {
            issuer = "accounts.google.com"
          }
        }

        # template for subject to inject
        token-integration-subject = "integration:{{policy-entry:label}}:{{jwt:aud}}"
        token-integration-subject = ${?OAUTH_TOKEN_INTEGRATION_SUBJECT}

      }

      pre-authentication {
        enabled = false
        enabled = ${?ENABLE_PRE_AUTHENTICATION}
        # as fallback use the previous environment config name:
        enabled = ${?ENABLE_DUMMY_AUTH}
      }

      devops {
        secured = true
        # Backwardcompatibility fallback
        secured = ${?ditto.gateway.authentication.devops.securestatus}
        # Backwardcompatibility fallback
        secured = ${?DEVOPS_SECURE_STATUS}
        secured = ${?DEVOPS_SECURED}

        # default authentiation method for the devops route
        # can be set to "basic" or "oauth2"
        devops-authentication-method = "basic"
        # override by environment variable
        devops-authentication-method = ${?DEVOPS_AUTHENTICATION_METHOD}

        # basic auth
        # default password
        password = "foobar"
        # override default password by secret file if host environment is file-based
        password = ${?secrets.devops_password.value}
        # override all other sources by environment variable
        password = ${?DEVOPS_PASSWORD}

        # oauth2 auth
        devops-oauth2-subjects = ${?DEVOPS_OAUTH2_SUBJECTS}

        # default authentiation method for the status route
        # can be set to "basic" or "oauth"
        status-authentication-method = "basic"
        # override by environment variable
        status-authentication-method = ${?STATUS_AUTHENTICATION_METHOD}

        #basic auth
        # default password
        statusPassword = "status"
        # override default password by secret file if host environment is file-based
        statusPassword = ${?secrets.status_password.value}
        # override all other sources by environment variable
        statusPassword = ${?STATUS_PASSWORD}

        # oauth2 auth
        status-oauth2-subjects = ${?STATUS_OAUTH2_SUBJECTS}
      }

    }

    health-check {
      enabled = true
      enabled = ${?HEALTH_CHECK_ENABLED} # may be overridden with this environment variable
      interval = 60s
      interval = ${?HEALTH_CHECK_INTERVAL} # may be overridden with this environment variable
      service.timeout = 10s
      service.timeout = ${?HEALTH_CHECK_SERVICE_TIMEOUT} # may be overridden with this environment variable

      cluster-roles = {
        enabled = true
        enabled = ${?HEALTH_CHECK_ROLES_ENABLED} # may be overridden with this environment variable

        expected = [
          "policies",
          "things",
          "search",
          "gateway",
          "connectivity"
        ]
      }
    }

    public-health {
      cache-timeout = 20s
      cache-timeout = ${?GATEWAY_STATUS_HEALTH_EXTERNAL_TIMEOUT}
    }

    cloud-events {
      empty-schema-allowed = true
      data-types = [
        "application/json"
        "application/vnd.eclipse.ditto+json"
      ]
    }

    cache {
      publickeys {
        maxentries = 32
        expiry = 60m
        maximum-size = ${ditto.gateway.cache.publickeys.maxentries}
        expire-after-write = ${ditto.gateway.cache.publickeys.expiry}
      }
    }

    statistics {

      # how long to wait for messages from other cluster members
      ask-timeout = 5s
      ask-timeout = ${?STATISTICS_UPDATE_INTERVAL}

      # how often to update hot entities count for the public
      update-interval = 15s
      update-interval = ${?STATISTICS_UPDATE_INTERVAL}

      # minimum pause between computations of statistics details
      details-expire-after = 3s
      details-expire-after = ${?STATISTICS_DETAILS_EXPIRE_AFTER}

      # CAUTION: no shard name should be a part of another shard name, because statistics-actor identifies
      # messages from shard regions by checking whether the sender's actor path contains the shard name.
      # This restriction does not apply to cluster role names; it is okay for example to have both the role "things"
      # and the role "things-search".
      shards: [
        {
          region: "thing"
          role: "things"
          root: "/user/thingsRoot"
        },
        {
          region: "policy"
          role: "policies"
          root: "/user/policiesRoot"
        },
        {
          region: "search-wildcard-updater",
          role: "search",
          root: "/user/thingsWildcardSearchRoot/searchUpdaterRoot"
        }
      ]
    }
  }
}

# read docker secrets in /run/secrets if a "filebased" host environment is chosen
secrets {
  devops_password {
    name = "devops_password"
    name = ${?DEVOPS_PASSWORD_NAME}
    # value = ... # read from /run/secret/<name>
  }

  status_password {
    name = "status_password"
    name = ${?STATUS_PASSWORD_NAME}
    # value = ... # read from /run/secret/<name>
  }
}

akka.http.client {
  user-agent-header = eclipse-ditto/${ditto.version}
}

akka {
  actor {
    deployment {
      /gatewayRoot/proxy {
        router = round-robin-pool
        # nr-of-instances = 5
        resizer {
          lower-bound = 5
          upper-bound = 100
          messages-per-resize = 50
        }
      }
    }
  }

  cluster {
    sharding {
      role = ${ditto.service-name}

      passivation {
        # default is "default-idle-strategy" with "idle-entity.timeout = 120s":
        strategy = "off"
      }
    }

    roles = [
      "gateway"
    ]
  }

  coordinated-shutdown {
    phases {
      service-requests-done {
        # default timeout is 5s for the phase - give a longer timeout in order
        # to be able to let ongoing HTTP requests take longer:
        # must be higher than ${ditto.gateway.http.coordinated-shutdown-timeout} !
        timeout = 12s
        timeout = ${?AKKA_COORDINATED_SHUTDOWN_PHASES_SERVICE_REQUESTS_DONE_TIMEOUT}
      }
    }
  }

  http {

    server {
      server-header = "" # default: akka-http/${akka.http.version}
      server-header = ${?SERVER_HEADER}
      request-timeout = ${ditto.gateway.http.request-timeout}
      request-timeout = ${?REQUEST_TIMEOUT}
      idle-timeout = 610s # default: 60s
      idle-timeout = ${?IDLE_TIMEOUT}
      max-connections = 4096 # default: 1024
      max-connections = ${?AKKA_HTTP_SERVER_MAX_CONNECTIONS}
      backlog = 100 # default: 100
      backlog = ${?AKKA_HTTP_SERVER_BACKLOG}
      raw-request-uri-header = on # default: off
      raw-request-uri-header = ${?AKKA_HTTP_SERVER_RAW_REQUEST_URI_HEADER}

      parsing {
        max-uri-length = 8k    # default: 2k

        # Default maximum content length which should not be exceeded by incoming request entities.
        # is handled + checked additionally by Ditto code - just in order to prevent the "worst case" where the backend
        # has to read a lot of data it won't process anyway, set a reasonable limit:
        max-content-length = 1m    # default: 8m

        # increase other default limits regarding headers:
        max-header-name-length = 64    # default: 64
        max-header-value-length = 16k   # default: 8k
        max-header-count = 64    # default: 64

        illegal-header-warnings = off # default: on
        error-logging-verbosity = simple # default: full

        # Sets the strictness mode for parsing request target URIs.
        # The following values are defined:
        #
        # `strict`: RFC3986-compliant URIs are required,
        #     a 400 response is triggered on violations
        #
        # `relaxed`: all visible 7-Bit ASCII chars are allowed
        #
        uri-parsing-mode = relaxed
      }

      websocket {
        # could be also "pong" for unidirectional keepalives
        periodic-keep-alive-mode = ping # default: ping

        # Interval for sending periodic keep-alives
        periodic-keep-alive-max-idle = 30s # default: infinite
      }

      termination-deadline-exceeded-response {
        # Status code of the "terminating" response to be automatically sent to pending requests once the termination deadline is exceeded.
        # default: 503
        status = 502 # Bad Gateway
      }
    }

    host-connection-pool {
      # The maximum number of open requests accepted into the pool across all
      # materializations of any of its client flows.
      # Protects against (accidentally) overloading a single pool with too many client flow materializations.
      # Note that with N concurrent materializations the max number of open request in the pool
      # will never exceed N * max-connections * pipelining-limit.
      # Must be a power of 2 and > 0!
      max-open-requests = 1024 # default: 32

      # The time after which an idle connection pool (without pending requests)
      # will automatically terminate itself. Set to `infinite` to completely disable idle timeouts.
      idle-timeout = 60s # default: 30s
    }
  }

  management.health-checks.readiness-checks {
    gateway-http-readiness = "org.eclipse.ditto.gateway.service.health.GatewayHttpReadinessCheck"
  }
}

include "ditto-protocol-subscriber.conf"
include "ditto-edge-service.conf"

authentication-dispatcher {
  type = Dispatcher
  executor = "thread-pool-executor"
  thread-pool-executor {
    # minimum number of threads to cap factor-based core number to
    core-pool-size-min = 4
    # No of core threads ... ceil(available processors * factor)
    core-pool-size-factor = 2.0
    core-pool-size-factor = ${?AUTHENTICATION_DISPATCHER_POOL_SIZE_FACTOR}
    # maximum number of threads to cap factor-based number to
    core-pool-size-max = 8
    core-pool-size-max = ${?AUTHENTICATION_DISPATCHER_POOL_SIZE_MAX}
  }
  throughput = 100
}

signal-enrichment-cache-dispatcher {
  type = Dispatcher
  executor = "thread-pool-executor"
}

include "gateway-extension.conf"<|MERGE_RESOLUTION|>--- conflicted
+++ resolved
@@ -126,33 +126,9 @@
       search-idle-timeout = 60s
       search-idle-timeout = ${?GATEWAY_STREAMING_SEARCH_IDLE_TIMEOUT}
 
-<<<<<<< HEAD
-=======
       subscription-refresh-delay = 5m
       subscription-refresh-delay = ${?GATEWAY_STREAMING_SUBSCRIPTION_REFRESH_DELAY}
 
-      signal-enrichment {
-        # indicates whether caching should be used for signal enrichment.
-        caching-enabled = true
-        caching-enabled = ${?GATEWAY_SIGNAL_ENRICHMENT_CACHING_ENABLED}
-
-        # timeout for all facades
-        ask-timeout = 10s
-        ask-timeout = ${?GATEWAY_SIGNAL_ENRICHMENT_ASK_TIMEOUT}
-
-        # Does not have any effect if caching-enabled is false
-        cache {
-          # how many things to cache in total on a single cluster node
-          maximum-size = 20000
-          maximum-size = ${?GATEWAY_SIGNAL_ENRICHMENT_CACHE_MAXIMUM_SIZE}
-
-          # maximum duration of inconsistency after e.g. a policy update
-          expire-after-create = 2m
-          expire-after-create = ${?GATEWAY_SIGNAL_ENRICHMENT_CACHE_EXPIRE_AFTER_CREATE}
-        }
-      }
-
->>>>>>> 44efc560
       acknowledgement {
         forwarder-fallback-timeout = 65s
       }
