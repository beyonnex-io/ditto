--- conflicted
+++ resolved
@@ -626,8 +626,6 @@
 
     <profiles>
         <profile>
-<<<<<<< HEAD
-=======
             <id>generate-custom-third-party-notices</id>
             <activation>
                 <file>
@@ -667,7 +665,6 @@
         </profile>
 
         <profile>
->>>>>>> 796b54ea
             <id>generate-third-party-licenses</id>
             <build>
                 <plugins>
@@ -686,76 +683,9 @@
                                     <excludedGroups>org.eclipse.ditto.*</excludedGroups>
                                     <includedScopes>compile</includedScopes>
                                     <failOnMissing>true</failOnMissing>
-<<<<<<< HEAD
-                                    <fileTemplate>./legal/third-party-file.ftl</fileTemplate>
-                                    <thirdPartyFilename>NOTICE-THIRD-PARTY.md</thirdPartyFilename>
-                                    <licenseMerges>
-                                        <licenseMerge>Apache-2.0|The Apache Software License, Version 2.0
-                                        </licenseMerge>
-                                        <licenseMerge>Apache-2.0|Apache License, Version 2.0
-                                        </licenseMerge>
-                                        <licenseMerge>Apache-2.0|Apache Public License 2.0
-                                        </licenseMerge>
-                                        <licenseMerge>Apache-2.0|The Apache License, Version 2.0
-                                        </licenseMerge>
-                                        <licenseMerge>Apache-2.0|Apache License 2.0
-                                        </licenseMerge>
-                                        <licenseMerge>Apache-2.0|Apache 2
-                                        </licenseMerge>
-                                        <licenseMerge>Apache-2.0|Apache 2.0
-                                        </licenseMerge>
-                                        <licenseMerge>Apache-2.0|ASL 2.0
-                                        </licenseMerge>
-                                        <licenseMerge>Apache-2.0|ASL, version 2
-                                        </licenseMerge>
-                                        <licenseMerge>Apache-2.0|Apache
-                                        </licenseMerge>
-                                        <licenseMerge>Apache-2.0|the Apache License, ASL Version 2.0
-                                        </licenseMerge>
-                                        <licenseMerge>EPL-1.0|Eclipse Public License - v 1.0
-                                        </licenseMerge>
-                                        <licenseMerge>EPL-1.0|Eclipse Public License 1.0
-                                        </licenseMerge>
-                                        <licenseMerge>EPL-1.0|Eclipse Public License - Version 1.0
-                                        </licenseMerge>
-                                        <licenseMerge>EPL-2.0|Eclipse Public License - Version 2.0
-                                        </licenseMerge>
-                                        <licenseMerge>EPL-2.0|Eclipse Public License - v 2.0
-                                        </licenseMerge>
-                                        <licenseMerge>BSD-3-Clause|BSD-style
-                                        </licenseMerge>
-                                        <licenseMerge>BSD-3-Clause|BSD
-                                        </licenseMerge>
-                                        <licenseMerge>BSD-3-Clause|BSD 3-clause
-                                        </licenseMerge>
-                                        <licenseMerge>BSD-3-Clause|BSD 3-Clause
-                                        </licenseMerge>
-                                        <licenseMerge>BSD-3-Clause|New BSD License
-                                        </licenseMerge>
-                                        <licenseMerge>BSD-3-Clause|The BSD 3-Clause License
-                                        </licenseMerge>
-                                        <licenseMerge>GPL-2.0|GNU General Public License (GPL), version 2, with the Classpath exception
-                                        </licenseMerge>
-                                        <licenseMerge>GPL-2.0|GPL v2
-                                        </licenseMerge>
-                                        <licenseMerge>LGPL-2.1|GNU Lesser General Public License
-                                        </licenseMerge>
-                                        <licenseMerge>MIT|MIT license
-                                        </licenseMerge>
-                                        <licenseMerge>MIT|MIT License
-                                        </licenseMerge>
-                                        <licenseMerge>MIT|The MIT License
-                                        </licenseMerge>
-                                        <licenseMerge>CC0|Public Domain, per Creative Commons CC0
-                                        </licenseMerge>
-                                        <licenseMerge>MPL-2.0|Mozilla Public License, Version 2.0
-                                        </licenseMerge>
-                                    </licenseMerges>
-=======
                                     <fileTemplate>./legal/templates/third-party-file.ftl</fileTemplate>
                                     <thirdPartyFilename>NOTICE-THIRD-PARTY.md</thirdPartyFilename>
                                     <licenseMergesFile>./legal/templates/licenses-merges-file</licenseMergesFile>
->>>>>>> 796b54ea
                                 </configuration>
                             </execution>
                         </executions>
