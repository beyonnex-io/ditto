dist: trusty
sudo: required
language: java
jdk:
  - oraclejdk8
services:
  - docker
before_install:
  - cp .travis.settings.xml $HOME/.m2/settings.xml
install: true
script:
<<<<<<< HEAD
  - export PROJECT_VERSION=$(mvn org.apache.maven.plugins:maven-help-plugin:evaluate -Dexpression=project.version -B | grep -v '\[')
  - mvn install javadoc:jar source:jar-no-fork -T2 --batch-mode --errors --quiet -Pbuild-documentation -DcreateJavadoc=true
=======
  - if [ ! -n "$TRAVIS_TAG" ]; then
    mvn install javadoc:jar source:jar-no-fork --batch-mode --errors --quiet -Pbuild-documentation -DcreateJavadoc=true;
    fi;
  - if [ -n "$TRAVIS_TAG" ]; then
    export IMAGE_TAG=$TRAVIS_TAG;
    docker login -u "$DOCKERHUB_USER" -p "$DOCKERHUB_PASSWORD";
    docker build -f services/Dockerfile --build-arg SERVICE_STARTER=ditto-services-policies-starter    --build-arg SERVICE_VERSION=$IMAGE_TAG   -t eclipse/ditto-policies:$IMAGE_TAG      -t eclipse/ditto-policies:latest .;
    docker build -f services/Dockerfile --build-arg SERVICE_STARTER=ditto-services-things-starter      --build-arg SERVICE_VERSION=$IMAGE_TAG   -t eclipse/ditto-things:$IMAGE_TAG        -t eclipse/ditto-things:latest .;
    docker build -f services/Dockerfile --build-arg SERVICE_STARTER=ditto-services-thingsearch-starter --build-arg SERVICE_VERSION=$IMAGE_TAG   -t eclipse/ditto-things-search:$IMAGE_TAG -t eclipse/ditto-things-search:latest .;
    docker build -f services/Dockerfile --build-arg SERVICE_STARTER=ditto-services-gateway-starter     --build-arg SERVICE_VERSION=$IMAGE_TAG   -t eclipse/ditto-gateway:$IMAGE_TAG       -t eclipse/ditto-gateway:latest .;
    docker push eclipse/ditto-policies:$IMAGE_TAG;
    docker push eclipse/ditto-policies:latest;
    docker push eclipse/ditto-things:$IMAGE_TAG;
    docker push eclipse/ditto-things:latest;
    docker push eclipse/ditto-things-search:$IMAGE_TAG;
    docker push eclipse/ditto-things-search:latest;
    docker push eclipse/ditto-gateway:$IMAGE_TAG;
    docker push eclipse/ditto-gateway:latest;
    fi;
>>>>>>> 1285332b
<|MERGE_RESOLUTION|>--- conflicted
+++ resolved
@@ -9,12 +9,8 @@
   - cp .travis.settings.xml $HOME/.m2/settings.xml
 install: true
 script:
-<<<<<<< HEAD
-  - export PROJECT_VERSION=$(mvn org.apache.maven.plugins:maven-help-plugin:evaluate -Dexpression=project.version -B | grep -v '\[')
-  - mvn install javadoc:jar source:jar-no-fork -T2 --batch-mode --errors --quiet -Pbuild-documentation -DcreateJavadoc=true
-=======
   - if [ ! -n "$TRAVIS_TAG" ]; then
-    mvn install javadoc:jar source:jar-no-fork --batch-mode --errors --quiet -Pbuild-documentation -DcreateJavadoc=true;
+    mvn install javadoc:jar source:jar-no-fork -T2 --batch-mode --errors --quiet -Pbuild-documentation -DcreateJavadoc=true;
     fi;
   - if [ -n "$TRAVIS_TAG" ]; then
     export IMAGE_TAG=$TRAVIS_TAG;
@@ -31,5 +27,4 @@
     docker push eclipse/ditto-things-search:latest;
     docker push eclipse/ditto-gateway:$IMAGE_TAG;
     docker push eclipse/ditto-gateway:latest;
-    fi;
->>>>>>> 1285332b
+    fi;