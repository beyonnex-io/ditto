<?xml version="1.0" encoding="UTF-8"?>
<!--
  ~ Copyright (c) 2017 Bosch Software Innovations GmbH.
  ~
  ~ All rights reserved. This program and the accompanying materials
  ~ are made available under the terms of the Eclipse Public License v2.0
  ~ which accompanies this distribution, and is available at
  ~ https://www.eclipse.org/org/documents/epl-2.0/index.php
  ~
  ~ Contributors:
  ~    Bosch Software Innovations GmbH - initial contribution
  -->
<project xmlns="http://maven.apache.org/POM/4.0.0" xmlns:xsi="http://www.w3.org/2001/XMLSchema-instance"
         xsi:schemaLocation="http://maven.apache.org/POM/4.0.0 http://maven.apache.org/xsd/maven-4.0.0.xsd">
    <modelVersion>4.0.0</modelVersion>

    <parent>
        <groupId>org.eclipse.ditto</groupId>
        <artifactId>ditto</artifactId>
        <version>${revision}</version>
    </parent>

    <artifactId>ditto-bom</artifactId>
    <packaging>pom</packaging>
    <name>Eclipse Ditto :: BOM</name>

    <properties>
        <!-- globally set version for checking binary compatibility against -->
        <binary-compatibility-check.version>${project.version}</binary-compatibility-check.version>

        <scala.version>2.12</scala.version> <!-- for scala libraries the scala version is used in their artifactId -->
        <scala.full.version>2.12.3</scala.full.version>

        <!-- ### Compile dependencies versions -->
        <minimal-json.version>0.9.5</minimal-json.version>
        <typesafe-config.version>1.3.1</typesafe-config.version>
        <akka.version>2.5.12</akka.version>
        <akka-http.version>10.1.1</akka-http.version>
        <akka-persistence-mongo.version>2.0.9</akka-persistence-mongo.version>
        <casbah.version>3.1.1</casbah.version>
        <mongo-java-driver.version>3.6.3</mongo-java-driver.version>
        <mongo-reactivestreams.version>1.7.1</mongo-reactivestreams.version>

        <parboiled.version>2.1.4</parboiled.version>
        <jjwt.version>0.7.0</jjwt.version>
        <jackson-databind.version>2.8.10</jackson-databind.version>
        <asm.version>5.2</asm.version>
        <javax-jms-api.version>2.0.1</javax-jms-api.version>
        <qpid-jms-client.version>0.31.0</qpid-jms-client.version>
        <newmotion-akka-rabbitmq.version>5.0.0</newmotion-akka-rabbitmq.version>
        <reactive-streams.version>1.0.1</reactive-streams.version>

        <slf4j.version>1.7.25</slf4j.version>
        <logback.version>1.2.3</logback.version>
        <logstash-logback-encoder.version>4.11</logstash-logback-encoder.version>
        <janino.version>2.7.8</janino.version>

        <kamon.version>0.6.7</kamon.version>
        <kamon-core.version>0.6.7</kamon-core.version>
        <metrics.version>3.1.2</metrics.version>
        <metrics-statsd.version>1.0.0</metrics-statsd.version>
        <jsr302.version>3.0.1</jsr302.version>

<<<<<<< HEAD
        <caffeine.version>2.6.2</caffeine.version>

=======
        <rhino.version>1.7.8</rhino.version>
        <js.bytebuffer.version>5.0.1</js.bytebuffer.version>
>>>>>>> b8846ed1

        <!-- ### Testing dependencies versions -->
        <junit.version>4.12</junit.version>
        <assertj.version>3.8.0</assertj.version>
        <mutability-detector.version>0.9.6</mutability-detector.version>
        <equals-verifier.version>2.3</equals-verifier.version>
        <mockito.version>2.9.0</mockito.version>
        <jsonassert.version>1.2.3</jsonassert.version>
        <awaitility.version>3.1.0</awaitility.version>
        <akka-persistence-inmemory.version>2.5.1.1</akka-persistence-inmemory.version>

        <jmh.version>1.4.1</jmh.version>

        <scalatest.version>3.0.0</scalatest.version>
        <flapdoodle.version>2.0.0</flapdoodle.version>
    </properties>

    <dependencyManagement>
        <dependencies>
            <!-- ### Compile ### -->
            <dependency>
                <groupId>com.eclipsesource.minimal-json</groupId>
                <artifactId>minimal-json</artifactId>
                <version>${minimal-json.version}</version>
            </dependency>

            <dependency>
                <groupId>com.typesafe</groupId>
                <artifactId>config</artifactId>
                <version>${typesafe-config.version}</version>
            </dependency>

            <dependency>
                <groupId>com.typesafe.akka</groupId>
                <artifactId>akka-actor_${scala.version}</artifactId>
                <version>${akka.version}</version>
            </dependency>
            <dependency>
                <groupId>com.typesafe.akka</groupId>
                <artifactId>akka-cluster_${scala.version}</artifactId>
                <version>${akka.version}</version>
            </dependency>
            <dependency>
                <groupId>com.typesafe.akka</groupId>
                <artifactId>akka-cluster-tools_${scala.version}</artifactId>
                <version>${akka.version}</version>
            </dependency>
            <dependency>
                <groupId>com.typesafe.akka</groupId>
                <artifactId>akka-cluster-sharding_${scala.version}</artifactId>
                <version>${akka.version}</version>
            </dependency>
            <dependency>
                <groupId>com.typesafe.akka</groupId>
                <artifactId>akka-slf4j_${scala.version}</artifactId>
                <version>${akka.version}</version>
            </dependency>
            <dependency>
                <groupId>com.typesafe.akka</groupId>
                <artifactId>akka-stream_${scala.version}</artifactId>
                <version>${akka.version}</version>
            </dependency>

            <dependency>
                <groupId>com.typesafe.akka</groupId>
                <artifactId>akka-http_${scala.version}</artifactId>
                <version>${akka-http.version}</version>
            </dependency>

            <dependency>
                <groupId>com.typesafe.akka</groupId>
                <artifactId>akka-persistence_${scala.version}</artifactId>
                <version>${akka.version}</version>
            </dependency>
            <dependency>
                <groupId>com.typesafe.akka</groupId>
                <artifactId>akka-persistence-query_${scala.version}</artifactId>
                <version>${akka.version}</version>
            </dependency>
            <dependency>
                <groupId>com.github.scullxbones</groupId>
                <artifactId>akka-persistence-mongo-common_${scala.version}</artifactId>
                <version>${akka-persistence-mongo.version}</version>
            </dependency>
            <dependency>
                <groupId>com.github.scullxbones</groupId>
                <artifactId>akka-persistence-mongo-casbah_${scala.version}</artifactId>
                <version>${akka-persistence-mongo.version}</version>
            </dependency>
            <dependency>
                <groupId>org.mongodb</groupId>
                <artifactId>casbah_${scala.version}</artifactId>
                <version>${casbah.version}</version>
                <type>pom</type>
            </dependency>
            <dependency>
                <groupId>org.mongodb</groupId>
                <artifactId>mongo-java-driver</artifactId>
                <version>${mongo-java-driver.version}</version>
            </dependency>

            <dependency>
                <groupId>org.mongodb</groupId>
                <artifactId>bson</artifactId>
                <version>${mongo-java-driver.version}</version>
            </dependency>
            <dependency>
                <groupId>org.mongodb</groupId>
                <artifactId>mongodb-driver-reactivestreams</artifactId>
                <version>${mongo-reactivestreams.version}</version>
            </dependency>

            <dependency>
                <groupId>org.parboiled</groupId>
                <artifactId>parboiled_${scala.version}</artifactId>
                <version>${parboiled.version}</version>
            </dependency>
            <dependency>
                <groupId>io.jsonwebtoken</groupId>
                <artifactId>jjwt</artifactId>
                <version>${jjwt.version}</version>
            </dependency>

            <!-- ### Indirect "runtime" dependencies we want to pin to a common version -->
            <dependency>
                <groupId>org.scala-lang</groupId>
                <artifactId>scala-library</artifactId>
                <version>${scala.full.version}</version>
            </dependency>
            <dependency>
                <groupId>org.scala-lang.modules</groupId>
                <artifactId>scala-parser-combinators_${scala.version}</artifactId>
                <version>1.1.0</version>
            </dependency>
            <dependency>
                <groupId>org.reactivestreams</groupId>
                <artifactId>reactive-streams</artifactId>
                <version>${reactive-streams.version}</version>
            </dependency>
            <!-- jjwt 0.7.0 uses a jackson-databind version with a security bug - explicitly enforce using a newer one: -->
            <dependency>
                <groupId>com.fasterxml.jackson.core</groupId>
                <artifactId>jackson-databind</artifactId>
                <version>${jackson-databind.version}</version>
            </dependency>
            <dependency>
                <groupId>org.ow2.asm</groupId>
                <artifactId>asm</artifactId>
                <version>${asm.version}</version>
            </dependency>
            <dependency>
                <groupId>org.ow2.asm</groupId>
                <artifactId>asm-commons</artifactId>
                <version>${asm.version}</version>
            </dependency>
            <dependency>
                <groupId>org.ow2.asm</groupId>
                <artifactId>asm-tree</artifactId>
                <version>${asm.version}</version>
            </dependency>
            <dependency>
                <groupId>org.ow2.asm</groupId>
                <artifactId>asm-analysis</artifactId>
                <version>${asm.version}</version>
            </dependency>
            <dependency>
                <groupId>org.ow2.asm</groupId>
                <artifactId>asm-util</artifactId>
                <version>${asm.version}</version>
            </dependency>

            <dependency>
                <groupId>javax.jms</groupId>
                <artifactId>javax.jms-api</artifactId>
                <version>${javax-jms-api.version}</version>
            </dependency>
            <dependency>
                <groupId>org.apache.qpid</groupId>
                <artifactId>qpid-jms-client</artifactId>
                <version>${qpid-jms-client.version}</version>
            </dependency>

            <dependency>
                <groupId>com.newmotion</groupId>
                <artifactId>akka-rabbitmq_${scala.version}</artifactId>
                <version>${newmotion-akka-rabbitmq.version}</version>
            </dependency>

            <dependency>
                <groupId>org.slf4j</groupId>
                <artifactId>slf4j-api</artifactId>
                <version>${slf4j.version}</version>
            </dependency>
            <dependency>
                <groupId>org.slf4j</groupId>
                <artifactId>jcl-over-slf4j</artifactId>
                <version>${slf4j.version}</version>
            </dependency>

            <dependency>
                <groupId>ch.qos.logback</groupId>
                <artifactId>logback-classic</artifactId>
                <version>${logback.version}</version>
            </dependency>
            <dependency>
                <groupId>net.logstash.logback</groupId>
                <artifactId>logstash-logback-encoder</artifactId>
                <version>${logstash-logback-encoder.version}</version>
            </dependency>
            <dependency>
                <groupId>org.codehaus.janino</groupId>
                <artifactId>janino</artifactId>
                <version>${janino.version}</version>
            </dependency>

            <dependency>
                <groupId>io.kamon</groupId>
                <artifactId>kamon-core_${scala.version}</artifactId>
                <version>${kamon-core.version}</version>
            </dependency>
            <dependency>
                <groupId>io.kamon</groupId>
                <artifactId>kamon-akka-2.5_${scala.version}</artifactId>
                <version>${kamon.version}</version>
            </dependency>
            <dependency>
                <groupId>io.kamon</groupId>
                <artifactId>kamon-scala_${scala.version}</artifactId>
                <version>${kamon.version}</version>
            </dependency>
            <dependency>
                <groupId>io.kamon</groupId>
                <artifactId>kamon-akka-remote-2.4_${scala.version}</artifactId>
                <version>${kamon.version}</version>
                <exclusions>
                    <exclusion>
                        <groupId>io.kamon</groupId>
                        <artifactId>kamon-akka-2.4_${scala.version}</artifactId>
                    </exclusion>
                    <exclusion>
                        <groupId>com.typesafe.akka</groupId>
                        <artifactId>akka-remote_${scala.version}</artifactId>
                    </exclusion>
                    <exclusion>
                        <groupId>com.typesafe.akka</groupId>
                        <artifactId>akka-cluster_${scala.version}</artifactId>
                    </exclusion>
                </exclusions>
            </dependency>
            <dependency>
                <groupId>io.kamon</groupId>
                <artifactId>kamon-system-metrics_${scala.version}</artifactId>
                <version>${kamon.version}</version>
            </dependency>
            <dependency>
                <groupId>io.kamon</groupId>
                <artifactId>kamon-statsd_${scala.version}</artifactId>
                <version>${kamon.version}</version>
            </dependency>

            <dependency>
                <groupId>com.github.jjagged</groupId>
                <artifactId>metrics-statsd</artifactId>
                <version>${metrics-statsd.version}</version>
                <exclusions>
                    <!-- replaced by io.dropwizard.metrics:metrics-core -->
                    <exclusion>
                        <groupId>com.codahale.metrics</groupId>
                        <artifactId>metrics-core</artifactId>
                    </exclusion>
                </exclusions>
            </dependency>
            <dependency>
                <groupId>io.dropwizard.metrics</groupId>
                <artifactId>metrics-core</artifactId>
                <version>${metrics.version}</version>
            </dependency>

            <!-- ### Compile - own artifacts ### -->
            <dependency>
                <groupId>org.eclipse.ditto</groupId>
                <artifactId>ditto-json</artifactId>
                <version>${project.version}</version>
            </dependency>

            <dependency>
                <groupId>org.eclipse.ditto</groupId>
                <artifactId>ditto-model-base</artifactId>
                <version>${project.version}</version>
            </dependency>
            <dependency>
                <groupId>org.eclipse.ditto</groupId>
                <artifactId>ditto-model-connectivity</artifactId>
                <version>${project.version}</version>
            </dependency>
            <dependency>
                <groupId>org.eclipse.ditto</groupId>
                <artifactId>ditto-model-devops</artifactId>
                <version>${project.version}</version>
            </dependency>
            <dependency>
                <groupId>org.eclipse.ditto</groupId>
                <artifactId>ditto-model-policies</artifactId>
                <version>${project.version}</version>
            </dependency>
            <dependency>
                <groupId>org.eclipse.ditto</groupId>
                <artifactId>ditto-model-enforcers</artifactId>
                <version>${project.version}</version>
            </dependency>
            <dependency>
                <groupId>org.eclipse.ditto</groupId>
                <artifactId>ditto-model-things</artifactId>
                <version>${project.version}</version>
            </dependency>
            <dependency>
                <groupId>org.eclipse.ditto</groupId>
                <artifactId>ditto-model-thingsearch</artifactId>
                <version>${project.version}</version>
            </dependency>
            <dependency>
                <groupId>org.eclipse.ditto</groupId>
                <artifactId>ditto-model-thingsearch-parser</artifactId>
                <version>${project.version}</version>
            </dependency>
            <dependency>
                <groupId>org.eclipse.ditto</groupId>
                <artifactId>ditto-model-messages</artifactId>
                <version>${project.version}</version>
            </dependency>

            <dependency>
                <groupId>org.eclipse.ditto</groupId>
                <artifactId>ditto-signals-base</artifactId>
                <version>${project.version}</version>
            </dependency>
            <dependency>
                <groupId>org.eclipse.ditto</groupId>
                <artifactId>ditto-signals-commands-base</artifactId>
                <version>${project.version}</version>
            </dependency>
            <dependency>
                <groupId>org.eclipse.ditto</groupId>
                <artifactId>ditto-signals-commands-connectivity</artifactId>
                <version>${project.version}</version>
            </dependency>
            <dependency>
                <groupId>org.eclipse.ditto</groupId>
                <artifactId>ditto-signals-commands-batch</artifactId>
                <version>${project.version}</version>
            </dependency>
            <dependency>
                <groupId>org.eclipse.ditto</groupId>
                <artifactId>ditto-signals-commands-devops</artifactId>
                <version>${project.version}</version>
            </dependency>
            <dependency>
                <groupId>org.eclipse.ditto</groupId>
                <artifactId>ditto-signals-commands-policies</artifactId>
                <version>${project.version}</version>
            </dependency>
            <dependency>
                <groupId>org.eclipse.ditto</groupId>
                <artifactId>ditto-signals-commands-things</artifactId>
                <version>${project.version}</version>
            </dependency>
            <dependency>
                <groupId>org.eclipse.ditto</groupId>
                <artifactId>ditto-signals-commands-thingsearch</artifactId>
                <version>${project.version}</version>
            </dependency>
            <dependency>
                <groupId>org.eclipse.ditto</groupId>
                <artifactId>ditto-signals-commands-messages</artifactId>
                <version>${project.version}</version>
            </dependency>

            <dependency>
                <groupId>org.eclipse.ditto</groupId>
                <artifactId>ditto-signals-events-base</artifactId>
                <version>${project.version}</version>
            </dependency>
            <dependency>
                <groupId>org.eclipse.ditto</groupId>
<<<<<<< HEAD
                <artifactId>ditto-signals-events-batch</artifactId>
                <version>${project.version}</version>
            </dependency>
            <dependency>
                <groupId>org.eclipse.ditto</groupId>
                <artifactId>ditto-signals-events-amqp-bridge</artifactId>
=======
                <artifactId>ditto-signals-events-connectivity</artifactId>
>>>>>>> b8846ed1
                <version>${project.version}</version>
            </dependency>
            <dependency>
                <groupId>org.eclipse.ditto</groupId>
                <artifactId>ditto-signals-events-policies</artifactId>
                <version>${project.version}</version>
            </dependency>
            <dependency>
                <groupId>org.eclipse.ditto</groupId>
                <artifactId>ditto-signals-events-things</artifactId>
                <version>${project.version}</version>
            </dependency>

            <dependency>
                <groupId>org.eclipse.ditto</groupId>
                <artifactId>ditto-protocol-adapter</artifactId>
                <version>${project.version}</version>
            </dependency>

            <dependency>
                <groupId>org.eclipse.ditto</groupId>
                <artifactId>ditto-services-models-streaming</artifactId>
                <version>${project.version}</version>
            </dependency>
            <dependency>
                <groupId>org.eclipse.ditto</groupId>
                <artifactId>ditto-services-utils-akka</artifactId>
                <version>${project.version}</version>
            </dependency>
            <dependency>
                <groupId>org.eclipse.ditto</groupId>
                <artifactId>ditto-services-utils-cache</artifactId>
                <version>${project.version}</version>
            </dependency>
            <dependency>
                <groupId>org.eclipse.ditto</groupId>
                <artifactId>ditto-services-utils-cluster</artifactId>
                <version>${project.version}</version>
            </dependency>
            <dependency>
                <groupId>org.eclipse.ditto</groupId>
                <artifactId>ditto-services-utils-config</artifactId>
                <version>${project.version}</version>
            </dependency>
            <dependency>
                <groupId>org.eclipse.ditto</groupId>
                <artifactId>ditto-services-utils-devops</artifactId>
                <version>${project.version}</version>
            </dependency>
            <dependency>
                <groupId>org.eclipse.ditto</groupId>
                <artifactId>ditto-services-utils-health</artifactId>
                <version>${project.version}</version>
            </dependency>
            <dependency>
                <groupId>org.eclipse.ditto</groupId>
                <artifactId>ditto-services-utils-persistence</artifactId>
                <version>${project.version}</version>
            </dependency>

            <dependency>
                <groupId>org.eclipse.ditto</groupId>
                <artifactId>ditto-services-base</artifactId>
                <version>${project.version}</version>
            </dependency>
            <dependency>
                <groupId>org.eclipse.ditto</groupId>
                <artifactId>ditto-services-models-amqp-bridge</artifactId>
                <version>${project.version}</version>
            </dependency>
            <dependency>
                <groupId>org.eclipse.ditto</groupId>
<<<<<<< HEAD
                <artifactId>ditto-services-models-concierge</artifactId>
=======
                <artifactId>ditto-services-models-connectivity</artifactId>
>>>>>>> b8846ed1
                <version>${project.version}</version>
            </dependency>
            <dependency>
                <groupId>org.eclipse.ditto</groupId>
                <artifactId>ditto-services-models-policies</artifactId>
                <version>${project.version}</version>
            </dependency>
            <dependency>
                <groupId>org.eclipse.ditto</groupId>
                <artifactId>ditto-services-models-things</artifactId>
                <version>${project.version}</version>
            </dependency>
            <dependency>
                <groupId>org.eclipse.ditto</groupId>
                <artifactId>ditto-services-models-thingsearch</artifactId>
                <version>${project.version}</version>
            </dependency>

            <dependency>
                <groupId>com.google.code.findbugs</groupId>
                <artifactId>jsr305</artifactId>
                <version>${jsr302.version}</version>
            </dependency>

            <dependency>
<<<<<<< HEAD
                <groupId>com.github.ben-manes.caffeine</groupId>
                <artifactId>caffeine</artifactId>
                <version>${caffeine.version}</version>
=======
                <groupId>org.mozilla</groupId>
                <artifactId>rhino</artifactId>
                <version>${rhino.version}</version>
            </dependency>

            <dependency>
                <groupId>org.webjars.npm</groupId>
                <artifactId>bytebuffer</artifactId>
                <version>${js.bytebuffer.version}</version>
>>>>>>> b8846ed1
            </dependency>

            <!-- ### Provided - own artifacts ### -->
            <dependency>
                <groupId>org.eclipse.ditto</groupId>
                <artifactId>ditto-utils-jsr305</artifactId>
                <version>${project.version}</version>
                <scope>provided</scope>
            </dependency>

            <!-- ### Testing ### -->
            <dependency>
                <groupId>junit</groupId>
                <artifactId>junit</artifactId>
                <version>${junit.version}</version>
                <scope>test</scope>
            </dependency>
            <dependency>
                <groupId>org.assertj</groupId>
                <artifactId>assertj-core</artifactId>
                <version>${assertj.version}</version>
                <scope>test</scope>
            </dependency>
            <dependency>
                <groupId>org.mutabilitydetector</groupId>
                <artifactId>MutabilityDetector</artifactId>
                <version>${mutability-detector.version}</version>
                <scope>test</scope>
            </dependency>
            <dependency>
                <groupId>nl.jqno.equalsverifier</groupId>
                <artifactId>equalsverifier</artifactId>
                <version>${equals-verifier.version}</version>
                <scope>test</scope>
            </dependency>
            <dependency>
                <groupId>org.mockito</groupId>
                <artifactId>mockito-core</artifactId>
                <version>${mockito.version}</version>
                <scope>test</scope>
            </dependency>
            <dependency>
                <groupId>org.skyscreamer</groupId>
                <artifactId>jsonassert</artifactId>
                <version>${jsonassert.version}</version>
                <scope>test</scope>
            </dependency>
            <dependency>
                <groupId>org.awaitility</groupId>
                <artifactId>awaitility</artifactId>
                <version>${awaitility.version}</version>
                <scope>test</scope>
            </dependency>

            <dependency>
                <groupId>com.typesafe.akka</groupId>
                <artifactId>akka-testkit_${scala.version}</artifactId>
                <version>${akka.version}</version>
                <scope>test</scope>
            </dependency>
            <dependency>
                <groupId>com.typesafe.akka</groupId>
                <artifactId>akka-stream-testkit_${scala.version}</artifactId>
                <version>${akka.version}</version>
                <scope>test</scope>
            </dependency>
            <dependency>
                <groupId>com.typesafe.akka</groupId>
                <artifactId>akka-http-testkit_${scala.version}</artifactId>
                <version>${akka-http.version}</version>
                <scope>test</scope>
            </dependency>
            <!-- scalatest dependency leaked from akka-http-testkit -->
            <dependency>
                <groupId>org.scalatest</groupId>
                <artifactId>scalatest_${scala.version}</artifactId>
                <version>${scalatest.version}</version> <!-- version used by akka-http-testkit @ akka-http.version -->
                <scope>test</scope>
            </dependency>
            <dependency>
                <groupId>com.github.dnvriend</groupId>
                <artifactId>akka-persistence-inmemory_${scala.version}</artifactId>
                <version>${akka-persistence-inmemory.version}</version>
                <scope>test</scope>
            </dependency>

            <dependency>
                <groupId>de.flapdoodle.embed</groupId>
                <artifactId>de.flapdoodle.embed.mongo</artifactId>
                <version>${flapdoodle.version}</version>
                <scope>test</scope>
            </dependency>

            <dependency>
                <groupId>org.openjdk.jmh</groupId>
                <artifactId>jmh-core</artifactId>
                <version>${jmh.version}</version>
                <scope>test</scope>
            </dependency>
            <dependency>
                <groupId>org.openjdk.jmh</groupId>
                <artifactId>jmh-generator-annprocess</artifactId>
                <version>${jmh.version}</version>
                <scope>test</scope>
            </dependency>

            <!-- ### Testing - own artifacts ### -->
            <dependency>
                <groupId>org.eclipse.ditto</groupId>
                <artifactId>ditto-json</artifactId>
                <type>test-jar</type>
                <version>${project.version}</version>
                <scope>test</scope>
            </dependency>

            <dependency>
                <groupId>org.eclipse.ditto</groupId>
                <artifactId>ditto-model-base</artifactId>
                <type>test-jar</type>
                <version>${project.version}</version>
                <scope>test</scope>
            </dependency>
            <dependency>
                <groupId>org.eclipse.ditto</groupId>
                <artifactId>ditto-model-policies</artifactId>
                <type>test-jar</type>
                <version>${project.version}</version>
                <scope>test</scope>
            </dependency>
            <dependency>
                <groupId>org.eclipse.ditto</groupId>
                <artifactId>ditto-model-things</artifactId>
                <type>test-jar</type>
                <version>${project.version}</version>
                <scope>test</scope>
            </dependency>

            <dependency>
                <groupId>org.eclipse.ditto</groupId>
                <artifactId>ditto-signals-base</artifactId>
                <type>test-jar</type>
                <version>${project.version}</version>
                <scope>test</scope>
            </dependency>

            <dependency>
                <groupId>org.eclipse.ditto</groupId>
                <artifactId>ditto-signals-commands-base</artifactId>
                <type>test-jar</type>
                <version>${project.version}</version>
                <scope>test</scope>
            </dependency>
            <dependency>
                <groupId>org.eclipse.ditto</groupId>
                <artifactId>ditto-signals-commands-policies</artifactId>
                <type>test-jar</type>
                <version>${project.version}</version>
                <scope>test</scope>
            </dependency>
            <dependency>
                <groupId>org.eclipse.ditto</groupId>
                <artifactId>ditto-signals-commands-things</artifactId>
                <type>test-jar</type>
                <version>${project.version}</version>
                <scope>test</scope>
            </dependency>

            <dependency>
                <groupId>org.eclipse.ditto</groupId>
                <artifactId>ditto-signals-events-base</artifactId>
                <type>test-jar</type>
                <version>${project.version}</version>
                <scope>test</scope>
            </dependency>
            <dependency>
                <groupId>org.eclipse.ditto</groupId>
                <artifactId>ditto-signals-events-things</artifactId>
                <type>test-jar</type>
                <version>${project.version}</version>
                <scope>test</scope>
            </dependency>

            <dependency>
                <groupId>org.eclipse.ditto</groupId>
                <artifactId>ditto-services-utils-akka</artifactId>
                <type>test-jar</type>
                <version>${project.version}</version>
                <scope>test</scope>
            </dependency>
            <dependency>
                <groupId>org.eclipse.ditto</groupId>
                <artifactId>ditto-services-utils-persistence</artifactId>
                <type>test-jar</type>
                <version>${project.version}</version>
                <scope>test</scope>
            </dependency>
            <dependency>
                <groupId>org.eclipse.ditto</groupId>
                <artifactId>ditto-services-utils-test</artifactId>
                <type>test-jar</type>
                <version>${project.version}</version>
                <scope>test</scope>
            </dependency>
        </dependencies>
    </dependencyManagement>

    <build>
        <plugins>
            <plugin>
                <groupId>org.codehaus.mojo</groupId>
                <artifactId>flatten-maven-plugin</artifactId>
                <configuration>
                    <!-- instead of flattenMode=bom, set the pom-element <dependencyManagement/> explicitly without
                         <properties/> so that dynamic version properties are resolved in deployed bom. -->
                    <flattenMode>oss</flattenMode>
                    <pomElements>
                        <dependencyManagement/>
                    </pomElements>
                </configuration>
            </plugin>
        </plugins>
    </build>

</project>
<|MERGE_RESOLUTION|>--- conflicted
+++ resolved
@@ -61,13 +61,10 @@
         <metrics-statsd.version>1.0.0</metrics-statsd.version>
         <jsr302.version>3.0.1</jsr302.version>
 
-<<<<<<< HEAD
-        <caffeine.version>2.6.2</caffeine.version>
-
-=======
         <rhino.version>1.7.8</rhino.version>
         <js.bytebuffer.version>5.0.1</js.bytebuffer.version>
->>>>>>> b8846ed1
+        <caffeine.version>2.6.2</caffeine.version>
+
 
         <!-- ### Testing dependencies versions -->
         <junit.version>4.12</junit.version>
@@ -452,16 +449,12 @@
             </dependency>
             <dependency>
                 <groupId>org.eclipse.ditto</groupId>
-<<<<<<< HEAD
                 <artifactId>ditto-signals-events-batch</artifactId>
                 <version>${project.version}</version>
             </dependency>
             <dependency>
                 <groupId>org.eclipse.ditto</groupId>
-                <artifactId>ditto-signals-events-amqp-bridge</artifactId>
-=======
                 <artifactId>ditto-signals-events-connectivity</artifactId>
->>>>>>> b8846ed1
                 <version>${project.version}</version>
             </dependency>
             <dependency>
@@ -529,16 +522,12 @@
             </dependency>
             <dependency>
                 <groupId>org.eclipse.ditto</groupId>
-                <artifactId>ditto-services-models-amqp-bridge</artifactId>
-                <version>${project.version}</version>
-            </dependency>
-            <dependency>
-                <groupId>org.eclipse.ditto</groupId>
-<<<<<<< HEAD
                 <artifactId>ditto-services-models-concierge</artifactId>
-=======
+                <version>${project.version}</version>
+            </dependency>
+            <dependency>
+                <groupId>org.eclipse.ditto</groupId>
                 <artifactId>ditto-services-models-connectivity</artifactId>
->>>>>>> b8846ed1
                 <version>${project.version}</version>
             </dependency>
             <dependency>
@@ -564,21 +553,19 @@
             </dependency>
 
             <dependency>
-<<<<<<< HEAD
+                <groupId>org.mozilla</groupId>
+                <artifactId>rhino</artifactId>
+                <version>${rhino.version}</version>
+            </dependency>
+            <dependency>
+                <groupId>org.webjars.npm</groupId>
+                <artifactId>bytebuffer</artifactId>
+                <version>${js.bytebuffer.version}</version>
+            </dependency>
+            <dependency>
                 <groupId>com.github.ben-manes.caffeine</groupId>
                 <artifactId>caffeine</artifactId>
                 <version>${caffeine.version}</version>
-=======
-                <groupId>org.mozilla</groupId>
-                <artifactId>rhino</artifactId>
-                <version>${rhino.version}</version>
-            </dependency>
-
-            <dependency>
-                <groupId>org.webjars.npm</groupId>
-                <artifactId>bytebuffer</artifactId>
-                <version>${js.bytebuffer.version}</version>
->>>>>>> b8846ed1
             </dependency>
 
             <!-- ### Provided - own artifacts ### -->
