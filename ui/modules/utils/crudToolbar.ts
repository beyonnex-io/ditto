--- conflicted
+++ resolved
@@ -14,7 +14,6 @@
 import * as Utils from '../utils.js';
 import crudToolbarHTML from './crudToolbar.html';
 
-<<<<<<< HEAD
 const CLASS_BG = 'editBackground'
 const CLASS_FG = 'editForground';
 const CLASS_FG_FULLSCREEN = 'editForgroundBig';
@@ -24,8 +23,6 @@
 
 const ATTR_FULLSCREEN = 'fullscreen';
 
-class CrudToolbar extends HTMLElement {
-=======
 export enum CrudOperation {
   CREATE,
   UPDATE,
@@ -33,7 +30,6 @@
 }
 
 export class CrudToolbar extends HTMLElement {
->>>>>>> 619913cd
   isEditing = false;
   isEditDisabled = false;
   isCreateDisabled = false;
@@ -134,14 +130,11 @@
       this.dom.buttonCreate.onclick = this.eventDispatcher('onCreateClick');
       this.dom.buttonUpdate.onclick = this.eventDispatcher('onUpdateClick');
       this.dom.buttonDelete.onclick = this.eventDispatcher('onDeleteClick');
-<<<<<<< HEAD
       this.dom.buttonFullscreen.onclick = () => this.toggleFullscreen();
-=======
       this.dom.inputIdValue.addEventListener('change', (event) => {
         (event.target as HTMLElement).classList.remove('is-invalid');
         this.dispatchEvent(new CustomEvent('onIdValueChange', { composed: true }));
       });
->>>>>>> 619913cd
     });
   };
 
