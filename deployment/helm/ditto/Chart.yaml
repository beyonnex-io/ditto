# Copyright (c) 2023 Contributors to the Eclipse Foundation
#
# See the NOTICE file(s) distributed with this work for additional
# information regarding copyright ownership.
#
# This program and the accompanying materials are made available under the
# terms of the Eclipse Public License 2.0 which is available at
# http://www.eclipse.org/legal/epl-2.0
#
# SPDX-License-Identifier: EPL-2.0
---
apiVersion: v2
name: ditto
description: |
  Eclipse Ditto™ is a technology in the IoT implementing a software pattern called “digital twins”.
  A digital twin is a virtual, cloud based, representation of his real world counterpart
  (real world “Things”, e.g. devices like sensors, smart heating, connected cars, smart grids, EV charging stations etc).
type: application
<<<<<<< HEAD
version: 3.8.0-M4  # chart version is effectively set by release-job
=======
version: 3.8.0-M5  # chart version is effectively set by release-job
>>>>>>> 17cda4f7
appVersion: 3.8.0-M4
keywords:
  - iot-chart
  - digital-twin
  - IoT
home: https://www.eclipse.dev/ditto
sources:
  - https://github.com/eclipse-ditto/ditto
icon: https://www.eclipse.dev/ditto/images/ditto.svg
maintainers:
  - name: thjaeckle
    email: thomas.jaeckle@beyonnex.io
dependencies:
  - name: mongodb
    repository: https://charts.bitnami.com/bitnami
    version: ^13.x
    condition: mongodb.enabled<|MERGE_RESOLUTION|>--- conflicted
+++ resolved
@@ -16,11 +16,7 @@
   A digital twin is a virtual, cloud based, representation of his real world counterpart
   (real world “Things”, e.g. devices like sensors, smart heating, connected cars, smart grids, EV charging stations etc).
 type: application
-<<<<<<< HEAD
-version: 3.8.0-M4  # chart version is effectively set by release-job
-=======
-version: 3.8.0-M5  # chart version is effectively set by release-job
->>>>>>> 17cda4f7
+version: 3.8.0-M6  # chart version is effectively set by release-job
 appVersion: 3.8.0-M4
 keywords:
   - iot-chart
