--- conflicted
+++ resolved
@@ -36,80 +36,8 @@
             JsonFactory.newJsonObjectFieldDefinition("policy/entries", FieldType.SPECIAL,
                     JsonSchemaVersion.V_2);
 
-<<<<<<< HEAD
-    protected final GlobalEventRegistry eventRegistry;
-
-    protected AbstractPolicyMongoEventAdapter(final Logger logger) {
-        this.logger = logger;
-        eventRegistry = GlobalEventRegistry.getInstance();
-    }
-
-    @Override
-    public String manifest(final Object event) {
-        if (event instanceof PolicyEvent) {
-            return ((WithType) event).getType();
-        } else {
-            throw new IllegalArgumentException(
-                    "Unable to create manifest for a non-'PolicyEvent' object! Was: " + event.getClass());
-        }
-    }
-
-    @Override
-    public Object toJournal(final Object event) {
-        if (event instanceof PolicyEvent) {
-            final PolicyEvent<?> theEvent = (PolicyEvent) event;
-            final JsonSchemaVersion schemaVersion = theEvent.getImplementedSchemaVersion();
-            final JsonObject jsonObject =
-                    theEvent.toJson(schemaVersion, IS_REVISION.negate().and(FieldType.regularOrSpecial()));
-            final DittoBsonJson dittoBsonJson = DittoBsonJson.getInstance();
-            return dittoBsonJson.parse(jsonObject);
-        } else {
-            throw new IllegalArgumentException(
-                    "Unable to toJournal a non-'PolicyEvent' object! Was: " + event.getClass());
-        }
-    }
-
-    @Override
-    public EventSeq fromJournal(final Object event, final String manifest) {
-        if (event instanceof BsonValue) {
-            return EventSeq.single(tryToCreateEventFrom(DittoBsonJson.getInstance().serialize((BsonValue) event)));
-        } else {
-            throw new IllegalArgumentException(
-                    "Unable to fromJournal a non-'BsonValue' object! Was: " + event.getClass());
-        }
-    }
-
-    @Nullable
-    private Event tryToCreateEventFrom(final JsonValue json) {
-        try {
-            return createEventFrom(json);
-        } catch (final JsonParseException | DittoRuntimeException e) {
-            final String message = MessageFormat.format("Could not deserialize PolicyEvent JSON: <{0}>", json);
-            logger.error(message, e);
-            return null;
-        }
-    }
-
-    protected abstract Event createEventFrom(final JsonValue json);
-
-=======
     protected AbstractPolicyMongoEventAdapter(@Nullable final ExtendedActorSystem system) {
         super(system, GlobalEventRegistry.getInstance());
     }
 
-    /**
-     * A "payload" object was wrapping the events payload until the introduction of "cr-commands 1.0.0". This field has
-     * to be used as fallback for already persisted events with "things-model" &lt; 3.0.0. Removing this workaround is
-     * possible if we are sure that no "old" events are ever loaded again!
-     *
-     * @param jsonObject the jsonObject to be migrated.
-     * @return the migrated jsonObject.
-     */
-    protected static JsonObject migratePayload(final JsonObject jsonObject) {
-        return jsonObject.getValue(PAYLOAD)
-                .map(obj -> jsonObject.remove(PAYLOAD.getPointer()).setAll(obj))
-                .orElse(jsonObject);
-    }
-
->>>>>>> 76403498
 }