/*
 * Copyright (c) 2017 Bosch Software Innovations GmbH.
 *
 * All rights reserved. This program and the accompanying materials
 * are made available under the terms of the Eclipse Public License v2.0
 * which accompanies this distribution, and is available at
 * https://www.eclipse.org/org/documents/epl-2.0/index.php
 *
 * Contributors:
 *    Bosch Software Innovations GmbH - initial contribution
 */
package org.eclipse.ditto.services.policies.persistence.actors.policy;

import java.text.MessageFormat;
import java.time.Instant;
import java.util.ArrayList;
import java.util.Collection;
import java.util.List;
import java.util.Objects;
import java.util.Optional;
import java.util.Set;
import java.util.concurrent.TimeUnit;
import java.util.stream.Collectors;
import java.util.stream.StreamSupport;

import javax.annotation.concurrent.NotThreadSafe;

<<<<<<< HEAD
import org.eclipse.ditto.model.base.exceptions.DittoRuntimeException;
=======
import org.eclipse.ditto.json.JsonCollectors;
>>>>>>> 9d9e7633
import org.eclipse.ditto.model.base.headers.DittoHeaders;
import org.eclipse.ditto.model.base.headers.WithDittoHeaders;
import org.eclipse.ditto.model.base.headers.entitytag.EntityTag;
import org.eclipse.ditto.model.policies.Label;
import org.eclipse.ditto.model.policies.PoliciesModelFactory;
import org.eclipse.ditto.model.policies.Policy;
import org.eclipse.ditto.model.policies.PolicyBuilder;
import org.eclipse.ditto.model.policies.PolicyEntry;
import org.eclipse.ditto.model.policies.PolicyLifecycle;
import org.eclipse.ditto.model.policies.PolicyTooLargeException;
import org.eclipse.ditto.model.policies.Resource;
import org.eclipse.ditto.model.policies.ResourceKey;
import org.eclipse.ditto.model.policies.Resources;
import org.eclipse.ditto.model.policies.Subject;
import org.eclipse.ditto.model.policies.SubjectId;
import org.eclipse.ditto.model.policies.Subjects;
import org.eclipse.ditto.services.models.policies.PoliciesMessagingConstants;
import org.eclipse.ditto.services.models.policies.PoliciesValidator;
import org.eclipse.ditto.services.models.policies.commands.sudo.SudoRetrievePolicy;
import org.eclipse.ditto.services.models.policies.commands.sudo.SudoRetrievePolicyResponse;
import org.eclipse.ditto.services.policies.persistence.actors.AbstractReceiveStrategy;
import org.eclipse.ditto.services.policies.persistence.actors.ReceiveStrategy;
import org.eclipse.ditto.services.policies.persistence.actors.StrategyAwareReceiveBuilder;
import org.eclipse.ditto.services.policies.util.ConfigKeys;
import org.eclipse.ditto.services.utils.akka.LogUtil;
import org.eclipse.ditto.services.utils.headers.conditional.ConditionalHeadersValidator;
import org.eclipse.ditto.services.utils.persistence.SnapshotAdapter;
<<<<<<< HEAD
import org.eclipse.ditto.signals.commands.base.Command;
import org.eclipse.ditto.signals.commands.base.CommandResponse;
=======
import org.eclipse.ditto.signals.base.WithId;
import org.eclipse.ditto.signals.commands.policies.PolicyCommandSizeValidator;
>>>>>>> 9d9e7633
import org.eclipse.ditto.signals.commands.policies.exceptions.PolicyConflictException;
import org.eclipse.ditto.signals.commands.policies.exceptions.PolicyEntryModificationInvalidException;
import org.eclipse.ditto.signals.commands.policies.exceptions.PolicyEntryNotAccessibleException;
import org.eclipse.ditto.signals.commands.policies.exceptions.PolicyModificationInvalidException;
import org.eclipse.ditto.signals.commands.policies.exceptions.PolicyNotAccessibleException;
import org.eclipse.ditto.signals.commands.policies.exceptions.ResourceNotAccessibleException;
import org.eclipse.ditto.signals.commands.policies.exceptions.SubjectNotAccessibleException;
import org.eclipse.ditto.signals.commands.policies.modify.CreatePolicy;
import org.eclipse.ditto.signals.commands.policies.modify.CreatePolicyResponse;
import org.eclipse.ditto.signals.commands.policies.modify.DeletePolicy;
import org.eclipse.ditto.signals.commands.policies.modify.DeletePolicyEntry;
import org.eclipse.ditto.signals.commands.policies.modify.DeletePolicyEntryResponse;
import org.eclipse.ditto.signals.commands.policies.modify.DeletePolicyResponse;
import org.eclipse.ditto.signals.commands.policies.modify.DeleteResource;
import org.eclipse.ditto.signals.commands.policies.modify.DeleteResourceResponse;
import org.eclipse.ditto.signals.commands.policies.modify.DeleteSubject;
import org.eclipse.ditto.signals.commands.policies.modify.DeleteSubjectResponse;
import org.eclipse.ditto.signals.commands.policies.modify.ModifyPolicy;
import org.eclipse.ditto.signals.commands.policies.modify.ModifyPolicyEntries;
import org.eclipse.ditto.signals.commands.policies.modify.ModifyPolicyEntriesResponse;
import org.eclipse.ditto.signals.commands.policies.modify.ModifyPolicyEntry;
import org.eclipse.ditto.signals.commands.policies.modify.ModifyPolicyEntryResponse;
import org.eclipse.ditto.signals.commands.policies.modify.ModifyPolicyResponse;
import org.eclipse.ditto.signals.commands.policies.modify.ModifyResource;
import org.eclipse.ditto.signals.commands.policies.modify.ModifyResourceResponse;
import org.eclipse.ditto.signals.commands.policies.modify.ModifyResources;
import org.eclipse.ditto.signals.commands.policies.modify.ModifyResourcesResponse;
import org.eclipse.ditto.signals.commands.policies.modify.ModifySubject;
import org.eclipse.ditto.signals.commands.policies.modify.ModifySubjectResponse;
import org.eclipse.ditto.signals.commands.policies.modify.ModifySubjects;
import org.eclipse.ditto.signals.commands.policies.modify.ModifySubjectsResponse;
import org.eclipse.ditto.signals.commands.policies.query.RetrievePolicy;
import org.eclipse.ditto.signals.commands.policies.query.RetrievePolicyEntries;
import org.eclipse.ditto.signals.commands.policies.query.RetrievePolicyEntriesResponse;
import org.eclipse.ditto.signals.commands.policies.query.RetrievePolicyEntry;
import org.eclipse.ditto.signals.commands.policies.query.RetrievePolicyEntryResponse;
import org.eclipse.ditto.signals.commands.policies.query.RetrievePolicyResponse;
import org.eclipse.ditto.signals.commands.policies.query.RetrieveResource;
import org.eclipse.ditto.signals.commands.policies.query.RetrieveResourceResponse;
import org.eclipse.ditto.signals.commands.policies.query.RetrieveResources;
import org.eclipse.ditto.signals.commands.policies.query.RetrieveResourcesResponse;
import org.eclipse.ditto.signals.commands.policies.query.RetrieveSubject;
import org.eclipse.ditto.signals.commands.policies.query.RetrieveSubjectResponse;
import org.eclipse.ditto.signals.commands.policies.query.RetrieveSubjects;
import org.eclipse.ditto.signals.commands.policies.query.RetrieveSubjectsResponse;
import org.eclipse.ditto.signals.events.policies.PolicyCreated;
import org.eclipse.ditto.signals.events.policies.PolicyDeleted;
import org.eclipse.ditto.signals.events.policies.PolicyEntriesModified;
import org.eclipse.ditto.signals.events.policies.PolicyEntryCreated;
import org.eclipse.ditto.signals.events.policies.PolicyEntryDeleted;
import org.eclipse.ditto.signals.events.policies.PolicyEntryModified;
import org.eclipse.ditto.signals.events.policies.PolicyEvent;
import org.eclipse.ditto.signals.events.policies.PolicyModified;
import org.eclipse.ditto.signals.events.policies.ResourceCreated;
import org.eclipse.ditto.signals.events.policies.ResourceDeleted;
import org.eclipse.ditto.signals.events.policies.ResourceModified;
import org.eclipse.ditto.signals.events.policies.ResourcesModified;
import org.eclipse.ditto.signals.events.policies.SubjectCreated;
import org.eclipse.ditto.signals.events.policies.SubjectDeleted;
import org.eclipse.ditto.signals.events.policies.SubjectModified;
import org.eclipse.ditto.signals.events.policies.SubjectsModified;

import com.typesafe.config.Config;

import akka.ConfigurationException;
import akka.actor.ActorRef;
import akka.actor.ActorSystem;
import akka.actor.Cancellable;
import akka.actor.PoisonPill;
import akka.actor.Props;
import akka.cluster.pubsub.DistributedPubSubMediator;
import akka.cluster.sharding.ClusterSharding;
import akka.event.DiagnosticLoggingAdapter;
import akka.japi.Creator;
import akka.japi.function.Procedure;
import akka.japi.pf.FI;
import akka.japi.pf.ReceiveBuilder;
import akka.persistence.AbstractPersistentActor;
import akka.persistence.DeleteMessagesFailure;
import akka.persistence.DeleteMessagesSuccess;
import akka.persistence.DeleteSnapshotFailure;
import akka.persistence.DeleteSnapshotSuccess;
import akka.persistence.RecoveryCompleted;
import akka.persistence.SaveSnapshotFailure;
import akka.persistence.SaveSnapshotSuccess;
import akka.persistence.SnapshotMetadata;
import akka.persistence.SnapshotOffer;
import scala.concurrent.duration.Duration;

/**
 * PersistentActor which "knows" the state of a single {@link Policy}.
 */
public final class PolicyPersistenceActor extends AbstractPersistentActor {

    /**
     * The prefix of the persistenceId for Policies.
     */
    public static final String PERSISTENCE_ID_PREFIX = "policy:";

    /**
     * The ID of the journal plugin this persistence actor uses.
     */
    private static final String JOURNAL_PLUGIN_ID = "akka-contrib-mongodb-persistence-policies-journal";

    /**
     * The ID of the snapshot plugin this persistence actor uses.
     */
    private static final String SNAPSHOT_PLUGIN_ID = "akka-contrib-mongodb-persistence-policies-snapshots";

    private final DiagnosticLoggingAdapter log = LogUtil.obtain(this);
    private final String policyId;
    private final SnapshotAdapter<Policy> snapshotAdapter;
    private final ActorRef pubSubMediator;
    private final java.time.Duration activityCheckInterval;
    private final java.time.Duration activityCheckDeletedInterval;
    private final java.time.Duration snapshotInterval;
    private final long snapshotThreshold;
    private final Receive handlePolicyEvents;
    private final boolean snapshotDeleteOld;
    private final boolean eventsDeleteOld;
    private Policy policy;
    private long accessCounter;
    private long lastSnapshotSequenceNr = -1;
    private Cancellable activityChecker;
    private Cancellable snapshotter;
    private Runnable invokeAfterSnapshotRunnable;
    private boolean snapshotInProgress;

    PolicyPersistenceActor(final String policyId,
            final SnapshotAdapter<Policy> snapshotAdapter,
            final ActorRef pubSubMediator) {

        this.policyId = policyId;
        this.pubSubMediator = pubSubMediator;
        this.snapshotAdapter = snapshotAdapter;

        final Config config = getContext().system().settings().config();
        activityCheckInterval = config.getDuration(ConfigKeys.Policy.ACTIVITY_CHECK_INTERVAL);
        activityCheckDeletedInterval = config.getDuration(ConfigKeys.Policy.ACTIVITY_CHECK_DELETED_INTERVAL);
        snapshotInterval = config.getDuration(ConfigKeys.Policy.SNAPSHOT_INTERVAL);
        snapshotThreshold = config.getLong(ConfigKeys.Policy.SNAPSHOT_THRESHOLD);
        snapshotDeleteOld = config.getBoolean(ConfigKeys.Policy.SNAPSHOT_DELETE_OLD);
        eventsDeleteOld = config.getBoolean(ConfigKeys.Policy.EVENTS_DELETE_OLD);

        if (snapshotThreshold < 0) {
            throw new ConfigurationException(String.format("Config setting '%s' must be positive, but is: %d.",
                    ConfigKeys.Policy.SNAPSHOT_THRESHOLD, snapshotThreshold));
        }

        handlePolicyEvents = ReceiveBuilder.create()

                // # Policy Creation Recovery
                .match(PolicyCreated.class, pc -> policy = pc.getPolicy().toBuilder()
                        .setLifecycle(PolicyLifecycle.ACTIVE)
                        .setRevision(lastSequenceNr())
                        .setModified(pc.getTimestamp().orElse(null))
                        .build())

                // # Policy Modification Recovery
                .match(PolicyModified.class, pm -> {
                    // we need to use the current policy as base otherwise we would loose its state
                    final PolicyBuilder copyBuilder = policy.toBuilder();
                    copyBuilder.removeAll(policy); // remove all old policyEntries!
                    copyBuilder.setAll(pm.getPolicy().getEntriesSet()); // add the new ones
                    policy = copyBuilder.setRevision(lastSequenceNr())
                            .setModified(pm.getTimestamp().orElse(null))
                            .build();
                })

                // # Policy Deletion Recovery
                .match(PolicyDeleted.class, pd -> {
                    if (policy != null) {
                        policy = policy.toBuilder()
                                .setLifecycle(PolicyLifecycle.DELETED)
                                .setRevision(lastSequenceNr())
                                .setModified(pd.getTimestamp().orElse(null))
                                .build();
                    } else {
                        log.warning("Policy was null when 'PolicyDeleted' event should have been applied on recovery.");
                    }
                })

                // # Policy Entries Modification Recovery
                .match(PolicyEntriesModified.class, pem -> policy = policy.toBuilder()
                        .removeAll(policy.getEntriesSet())
                        .setAll(pem.getPolicyEntries())
                        .setRevision(lastSequenceNr())
                        .setModified(pem.getTimestamp().orElse(null))
                        .build())


                // # Policy Entry Creation Recovery
                .match(PolicyEntryCreated.class, pec -> policy = policy.toBuilder()
                        .set(pec.getPolicyEntry())
                        .setRevision(lastSequenceNr())
                        .setModified(pec.getTimestamp().orElse(null))
                        .build())

                // # Policy Entry Modification Recovery
                .match(PolicyEntryModified.class, pem -> policy = policy.toBuilder()
                        .set(pem.getPolicyEntry())
                        .setRevision(lastSequenceNr())
                        .setModified(pem.getTimestamp().orElse(null))
                        .build())

                // # Policy Entry Deletion Recovery
                .match(PolicyEntryDeleted.class, ped -> policy = policy.toBuilder()
                        .remove(ped.getLabel())
                        .setRevision(lastSequenceNr())
                        .setModified(ped.getTimestamp().orElse(null))
                        .build())

                // # Subjects Modification Recovery
                .match(SubjectsModified.class, sm -> policy.getEntryFor(sm.getLabel())
                        .map(policyEntry -> PoliciesModelFactory
                                .newPolicyEntry(sm.getLabel(), sm.getSubjects(), policyEntry.getResources()))
                        .ifPresent(modifiedPolicyEntry -> policy = policy.toBuilder()
                                .set(modifiedPolicyEntry)
                                .setRevision(lastSequenceNr())
                                .setModified(sm.getTimestamp().orElse(null))
                                .build()))

                // # Subject Creation Recovery
                .match(SubjectCreated.class, sc -> policy.getEntryFor(sc.getLabel())
                        .map(policyEntry -> PoliciesModelFactory
                                .newPolicyEntry(sc.getLabel(), policyEntry.getSubjects().setSubject(sc.getSubject()),
                                        policyEntry.getResources()))
                        .ifPresent(modifiedPolicyEntry -> policy = policy.toBuilder()
                                .set(modifiedPolicyEntry)
                                .setRevision(lastSequenceNr())
                                .setModified(sc.getTimestamp().orElse(null))
                                .build()))

                // # Subject Modification Recovery
                .match(SubjectModified.class, sm -> policy.getEntryFor(sm.getLabel())
                        .map(policyEntry -> PoliciesModelFactory
                                .newPolicyEntry(sm.getLabel(), policyEntry.getSubjects().setSubject(sm.getSubject()),
                                        policyEntry.getResources()))
                        .ifPresent(modifiedPolicyEntry -> policy = policy.toBuilder()
                                .set(modifiedPolicyEntry)
                                .setRevision(lastSequenceNr())
                                .setModified(sm.getTimestamp().orElse(null))
                                .build()))

                // # Subject Deletion Recovery
                .match(SubjectDeleted.class, sd -> policy = policy.toBuilder()
                        .forLabel(sd.getLabel())
                        .removeSubject(sd.getSubjectId())
                        .setRevision(lastSequenceNr())
                        .setModified(sd.getTimestamp().orElse(null))
                        .build())

                // # Resources Modification Recovery
                .match(ResourcesModified.class, rm -> policy.getEntryFor(rm.getLabel())
                        .map(policyEntry -> PoliciesModelFactory
                                .newPolicyEntry(rm.getLabel(), policyEntry.getSubjects(), rm.getResources()))
                        .ifPresent(modifiedPolicyEntry -> policy = policy.toBuilder()
                                .set(modifiedPolicyEntry)
                                .setRevision(lastSequenceNr())
                                .setModified(rm.getTimestamp().orElse(null))
                                .build()))

                // # Resource Creation Recovery
                .match(ResourceCreated.class, rc -> policy.getEntryFor(rc.getLabel())
                        .map(policyEntry -> PoliciesModelFactory.newPolicyEntry(rc.getLabel(),
                                policyEntry.getSubjects(),
                                policyEntry.getResources().setResource(rc.getResource())))
                        .ifPresent(modifiedPolicyEntry -> policy = policy.toBuilder()
                                .set(modifiedPolicyEntry)
                                .setRevision(lastSequenceNr())
                                .setModified(rc.getTimestamp().orElse(null))
                                .build()))

                // # Resource Modification Recovery
                .match(ResourceModified.class, rm -> policy.getEntryFor(rm.getLabel())
                        .map(policyEntry -> PoliciesModelFactory.newPolicyEntry(rm.getLabel(),
                                policyEntry.getSubjects(),
                                policyEntry.getResources().setResource(rm.getResource())))
                        .ifPresent(modifiedPolicyEntry -> policy = policy.toBuilder()
                                .set(modifiedPolicyEntry)
                                .setRevision(lastSequenceNr())
                                .setModified(rm.getTimestamp().orElse(null))
                                .build()))

                // # Resource Deletion Recovery
                .match(ResourceDeleted.class, rd -> policy = policy.toBuilder()
                        .forLabel(rd.getLabel())
                        .removeResource(rd.getResourceKey())
                        .setRevision(lastSequenceNr())
                        .setModified(rd.getTimestamp().orElse(null))
                        .build())

                .build();
    }

    /**
     * Creates Akka configuration object {@link Props} for this PolicyPersistenceActor.
     *
     * @param policyId the ID of the Policy this Actor manages.
     * @param snapshotAdapter the adapter to serialize Policy snapshots.
     * @param pubSubMediator the PubSub mediator actor.
     * @return the Akka configuration Props object
     */
    public static Props props(final String policyId,
            final SnapshotAdapter<Policy> snapshotAdapter,
            final ActorRef pubSubMediator) {
        return Props.create(PolicyPersistenceActor.class, new Creator<PolicyPersistenceActor>() {
            private static final long serialVersionUID = 1L;

            @Override
            public PolicyPersistenceActor create() {
                return new PolicyPersistenceActor(policyId, snapshotAdapter, pubSubMediator);
            }
        });
    }

    /**
     * Retrieves the ShardRegion of "Policy". PolicyCommands can be sent to this region which handles dispatching them
     * in the cluster (onto the cluster node containing the shard).
     *
     * @param system the ActorSystem in which to lookup the ShardRegion.
     * @return the ActorRef to the ShardRegion.
     */
    public static ActorRef getShardRegion(final ActorSystem system) {
        return ClusterSharding.get(system).shardRegion(PoliciesMessagingConstants.SHARD_REGION);
    }

    private static Instant getEventTimestamp() {
        return Instant.now();
    }

    private void scheduleCheckForPolicyActivity(final long intervalInSeconds) {
        if (activityChecker != null) {
            activityChecker.cancel();
        }
        // send a message to ourselves:
        activityChecker = getContext().system().scheduler()
                .scheduleOnce(Duration.apply(intervalInSeconds, TimeUnit.SECONDS), getSelf(),
                        new CheckForActivity(lastSequenceNr(), accessCounter), getContext().dispatcher(), null);
    }

    private void scheduleSnapshot(final long intervalInSeconds) {
        // send a message to ourselft:
        snapshotter = getContext().system().scheduler()
                .scheduleOnce(Duration.apply(intervalInSeconds, TimeUnit.SECONDS), getSelf(),
                        TakeSnapshotInternal.INSTANCE,
                        getContext().dispatcher(), null);
    }

    @Override
    public String persistenceId() {
        return PERSISTENCE_ID_PREFIX + policyId;
    }

    @Override
    public String journalPluginId() {
        return JOURNAL_PLUGIN_ID;
    }

    @Override
    public String snapshotPluginId() {
        return SNAPSHOT_PLUGIN_ID;
    }

    @Override
    public void postStop() {
        super.postStop();
        invokeAfterSnapshotRunnable = null;
        if (activityChecker != null) {
            activityChecker.cancel();
        }
        if (snapshotter != null) {
            snapshotter.cancel();
        }
    }

    @Override
    public Receive createReceive() {
        /*
         * First no Policy for the ID exists at all. Thus the only command this Actor reacts to is CreatePolicy.
         * This behaviour changes as soon as a Policy was created.
         */
        final StrategyAwareReceiveBuilder initialReceiveCommandBuilder = new StrategyAwareReceiveBuilder();
        initialReceiveCommandBuilder.match(new CreatePolicyStrategy());
        initialReceiveCommandBuilder.match(new CheckForActivityStrategy());
        initialReceiveCommandBuilder.matchAny(new MatchAnyDuringInitializeStrategy());
        return initialReceiveCommandBuilder.build();
    }

    @Override
    public Receive createReceiveRecover() {
        // defines how state is updated during recovery
        return handlePolicyEvents.orElse(ReceiveBuilder.create()

                // # Snapshot handling
                .match(SnapshotOffer.class, ss -> {
                    policy = snapshotAdapter.fromSnapshotStore(ss);
                    lastSnapshotSequenceNr = ss.metadata().sequenceNr();
                })

                // # Recovery handling
                .match(RecoveryCompleted.class, rc -> {
                    if (policy != null) {
                        log.debug("Policy <{}> was recovered.", policyId);

                        if (isPolicyActive()) {
                            becomePolicyCreatedHandler();
                        } else if (isPolicyDeleted()) {
                            becomePolicyDeletedHandler();
                        } else {
                            log.error("Unknown lifecycle state <{}> for Policy <{}>.", policy.getLifecycle(), policyId);
                        }

                    }
                })

                // # Handle unknown
                .matchAny(m -> log.warning("Unknown recover message: {}", m))
                .build());
    }

    /*
     * Now as the {@code policy} reference is not {@code null} the strategies which act on this reference can
     * be activated. In return the strategy for the CreatePolicy command is not needed anymore.
     */
    private void becomePolicyCreatedHandler() {
        final Collection<ReceiveStrategy<?>> policyCreatedStrategies = initPolicyCreatedStrategies();
        final StrategyAwareReceiveBuilder strategyAwareReceiveBuilder = new StrategyAwareReceiveBuilder();
        policyCreatedStrategies.forEach(strategyAwareReceiveBuilder::match);
        strategyAwareReceiveBuilder.matchAny(new MatchAnyAfterInitializeStrategy());

        getContext().become(strategyAwareReceiveBuilder.build(), true);
        getContext().getParent().tell(new PolicySupervisorActor.ManualReset(), getSelf());

        scheduleCheckForPolicyActivity(activityCheckInterval.getSeconds());
        scheduleSnapshot(snapshotInterval.getSeconds());
    }

    private Collection<ReceiveStrategy<?>> initPolicyCreatedStrategies() {
        final Collection<ReceiveStrategy<?>> result = new ArrayList<>();

        // Policy level
        result.add(new PolicyConflictStrategy());
        result.add(new ModifyPolicyStrategy());
        result.add(new RetrievePolicyStrategy());
        result.add(new DeletePolicyStrategy());

        // Policy Entries
        result.add(new ModifyPolicyEntriesStrategy());
        result.add(new RetrievePolicyEntriesStrategy());

        // Policy Entry
        result.add(new ModifyPolicyEntryStrategy());
        result.add(new RetrievePolicyEntryStrategy());
        result.add(new DeletePolicyEntryStrategy());

        // Subjects
        result.add(new ModifySubjectsStrategy());
        result.add(new ModifySubjectStrategy());
        result.add(new RetrieveSubjectsStrategy());
        result.add(new RetrieveSubjectStrategy());
        result.add(new DeleteSubjectStrategy());

        // Resources
        result.add(new ModifyResourcesStrategy());
        result.add(new ModifyResourceStrategy());
        result.add(new RetrieveResourcesStrategy());
        result.add(new RetrieveResourceStrategy());
        result.add(new DeleteResourceStrategy());

        // Sudo
        result.add(new SudoRetrievePolicyStrategy());

        // Persistence specific
        result.add(new SaveSnapshotSuccessStrategy());
        result.add(new SaveSnapshotFailureStrategy());
        result.add(new DeleteSnapshotSuccessStrategy());
        result.add(new DeleteSnapshotFailureStrategy());
        result.add(new DeleteMessagesSuccessStrategy());
        result.add(new DeleteMessagesFailureStrategy());
        result.add(new CheckForActivityStrategy());
        result.add(new TakeSnapshotInternalStrategy());

        return result;
    }

    private void becomePolicyDeletedHandler() {
        final Collection<ReceiveStrategy<?>> policyDeletedStrategies = initPolicyDeletedStrategies();
        final StrategyAwareReceiveBuilder strategyAwareReceiveBuilder = new StrategyAwareReceiveBuilder();
        policyDeletedStrategies.forEach(strategyAwareReceiveBuilder::match);
        strategyAwareReceiveBuilder.matchAny(new PolicyNotFoundStrategy());

        getContext().become(strategyAwareReceiveBuilder.build(), true);
        getContext().getParent().tell(new PolicySupervisorActor.ManualReset(), getSelf());

        if (activityChecker != null) {
            activityChecker.cancel();
        }
        if (snapshotter != null) {
            snapshotter.cancel();
        }
        /*
         * Check in the next X minutes and therefore
         * - stay in-memory for a short amount of minutes after deletion
         * - get a Snapshot when removed from memory
         */
        scheduleCheckForPolicyActivity(activityCheckDeletedInterval.getSeconds());
    }

    private Collection<ReceiveStrategy<?>> initPolicyDeletedStrategies() {
        final Collection<ReceiveStrategy<?>> result = new ArrayList<>();
        result.add(new CreatePolicyStrategy());

        // Persistence specific
        result.add(new SaveSnapshotSuccessStrategy());
        result.add(new SaveSnapshotFailureStrategy());
        result.add(new DeleteSnapshotSuccessStrategy());
        result.add(new DeleteSnapshotFailureStrategy());
        result.add(new DeleteMessagesSuccessStrategy());
        result.add(new DeleteMessagesFailureStrategy());
        result.add(new CheckForActivityStrategy());

        return result;
    }

    private <E extends PolicyEvent> void processEvent(final E event, final Procedure<E> handler) {
        log.debug("About to persist Event <{}>.", event.getType());

        persist(event, persistedEvent -> {
            log.info("Successfully persisted Event <{}>.", event.getType());

            // after the event was persisted, apply the event on the current actor state
            handlePolicyEvents.onMessage().apply(persistedEvent);

            /*
             * The event has to be applied before creating the snapshot, otherwise a snapshot with new
             * sequence no (e.g. 2), but old thing revision no (e.g. 1) will be created. This can lead to serious
             * aftereffects.
             */
            handler.apply(persistedEvent);

            // save a snapshot if there were too many changes since the last snapshot
            if ((lastSequenceNr() - lastSnapshotSequenceNr) > snapshotThreshold) {
                doSaveSnapshot(null);
            }
            notifySubscribers(event);
        });
    }

    private long getNextRevision() {
        return lastSequenceNr() + 1;
    }

    private boolean isPolicyActive() {
        return policy != null && policy.hasLifecycle(PolicyLifecycle.ACTIVE);
    }

    private boolean isPolicyDeleted() {
        return null == policy || policy.hasLifecycle(PolicyLifecycle.DELETED);
    }

    private boolean policyExistsAsDeleted() {
        return null != policy && policy.hasLifecycle(PolicyLifecycle.DELETED);
    }

    private void doSaveSnapshot(final Runnable invokeAfterSnapshotRunnable) {
        if (snapshotInProgress) {
            log.debug("Already requested taking a Snapshot - not doing it again.");
        } else {
            snapshotInProgress = true;
            this.invokeAfterSnapshotRunnable = invokeAfterSnapshotRunnable;
            log.debug("Attempting to save Snapshot for <{}> ...", policy);
            // save a snapshot
            final Object snapshotToStore = snapshotAdapter.toSnapshotStore(policy);
            saveSnapshot(snapshotToStore);
        }
    }

    private void notifySubscribers(final PolicyEvent event) {
        pubSubMediator.tell(new DistributedPubSubMediator.Publish(PolicyEvent.TYPE_PREFIX, event, true), getSelf());
    }

    private void policyEntryNotFound(final Label label, final DittoHeaders dittoHeaders) {
        notifySender(PolicyEntryNotAccessibleException.newBuilder(policyId, label).dittoHeaders(dittoHeaders).build());
    }

    private void subjectNotFound(final Label label, final CharSequence subjectId, final DittoHeaders dittoHeaders) {
        notifySender(SubjectNotAccessibleException.newBuilder(policyId, label.toString(), subjectId)
                .dittoHeaders(dittoHeaders)
                .build());
    }

    private void resourceNotFound(final Label label, final ResourceKey resourceKey, final DittoHeaders dittoHeaders) {
        notifySender(ResourceNotAccessibleException.newBuilder(policyId, label, resourceKey.toString())
                .dittoHeaders(dittoHeaders)
                .build());
    }

    private WithDittoHeaders policyNotFound(final DittoHeaders dittoHeaders) {
        return PolicyNotAccessibleException.newBuilder(policyId).dittoHeaders(dittoHeaders).build();
    }

    private void policyInvalid(final String message, final DittoHeaders dittoHeaders) {
        final PolicyModificationInvalidException exception = PolicyModificationInvalidException.newBuilder(policyId)
                .description(message)
                .dittoHeaders(dittoHeaders)
                .build();

        notifySender(exception);
    }

    private void policyEntryInvalid(final Label label, final String message, final DittoHeaders dittoHeaders) {
        final PolicyEntryModificationInvalidException exception =
                PolicyEntryModificationInvalidException.newBuilder(policyId, label)
                        .description(message)
                        .dittoHeaders(dittoHeaders)
                        .build();

        notifySender(exception);
    }

    private void notifySender(final WithDittoHeaders message) {
        accessCounter++;
        notifySender(getSender(), message);
    }

    private void notifySender(final ActorRef sender, final WithDittoHeaders message) {
        accessCounter++;
        sender.tell(message, getSelf());
    }

    /**
     * Message the PolicyPersistenceActor can send to itself to check for activity of the Actor and terminate itself
     * if there was no activity since the last check.
     */
    static final class CheckForActivity {

        private final long currentSequenceNr;
        private final long currentAccessCounter;

        /**
         * Constructs a new {@code CheckForActivity} message containing the current "lastSequenceNo" of the
         * PolicyPersistenceActor.
         *
         * @param currentSequenceNr the current {@code PoliciesModelFactory.lastSequenceNr()} of the
         * PolicyPersistenceActor.
         * @param currentAccessCounter the current {@code accessCounter} of the PolicyPersistenceActor.
         */
        CheckForActivity(final long currentSequenceNr, final long currentAccessCounter) {
            this.currentSequenceNr = currentSequenceNr;
            this.currentAccessCounter = currentAccessCounter;
        }

        /**
         * Returns the current {@code PoliciesModelFactory.lastSequenceNr()} of the PolicyPersistenceActor.
         *
         * @return the current {@code PoliciesModelFactory.lastSequenceNr()} of the PolicyPersistenceActor.
         */
        long getCurrentSequenceNr() {
            return currentSequenceNr;
        }

        /**
         * Returns the current {@code accessCounter} of the PolicyPersistenceActor.
         *
         * @return the current {@code accessCounter} of the PolicyPersistenceActor.
         */
        long getCurrentAccessCounter() {
            return currentAccessCounter;
        }

        @Override
        public boolean equals(final Object o) {
            if (this == o) {
                return true;
            }
            if (o == null || getClass() != o.getClass()) {
                return false;
            }
            final CheckForActivity that = (CheckForActivity) o;
            return Objects.equals(currentSequenceNr, that.currentSequenceNr) &&
                    Objects.equals(currentAccessCounter, that.currentAccessCounter);
        }

        @Override
        public int hashCode() {
            return Objects.hash(currentSequenceNr, currentAccessCounter);
        }

        @Override
        public String toString() {
            return getClass().getSimpleName() + " [" + "currentSequenceNr=" + currentSequenceNr +
                    ", currentAccessCounter=" + currentAccessCounter + "]";
        }

    }

    /**
     * Message the PolicyPersistenceActor can send to itself to take a Snapshot if the Policy was modified.
     */
    private static final class TakeSnapshotInternal {

        /**
         * The single instance of this message.
         */
        public static final TakeSnapshotInternal INSTANCE = new TakeSnapshotInternal();

        private TakeSnapshotInternal() {}

    }

    @NotThreadSafe
    private abstract class WithIdReceiveStrategy<T extends Command<T>>
            extends AbstractReceiveStrategy<T> {

        /**
         * Constructs a new {@code WithIdReceiveStrategy} object.
         *
         * @param theMatchingClass the class of the message this strategy reacts to.
         * @param theLogger the logger to use for logging.
         * @throws NullPointerException if {@code theMatchingClass} is {@code null}.
         */
        WithIdReceiveStrategy(final Class<T> theMatchingClass, final DiagnosticLoggingAdapter theLogger) {
            super(theMatchingClass, theLogger);
        }

        @Override
        public FI.TypedPredicate<T> getPredicate() {
            return command -> Objects.equals(policyId, command.getId());
        }

    }

    /**
     * This strategy handles the {@link CreatePolicy} command for a new Policy.
     */
    @NotThreadSafe
    private final class CreatePolicyStrategy
            extends AbstractConditionalHeadersCheckingReceiveStrategy<CreatePolicy, Policy> {

        /**
         * Constructs a new {@code CreatePolicyStrategy} object.
         */
        CreatePolicyStrategy() {
            super(CreatePolicy.class, log);
        }

        @Override
        protected void doApply(final CreatePolicy command) {
            // Policy not yet created - do so ..
            final Policy newPolicy = command.getPolicy();
            final PolicyBuilder newPolicyBuilder = PoliciesModelFactory.newPolicyBuilder(newPolicy);
            final DittoHeaders dittoHeaders = command.getDittoHeaders();

            if (!newPolicy.getLifecycle().isPresent()) {
                newPolicyBuilder.setLifecycle(PolicyLifecycle.ACTIVE);
            }

            final Policy newPolicyWithLifecycle = newPolicyBuilder.build();
            final PoliciesValidator validator = PoliciesValidator.newInstance(newPolicyWithLifecycle);

            if (validator.isValid()) {
                final PolicyCreated policyCreated =
                        PolicyCreated.of(newPolicyWithLifecycle, getNextRevision(), getEventTimestamp(), dittoHeaders);

                processEvent(policyCreated, event -> {
                    final CreatePolicyResponse response =
                            CreatePolicyResponse.of(policyId, PolicyPersistenceActor.this.policy, dittoHeaders);
                    sendSuccessResponse(command, response);
                    log.debug("Created new Policy with ID <{}>.", policyId);
                    becomePolicyCreatedHandler();
                });
            } else {
                policyInvalid(validator.getReason().orElse(null), dittoHeaders);
            }
        }

        @Override
        public FI.UnitApply<CreatePolicy> getUnhandledFunction() {
            return command -> {
                final String msgTemplate = "This Policy Actor did not handle the requested Policy with ID <{0}>!";
                throw new IllegalArgumentException(MessageFormat.format(msgTemplate, command.getId()));
            };
        }

        @Override
        protected Optional<Policy> determineETagEntity(final CreatePolicy command) {
            return Optional.ofNullable(policy);
        }
    }

    /**
     * This strategy handles the {@link CreatePolicy} command for an already existing Policy.
     */
    @NotThreadSafe
    private final class PolicyConflictStrategy extends AbstractReceiveStrategy<CreatePolicy> {

        /**
         * Constructs a new {@code PolicyConflictStrategy} object.
         */
        public PolicyConflictStrategy() {
            super(CreatePolicy.class, log);
        }

        @Override
        public FI.TypedPredicate<CreatePolicy> getPredicate() {
            return command -> Objects.equals(policyId, command.getId());
        }

        @Override
        protected void doApply(final CreatePolicy command) {
            notifySender(PolicyConflictException.newBuilder(command.getId())
                    .dittoHeaders(command.getDittoHeaders())
                    .build());
        }

        @Override
        public FI.UnitApply<CreatePolicy> getUnhandledFunction() {
            return command -> {
                final String msgTemplate = "This Policy Actor did not handle the requested Policy with ID <{0}>!";
                throw new IllegalArgumentException(MessageFormat.format(msgTemplate, command.getId()));
            };
        }

    }

    /**
     * This strategy handles the {@link ModifyPolicy} command for an already existing Policy.
     */
    @NotThreadSafe
    private final class ModifyPolicyStrategy
            extends AbstractConditionalHeadersCheckingReceiveStrategy<ModifyPolicy, Policy> {

        /**
         * Constructs a new {@code ModifyPolicyStrategy} object.
         */
        ModifyPolicyStrategy() {
            super(ModifyPolicy.class, log);
        }

        @Override
        protected void doApply(final ModifyPolicy command) {
            final Policy modifiedPolicy = command.getPolicy();
            final DittoHeaders dittoHeaders = command.getDittoHeaders();

            try {
                PolicyCommandSizeValidator.getInstance().ensureValidSize(() -> modifiedPolicy.toJsonString().length(),
                        command::getDittoHeaders);
            } catch (final PolicyTooLargeException e) {
                notifySender(e);
            }

            final PoliciesValidator validator = PoliciesValidator.newInstance(modifiedPolicy);

            if (validator.isValid()) {
                final PolicyModified policyModified =
                        PolicyModified.of(modifiedPolicy, getNextRevision(), getEventTimestamp(), dittoHeaders);
                processEvent(policyModified,
                        event -> sendSuccessResponse(command, ModifyPolicyResponse.modified(policyId, dittoHeaders)));
            } else {
                policyInvalid(validator.getReason().orElse(null), dittoHeaders);
            }
        }

        @Override
        public FI.UnitApply<ModifyPolicy> getUnhandledFunction() {
            return command -> notifySender(policyNotFound(command.getDittoHeaders()));
        }

        @Override
        protected Optional<Policy> determineETagEntity(final ModifyPolicy command) {
            return Optional.ofNullable(policy);
        }
    }

    /**
     * This strategy handles the {@link RetrievePolicy} command.
     */
    @NotThreadSafe
    private final class RetrievePolicyStrategy
            extends AbstractConditionalHeadersCheckingReceiveStrategy<RetrievePolicy, Policy> {

        /**
         * Constructs a new {@code RetrievePolicyStrategy} object.
         */
        RetrievePolicyStrategy() {
            super(RetrievePolicy.class, log);
        }

        @Override
        protected void doApply(final RetrievePolicy command) {
            sendSuccessResponse(command, RetrievePolicyResponse.of(policyId, policy, command.getDittoHeaders()));
        }

        @Override
        public FI.UnitApply<RetrievePolicy> getUnhandledFunction() {
            return command -> notifySender(policyNotFound(command.getDittoHeaders()));
        }

        @Override
        protected Optional<Policy> determineETagEntity(final RetrievePolicy command) {
            return Optional.ofNullable(policy);
        }
    }

    /**
     * This strategy handles the {@link DeletePolicy} command.
     */
    @NotThreadSafe
    private final class DeletePolicyStrategy
            extends AbstractConditionalHeadersCheckingReceiveStrategy<DeletePolicy, Policy> {

        /**
         * Constructs a new {@code DeletePolicyStrategy} object.
         */
        DeletePolicyStrategy() {
            super(DeletePolicy.class, log);
        }

        @Override
        protected void doApply(final DeletePolicy command) {
            final DittoHeaders dittoHeaders = command.getDittoHeaders();
            final PolicyDeleted policyDeleted = PolicyDeleted.of(policyId, getNextRevision(), getEventTimestamp(),
                    dittoHeaders);

            processEvent(policyDeleted, event -> {
                sendSuccessResponse(command, DeletePolicyResponse.of(policyId, dittoHeaders));
                log.info("Deleted Policy with ID <{}>.", policyId);
                becomePolicyDeletedHandler();
            });
        }

        @Override
        public FI.UnitApply<DeletePolicy> getUnhandledFunction() {
            return command -> notifySender(policyNotFound(command.getDittoHeaders()));
        }

        @Override
        protected Optional<Policy> determineETagEntity(final DeletePolicy command) {
            return Optional.ofNullable(policy);
        }
    }

    /**
     * This strategy handles the {@link ModifyPolicyEntries} command.
     */
    @NotThreadSafe
    private final class ModifyPolicyEntriesStrategy
            extends AbstractConditionalHeadersCheckingReceiveStrategy<ModifyPolicyEntries, Set<PolicyEntry>> {

        /**
         * Constructs a new {@code ModifyPolicyEntriesStrategy} object.
         */
        ModifyPolicyEntriesStrategy() {
            super(ModifyPolicyEntries.class, log);
        }

        @Override
        protected void doApply(final ModifyPolicyEntries command) {
            final Iterable<PolicyEntry> policyEntries = command.getPolicyEntries();
            final DittoHeaders dittoHeaders = command.getDittoHeaders();

            try {
                PolicyCommandSizeValidator.getInstance().ensureValidSize(
                        () -> StreamSupport.stream(policyEntries.spliterator(), false)
                                .map(PolicyEntry::toJson)
                                .collect(JsonCollectors.valuesToArray())
                                .toString()
                                .length(),
                        command::getDittoHeaders);
            } catch (final PolicyTooLargeException e) {
                notifySender(e);
            }

            final ModifyPolicyEntriesResponse response = ModifyPolicyEntriesResponse.of(policyId, dittoHeaders);
            final PolicyEntriesModified policyEntriesModified = PolicyEntriesModified.of(policyId, policyEntries,
                    getNextRevision(), getEventTimestamp(), dittoHeaders);

            processEvent(policyEntriesModified, event -> sendSuccessResponse(command, response));
        }

        @Override
        public FI.UnitApply<ModifyPolicyEntries> getUnhandledFunction() {
            return command -> notifySender(policyNotFound(command.getDittoHeaders()));
        }


        @Override
        protected Optional<Set<PolicyEntry>> determineETagEntity(final ModifyPolicyEntries command) {
            return Optional.ofNullable(policy).map(Policy::getEntriesSet);
        }
    }

    /**
     * This strategy handles the {@link ModifyPolicyEntry} command.
     */
    @NotThreadSafe
    private final class ModifyPolicyEntryStrategy
            extends AbstractConditionalHeadersCheckingReceiveStrategy<ModifyPolicyEntry, PolicyEntry> {

        /**
         * Constructs a new {@code ModifyPolicyEntryStrategy} object.
         */
        ModifyPolicyEntryStrategy() {
            super(ModifyPolicyEntry.class, log);
        }

        @Override
        protected void doApply(final ModifyPolicyEntry command) {
            final PolicyEntry policyEntry = command.getPolicyEntry();
            final Label label = policyEntry.getLabel();
            final DittoHeaders dittoHeaders = command.getDittoHeaders();

            try {
                PolicyCommandSizeValidator.getInstance().ensureValidSize(() -> {
                    final long policyLength = policy.removeEntry(label).toJsonString().length();
                    final long entryLength =
                            policyEntry.toJsonString().length() + label.toString().length() + 5L;
                    return policyLength + entryLength;
                }, command::getDittoHeaders);
            } catch (final PolicyTooLargeException e) {
                notifySender(e);
            }

            final PoliciesValidator validator = PoliciesValidator.newInstance(policy.setEntry(policyEntry));

            if (validator.isValid()) {
                final PolicyEvent eventToPersist;
                final ModifyPolicyEntryResponse response;
                if (policy.contains(label)) {
                    eventToPersist =
                            PolicyEntryModified.of(policyId, policyEntry, getNextRevision(), getEventTimestamp(),
                                    dittoHeaders);
                    response = ModifyPolicyEntryResponse.modified(policyId, dittoHeaders);
                } else {
                    eventToPersist =
                            PolicyEntryCreated.of(policyId, policyEntry, getNextRevision(), getEventTimestamp(),
                                    dittoHeaders);
                    response = ModifyPolicyEntryResponse.created(policyId, policyEntry, dittoHeaders);
                }

                processEvent(eventToPersist, event -> sendSuccessResponse(command, response));
            } else {
                policyEntryInvalid(label, validator.getReason().orElse(null), dittoHeaders);
            }
        }

        @Override
        public FI.UnitApply<ModifyPolicyEntry> getUnhandledFunction() {
            return command -> notifySender(policyNotFound(command.getDittoHeaders()));
        }

        @Override
        protected Optional<PolicyEntry> determineETagEntity(final ModifyPolicyEntry command) {
            return Optional.ofNullable(policy)
                    .flatMap(p -> p.getEntryFor(command.getPolicyEntry().getLabel()));
        }
    }

    /**
     * This strategy handles the {@link DeletePolicyEntry} command.
     */
    @NotThreadSafe
    private final class DeletePolicyEntryStrategy
            extends AbstractConditionalHeadersCheckingReceiveStrategy<DeletePolicyEntry, PolicyEntry> {

        /**
         * Constructs a new {@code DeleteAclEntryStrategy} object.
         */
        DeletePolicyEntryStrategy() {
            super(DeletePolicyEntry.class, log);
        }

        @Override
        protected void doApply(final DeletePolicyEntry command) {
            final DittoHeaders dittoHeaders = command.getDittoHeaders();
            final Label label = command.getLabel();

            if (policy.contains(label)) {
                final PoliciesValidator validator = PoliciesValidator.newInstance(policy.removeEntry(label));

                if (validator.isValid()) {
                    final PolicyEntryDeleted policyEntryDeleted =
                            PolicyEntryDeleted.of(policyId, label, getNextRevision(), getEventTimestamp(),
                                    dittoHeaders);

                    processEvent(policyEntryDeleted,
                            event -> sendSuccessResponse(command, DeletePolicyEntryResponse.of(policyId, label,
                                    dittoHeaders)));
                } else {
                    policyEntryInvalid(label, validator.getReason().orElse(null), dittoHeaders);
                }
            } else {
                policyEntryNotFound(label, dittoHeaders);
            }
        }

        @Override
        public FI.UnitApply<DeletePolicyEntry> getUnhandledFunction() {
            return command -> notifySender(policyNotFound(command.getDittoHeaders()));
        }

        @Override
        protected Optional<PolicyEntry> determineETagEntity(final DeletePolicyEntry command) {
            return Optional.ofNullable(policy)
                    .flatMap(p -> p.getEntryFor(command.getLabel()));
        }
    }

    /**
     * This strategy handles the {@link RetrievePolicyEntries} command.
     */
    @NotThreadSafe
    private final class RetrievePolicyEntriesStrategy
            extends AbstractConditionalHeadersCheckingReceiveStrategy<RetrievePolicyEntries, Set<PolicyEntry>> {

        /**
         * Constructs a new {@code RetrievePolicyEntryStrategy} object.
         */
        RetrievePolicyEntriesStrategy() {
            super(RetrievePolicyEntries.class, log);
        }

        @Override
        protected void doApply(final RetrievePolicyEntries command) {
            final RetrievePolicyEntriesResponse response =
                    RetrievePolicyEntriesResponse.of(policyId, policy.getEntriesSet(), command.getDittoHeaders());
            sendSuccessResponse(command, response);
        }

        @Override
        public FI.UnitApply<RetrievePolicyEntries> getUnhandledFunction() {
            return command -> notifySender(policyNotFound(command.getDittoHeaders()));
        }

        @Override
        protected Optional<Set<PolicyEntry>> determineETagEntity(final RetrievePolicyEntries command) {
            return Optional.ofNullable(policy).map(Policy::getEntriesSet);
        }
    }

    /**
     * This strategy handles the {@link RetrievePolicyEntry} command.
     */
    @NotThreadSafe
    private final class RetrievePolicyEntryStrategy
            extends AbstractConditionalHeadersCheckingReceiveStrategy<RetrievePolicyEntry, PolicyEntry> {

        /**
         * Constructs a new {@code RetrievePolicyEntryStrategy} object.
         */
        RetrievePolicyEntryStrategy() {
            super(RetrievePolicyEntry.class, log);
        }

        @Override
        protected void doApply(final RetrievePolicyEntry command) {
            final Optional<PolicyEntry> optionalEntry = policy.getEntryFor(command.getLabel());
            if (optionalEntry.isPresent()) {
                final RetrievePolicyEntryResponse response =
                        RetrievePolicyEntryResponse.of(policyId, optionalEntry.get(), command.getDittoHeaders());
                sendSuccessResponse(command, response);
            } else {
                policyEntryNotFound(command.getLabel(), command.getDittoHeaders());
            }
        }

        @Override
        public FI.UnitApply<RetrievePolicyEntry> getUnhandledFunction() {
            return command -> notifySender(policyNotFound(command.getDittoHeaders()));
        }

        @Override
        protected Optional<PolicyEntry> determineETagEntity(final RetrievePolicyEntry command) {
            return Optional.ofNullable(policy)
                    .flatMap(p -> p.getEntryFor(command.getLabel()));
        }
    }

    /**
     * This strategy handles the {@link ModifySubjects} command.
     */
    @NotThreadSafe
    private final class ModifySubjectsStrategy
            extends AbstractConditionalHeadersCheckingReceiveStrategy<ModifySubjects, Subjects> {

        /**
         * Constructs a new {@code ModifySubjectsStrategy} object.
         */
        ModifySubjectsStrategy() {
            super(ModifySubjects.class, log);
        }

        @Override
        protected void doApply(final ModifySubjects command) {
            final Label label = command.getLabel();
            final Subjects subjects = command.getSubjects();
            final DittoHeaders dittoHeaders = command.getDittoHeaders();

            if (policy.getEntryFor(label).isPresent()) {
                final PoliciesValidator validator =
                        PoliciesValidator.newInstance(policy.setSubjectsFor(label, subjects));

                if (validator.isValid()) {
                    final SubjectsModified subjectsModified =
                            SubjectsModified.of(policyId, label, subjects, getNextRevision(), getEventTimestamp(),
                                    command.getDittoHeaders());
                    processEvent(subjectsModified,
                            event -> {
                                final ModifySubjectsResponse response =
                                        ModifySubjectsResponse.of(policyId, label, dittoHeaders);
                                sendSuccessResponse(command, response);
                            });
                } else {
                    policyEntryInvalid(label, validator.getReason().orElse(null), dittoHeaders);
                }
            } else {
                policyEntryNotFound(label, dittoHeaders);
            }
        }

        @Override
        public FI.UnitApply<ModifySubjects> getUnhandledFunction() {
            return command -> notifySender(policyNotFound(command.getDittoHeaders()));
        }

        @Override
        protected Optional<Subjects> determineETagEntity(final ModifySubjects command) {
            return Optional.ofNullable(policy)
                    .flatMap(p -> p.getEntryFor(command.getLabel()))
                    .map(PolicyEntry::getSubjects);
        }
    }

    /**
     * This strategy handles the {@link RetrieveSubjects} command.
     */
    @NotThreadSafe
    private final class RetrieveSubjectsStrategy
            extends AbstractConditionalHeadersCheckingReceiveStrategy<RetrieveSubjects, Subjects> {

        /**
         * Constructs a new {@code RetrieveSubjectsStrategy} object.
         */
        RetrieveSubjectsStrategy() {
            super(RetrieveSubjects.class, log);
        }

        @Override
        protected void doApply(final RetrieveSubjects command) {
            final Optional<PolicyEntry> optionalEntry = policy.getEntryFor(command.getLabel());
            if (optionalEntry.isPresent()) {
                final RetrieveSubjectsResponse response =
                        RetrieveSubjectsResponse.of(policyId, command.getLabel(), optionalEntry.get().getSubjects(),
                                command.getDittoHeaders());
                sendSuccessResponse(command, response);
            } else {
                policyEntryNotFound(command.getLabel(), command.getDittoHeaders());
            }
        }

        @Override
        public FI.UnitApply<RetrieveSubjects> getUnhandledFunction() {
            return command -> notifySender(policyNotFound(command.getDittoHeaders()));
        }

        @Override
        protected Optional<Subjects> determineETagEntity(final RetrieveSubjects command) {
            return Optional.ofNullable(policy)
                    .flatMap(p -> p.getEntryFor(command.getLabel()))
                    .map(PolicyEntry::getSubjects);
        }
    }

    /**
     * This strategy handles the {@link ModifySubject} command.
     */
    @NotThreadSafe
    private final class ModifySubjectStrategy
            extends AbstractConditionalHeadersCheckingReceiveStrategy<ModifySubject, Subject> {

        /**
         * Constructs a new {@code ModifySubjectStrategy} object.
         */
        ModifySubjectStrategy() {
            super(ModifySubject.class, log);
        }

        @Override
        protected void doApply(final ModifySubject command) {
            final Label label = command.getLabel();
            final Subject subject = command.getSubject();
            final DittoHeaders dittoHeaders = command.getDittoHeaders();

            final Optional<PolicyEntry> optionalEntry = policy.getEntryFor(label);
            if (optionalEntry.isPresent()) {
                final PolicyEntry policyEntry = optionalEntry.get();
                final PoliciesValidator validator = PoliciesValidator.newInstance(policy.setSubjectFor(label, subject));

                if (validator.isValid()) {
                    final PolicyEvent eventToPersist;
                    final ModifySubjectResponse response;

                    if (policyEntry.getSubjects().getSubject(subject.getId()).isPresent()) {
                        response = ModifySubjectResponse.modified(policyId, label, dittoHeaders);
                        eventToPersist =
                                SubjectModified.of(policyId, label, subject, getNextRevision(), getEventTimestamp(),
                                        command.getDittoHeaders());
                    } else {
                        response = ModifySubjectResponse.created(policyId, label, subject, dittoHeaders);
                        eventToPersist =
                                SubjectCreated.of(policyId, label, subject, getNextRevision(), getEventTimestamp(),
                                        command.getDittoHeaders());
                    }

                    processEvent(eventToPersist, event -> sendSuccessResponse(command, response));
                } else {
                    policyEntryInvalid(label, validator.getReason().orElse(null), dittoHeaders);
                }
            } else {
                policyEntryNotFound(label, dittoHeaders);
            }
        }

        @Override
        public FI.UnitApply<ModifySubject> getUnhandledFunction() {
            return command -> notifySender(policyNotFound(command.getDittoHeaders()));
        }

        @Override
        protected Optional<Subject> determineETagEntity(final ModifySubject command) {
            return Optional.ofNullable(policy)
                    .flatMap(p -> p.getEntryFor(command.getLabel()))
                    .map(PolicyEntry::getSubjects)
                    .flatMap(s -> s.getSubject(command.getSubject().getId()));
        }
    }

    /**
     * This strategy handles the {@link DeleteSubject} command.
     */
    @NotThreadSafe
    private final class DeleteSubjectStrategy
            extends AbstractConditionalHeadersCheckingReceiveStrategy<DeleteSubject, Subject> {

        /**
         * Constructs a new {@code DeleteSubjectStrategy} object.
         */
        DeleteSubjectStrategy() {
            super(DeleteSubject.class, log);
        }

        @Override
        protected void doApply(final DeleteSubject command) {
            final Label label = command.getLabel();
            final SubjectId subjectId = command.getSubjectId();
            final DittoHeaders dittoHeaders = command.getDittoHeaders();

            final Optional<PolicyEntry> optionalEntry = policy.getEntryFor(label);
            if (optionalEntry.isPresent()) {
                final PolicyEntry policyEntry = optionalEntry.get();
                if (policyEntry.getSubjects().getSubject(subjectId).isPresent()) {
                    final PoliciesValidator validator =
                            PoliciesValidator.newInstance(policy.removeSubjectFor(label, subjectId));

                    if (validator.isValid()) {
                        final SubjectDeleted subjectDeleted =
                                SubjectDeleted.of(policyId, label, subjectId, getNextRevision(), getEventTimestamp(),
                                        dittoHeaders);

                        processEvent(subjectDeleted,
                                event -> {
                                    final DeleteSubjectResponse response =
                                            DeleteSubjectResponse.of(policyId, label, subjectId,
                                                    dittoHeaders);
                                    sendSuccessResponse(command, response);
                                });
                    } else {
                        policyEntryInvalid(label, validator.getReason().orElse(null), dittoHeaders);
                    }
                } else {
                    subjectNotFound(label, subjectId, dittoHeaders);
                }
            } else {
                policyEntryNotFound(label, dittoHeaders);
            }
        }

        @Override
        public FI.UnitApply<DeleteSubject> getUnhandledFunction() {
            return command -> notifySender(policyNotFound(command.getDittoHeaders()));
        }

        @Override
        protected Optional<Subject> determineETagEntity(final DeleteSubject command) {
            return Optional.ofNullable(policy)
                    .flatMap(p -> p.getEntryFor(command.getLabel()))
                    .map(PolicyEntry::getSubjects)
                    .flatMap(s -> s.getSubject(command.getSubjectId()));
        }
    }

    /**
     * This strategy handles the {@link RetrieveSubject} command.
     */
    @NotThreadSafe
    private final class RetrieveSubjectStrategy
            extends AbstractConditionalHeadersCheckingReceiveStrategy<RetrieveSubject, Subject> {

        /**
         * Constructs a new {@code RetrieveSubjectStrategy} object.
         */
        RetrieveSubjectStrategy() {
            super(RetrieveSubject.class, log);
        }

        @Override
        protected void doApply(final RetrieveSubject command) {
            final Optional<PolicyEntry> optionalEntry = policy.getEntryFor(command.getLabel());
            if (optionalEntry.isPresent()) {
                final PolicyEntry policyEntry = optionalEntry.get();
                final Optional<Subject> optionalSubject = policyEntry.getSubjects().getSubject(command.getSubjectId());
                if (optionalSubject.isPresent()) {
                    final RetrieveSubjectResponse response = RetrieveSubjectResponse.of(policyId, command.getLabel(),
                            optionalSubject.get(), command.getDittoHeaders());
                    sendSuccessResponse(command, response);
                } else {
                    subjectNotFound(command.getLabel(), command.getSubjectId(), command.getDittoHeaders());
                }
            } else {
                policyEntryNotFound(command.getLabel(), command.getDittoHeaders());
            }
        }

        @Override
        public FI.UnitApply<RetrieveSubject> getUnhandledFunction() {
            return command -> notifySender(policyNotFound(command.getDittoHeaders()));
        }

        @Override
        protected Optional<Subject> determineETagEntity(final RetrieveSubject command) {
            return Optional.ofNullable(policy)
                    .flatMap(p -> p.getEntryFor(command.getLabel()))
                    .map(PolicyEntry::getSubjects)
                    .flatMap(s -> s.getSubject(command.getSubjectId()));
        }
    }

    /**
     * This strategy handles the {@link ModifyResources} command.
     */
    @NotThreadSafe
    private final class ModifyResourcesStrategy
            extends AbstractConditionalHeadersCheckingReceiveStrategy<ModifyResources, Resources> {

        /**
         * Constructs a new {@code ModifyResourcesStrategy} object.
         */
        ModifyResourcesStrategy() {
            super(ModifyResources.class, log);
        }

        @Override
        protected void doApply(final ModifyResources command) {
            final Label label = command.getLabel();
            final Resources resources = command.getResources();
            final DittoHeaders dittoHeaders = command.getDittoHeaders();

            try {
                PolicyCommandSizeValidator.getInstance().ensureValidSize(() -> {
                    final List<ResourceKey> rks = resources.stream()
                            .map(Resource::getResourceKey)
                            .collect(Collectors.toList());
                    Policy tmpPolicy = policy;
                    for (final ResourceKey rk : rks) {
                        tmpPolicy = tmpPolicy.removeResourceFor(label, rk);
                    }
                    final long policyLength = tmpPolicy.toJsonString().length();
                    final long resourcesLength = resources.toJsonString()
                            .length() + 5L;
                    return policyLength + resourcesLength;
                }, command::getDittoHeaders);
            } catch (final PolicyTooLargeException e) {
                notifySender(e);
            }

            if (policy.getEntryFor(label).isPresent()) {
                final PoliciesValidator validator =
                        PoliciesValidator.newInstance(policy.setResourcesFor(label, resources));

                if (validator.isValid()) {
                    final ResourcesModified resourcesModified =
                            ResourcesModified.of(policyId, label, resources, getNextRevision(), getEventTimestamp(),
                                    dittoHeaders);

                    processEvent(resourcesModified,
                            event -> {
                                final ModifyResourcesResponse response =
                                        ModifyResourcesResponse.of(policyId, label, dittoHeaders);
                                sendSuccessResponse(command, response);
                            });
                } else {
                    policyEntryInvalid(label, validator.getReason().orElse(null), dittoHeaders);
                }
            } else {
                policyEntryNotFound(label, dittoHeaders);
            }
        }

        @Override
        public FI.UnitApply<ModifyResources> getUnhandledFunction() {
            return command -> notifySender(policyNotFound(command.getDittoHeaders()));
        }

        @Override
        protected Optional<Resources> determineETagEntity(final ModifyResources command) {
            return Optional.ofNullable(policy)
                    .flatMap(p -> p.getEntryFor(command.getLabel()))
                    .map(PolicyEntry::getResources);
        }
    }

    /**
     * This strategy handles the {@link RetrieveResources} command.
     */
    @NotThreadSafe
    private final class RetrieveResourcesStrategy
            extends AbstractConditionalHeadersCheckingReceiveStrategy<RetrieveResources, Resources> {

        /**
         * Constructs a new {@code RetrieveResourcesStrategy} object.
         */
        RetrieveResourcesStrategy() {
            super(RetrieveResources.class, log);
        }

        @Override
        protected void doApply(final RetrieveResources command) {
            final Optional<PolicyEntry> optionalEntry = policy.getEntryFor(command.getLabel());
            if (optionalEntry.isPresent()) {
                final RetrieveResourcesResponse response = RetrieveResourcesResponse.of(policyId, command.getLabel(),
                        optionalEntry.get().getResources(), command.getDittoHeaders());
                sendSuccessResponse(command, response);
            } else {
                policyEntryNotFound(command.getLabel(), command.getDittoHeaders());
            }
        }

        @Override
        public FI.UnitApply<RetrieveResources> getUnhandledFunction() {
            return command -> notifySender(policyNotFound(command.getDittoHeaders()));
        }

        @Override
        protected Optional<Resources> determineETagEntity(final RetrieveResources command) {
            return Optional.ofNullable(policy)
                    .flatMap(p -> p.getEntryFor(command.getLabel()))
                    .map(PolicyEntry::getResources);
        }
    }

    /**
     * This strategy handles the {@link ModifyResource} command.
     */
    @NotThreadSafe
    private final class ModifyResourceStrategy
            extends AbstractConditionalHeadersCheckingReceiveStrategy<ModifyResource, Resource> {

        /**
         * Constructs a new {@code ModifyResourceStrategy} object.
         */
        ModifyResourceStrategy() {
            super(ModifyResource.class, log);
        }

        @Override
        protected void doApply(final ModifyResource command) {
            final Label label = command.getLabel();
            final Resource resource = command.getResource();
            final DittoHeaders dittoHeaders = command.getDittoHeaders();

            final Optional<PolicyEntry> optionalEntry = policy.getEntryFor(label);
            if (optionalEntry.isPresent()) {
                final PoliciesValidator validator =
                        PoliciesValidator.newInstance(policy.setResourceFor(label, resource));

                if (validator.isValid()) {
                    final PolicyEntry policyEntry = optionalEntry.get();
                    final PolicyEvent eventToPersist;
                    final ModifyResourceResponse response;

                    if (policyEntry.getResources().getResource(resource.getResourceKey()).isPresent()) {
                        response = ModifyResourceResponse.modified(policyId, label, dittoHeaders);
                        eventToPersist =
                                ResourceModified.of(policyId, label, resource, getNextRevision(), getEventTimestamp(),
                                        dittoHeaders);
                    } else {
                        response = ModifyResourceResponse.created(policyId, label, resource, dittoHeaders);
                        eventToPersist =
                                ResourceCreated.of(policyId, label, resource, getNextRevision(), getEventTimestamp(),
                                        dittoHeaders);
                    }

                    processEvent(eventToPersist, event -> sendSuccessResponse(command, response));
                } else {
                    policyEntryInvalid(label, validator.getReason().orElse(null), dittoHeaders);
                }
            } else {
                policyEntryNotFound(label, dittoHeaders);
            }
        }

        @Override
        public FI.UnitApply<ModifyResource> getUnhandledFunction() {
            return command -> notifySender(policyNotFound(command.getDittoHeaders()));
        }

        @Override
        protected Optional<Resource> determineETagEntity(final ModifyResource command) {
            return Optional.ofNullable(policy)
                    .flatMap(p -> p.getEntryFor(command.getLabel()))
                    .map(PolicyEntry::getResources)
                    .flatMap(r -> r.getResource(command.getResource().getResourceKey()));
        }
    }

    /**
     * This strategy handles the {@link DeleteResource} command.
     */
    @NotThreadSafe
    private final class DeleteResourceStrategy
            extends AbstractConditionalHeadersCheckingReceiveStrategy<DeleteResource, Resource> {

        /**
         * Constructs a new {@code DeleteResourceStrategy} object.
         */
        DeleteResourceStrategy() {
            super(DeleteResource.class, log);
        }

        @Override
        protected void doApply(final DeleteResource command) {
            final Label label = command.getLabel();
            final ResourceKey resourceKey = command.getResourceKey();
            final DittoHeaders dittoHeaders = command.getDittoHeaders();

            final Optional<PolicyEntry> optionalEntry = policy.getEntryFor(label);
            if (optionalEntry.isPresent()) {
                final PolicyEntry policyEntry = optionalEntry.get();

                if (policyEntry.getResources().getResource(resourceKey).isPresent()) {
                    final PoliciesValidator validator =
                            PoliciesValidator.newInstance(policy.removeResourceFor(label, resourceKey));

                    if (validator.isValid()) {
                        final ResourceDeleted resourceDeleted =
                                ResourceDeleted.of(policyId, label, resourceKey, getNextRevision(), getEventTimestamp(),
                                        dittoHeaders);

                        processEvent(resourceDeleted,
                                event -> {
                                    final DeleteResourceResponse response =
                                            DeleteResourceResponse.of(policyId, label, resourceKey,
                                                    dittoHeaders);
                                    sendSuccessResponse(command, response);
                                });
                    } else {
                        policyEntryInvalid(label, validator.getReason().orElse(null), dittoHeaders);
                    }
                } else {
                    resourceNotFound(label, resourceKey, dittoHeaders);
                }
            } else {
                policyEntryNotFound(label, dittoHeaders);
            }
        }

        @Override
        public FI.UnitApply<DeleteResource> getUnhandledFunction() {
            return command -> notifySender(policyNotFound(command.getDittoHeaders()));
        }

        @Override
        protected Optional<Resource> determineETagEntity(final DeleteResource command) {
            return Optional.ofNullable(policy)
                    .flatMap(p -> p.getEntryFor(command.getLabel()))
                    .map(PolicyEntry::getResources)
                    .flatMap(r -> r.getResource(command.getResourceKey()));
        }
    }

    /**
     * This strategy handles the {@link RetrieveResource} command.
     */
    @NotThreadSafe
    private final class RetrieveResourceStrategy
            extends AbstractConditionalHeadersCheckingReceiveStrategy<RetrieveResource, Resource> {

        /**
         * Constructs a new {@code RetrieveResourceStrategy} object.
         */
        RetrieveResourceStrategy() {
            super(RetrieveResource.class, log);
        }

        @Override
        protected void doApply(final RetrieveResource command) {
            final Optional<PolicyEntry> optionalEntry = policy.getEntryFor(command.getLabel());
            if (optionalEntry.isPresent()) {
                final PolicyEntry policyEntry = optionalEntry.get();

                final Optional<Resource> optionalResource =
                        policyEntry.getResources().getResource(command.getResourceKey());
                if (optionalResource.isPresent()) {
                    final RetrieveResourceResponse response =
                            RetrieveResourceResponse.of(policyId, command.getLabel(), optionalResource.get(),
                                    command.getDittoHeaders());
                    sendSuccessResponse(command, response);
                } else {
                    resourceNotFound(command.getLabel(), command.getResourceKey(), command.getDittoHeaders());
                }
            } else {
                policyEntryNotFound(command.getLabel(), command.getDittoHeaders());
            }
        }

        @Override
        public FI.UnitApply<RetrieveResource> getUnhandledFunction() {
            return command -> notifySender(policyNotFound(command.getDittoHeaders()));
        }

        @Override
        protected Optional<Resource> determineETagEntity(final RetrieveResource command) {
            return Optional.ofNullable(policy)
                    .flatMap(p -> p.getEntryFor(command.getLabel()))
                    .map(PolicyEntry::getResources)
                    .flatMap(r -> r.getResource(command.getResourceKey()));
        }
    }

    /**
     * This strategy handles the {@link SudoRetrievePolicy} command w/o valid authorization context.
     */
    @NotThreadSafe
    private final class SudoRetrievePolicyStrategy
            extends AbstractConditionalHeadersCheckingReceiveStrategy<SudoRetrievePolicy, Policy> {

        /**
         * Constructs a new {@code SudoRetrievePolicyStrategy} object.
         */
        SudoRetrievePolicyStrategy() {
            super(SudoRetrievePolicy.class, log);
        }

        @Override
        protected void doApply(final SudoRetrievePolicy command) {
            final SudoRetrievePolicyResponse response =
                    SudoRetrievePolicyResponse.of(policyId, policy, command.getDittoHeaders());
            sendSuccessResponse(command, response);
        }

        @Override
        public FI.UnitApply<SudoRetrievePolicy> getUnhandledFunction() {
            return command -> notifySender(policyNotFound(command.getDittoHeaders()));
        }

        @Override
        protected Optional<Policy> determineETagEntity(final SudoRetrievePolicy command) {
            return Optional.ofNullable(policy);
        }
    }

    /**
     * Responsible to check conditional (http) headers based on the policy's current eTag value.
     *
     * @param <C> The type of the handled command.
     * @param <E> The type of the addressed entity.
     */
    private abstract class AbstractConditionalHeadersCheckingReceiveStrategy<C extends Command<C>, E>
            extends WithIdReceiveStrategy<C> {

        private final ConditionalHeadersValidator validator = PoliciesConditionalHeadersValidatorProvider.getInstance();

        /**
         * Constructs a new {@code AbstractReceiveStrategy} object.
         *
         * @param theMatchingClass the class of the message this strategy reacts to.
         * @param theLogger the logger to use for logging.
         * @throws NullPointerException if {@code theMatchingClass} is {@code null}.
         */
        protected AbstractConditionalHeadersCheckingReceiveStrategy(final Class<C> theMatchingClass,
                final DiagnosticLoggingAdapter theLogger) {
            super(theMatchingClass, theLogger);
        }

        @Override
        protected void apply(final C command) {
            final EntityTag currentETagValue = determineETagEntity(command)
                    .flatMap(EntityTag::fromEntity)
                    .orElse(null);

            log.debug("Validating conditional headers with currentETagValue <{}> on command <{}>.");
            try {
                validator.checkConditionalHeaders(command, currentETagValue);
                log.debug("Validating conditional headers succeeded.");
            } catch (final DittoRuntimeException dre) {
                log.debug("Validating conditional headers failed with exception <{}>.", dre.getMessage());
                notifySender(dre);
                return;
            }

            super.apply(command);
        }

        /**
         * Sends a success-Response, which may be extended with an ETag header.
         *
         * @param command the command which caused the response
         * @param response the response, which may be extended
         */
        protected void sendSuccessResponse(final C command, final CommandResponse response) {
            final WithDittoHeaders responseWithOptionalETagHeader = appendETagHeader(command, response);

            notifySender(responseWithOptionalETagHeader);
        }

        private WithDittoHeaders appendETagHeader(final C command, final WithDittoHeaders response) {
            final DittoHeaders dittoHeaders = response.getDittoHeaders();

            final Optional<EntityTag> entityTagOpt = determineETagEntity(command)
                    .flatMap(EntityTag::fromEntity);
            if (entityTagOpt.isPresent()) {
                final DittoHeaders newDittoHeaders = dittoHeaders.toBuilder().eTag(entityTagOpt.get()).build();
                return response.setDittoHeaders(newDittoHeaders);
            }

            return response;
        }

        /**
         * Determines the value based on which an eTag will be generated.
         *
         * @param command the policy command.
         * @return An optional of the eTag header value. Optional can be empty if no eTag header should be added.
         */
        protected abstract Optional<E> determineETagEntity(final C command);
    }

    /**
     * This strategy handles the success of saving a snapshot by logging the Policy's ID.
     */
    @NotThreadSafe
    private final class SaveSnapshotSuccessStrategy extends AbstractReceiveStrategy<SaveSnapshotSuccess> {

        /**
         * Constructs a new {@code SaveSnapshotSuccessStrategy} object.
         */
        SaveSnapshotSuccessStrategy() {
            super(SaveSnapshotSuccess.class, log);
        }

        @Override
        protected void doApply(final SaveSnapshotSuccess message) {
            final SnapshotMetadata snapshotMetadata = message.metadata();
            log.debug("Snapshot taken for Policy <{}> with metadata <{}>.", policyId, snapshotMetadata);

            final long newSnapShotSequenceNumber = snapshotMetadata.sequenceNr();
            if (newSnapShotSequenceNumber <= lastSnapshotSequenceNr) {
                log.warning("Policy <{}> has been already snap-shot with a newer or equal sequence number." +
                                " Last sequence number: <{}>, new snapshot metadata: <{}>.", policyId,
                        lastSnapshotSequenceNr, snapshotMetadata);
                resetSnapshotInProgress();
            } else {
                deleteSnapshot(lastSnapshotSequenceNr);
                deleteEventsOlderThan(newSnapShotSequenceNumber);

                lastSnapshotSequenceNr = newSnapShotSequenceNumber;

                resetSnapshotInProgress();
            }
        }

        private void deleteEventsOlderThan(final long newestSequenceNumber) {
            if (eventsDeleteOld && newestSequenceNumber > 1) {
                final long upToSequenceNumber = newestSequenceNumber - 1;
                log.debug("Delete all event messages for Policy <{}> up to sequence number <{}>.", policy,
                        upToSequenceNumber);
                deleteMessages(upToSequenceNumber);
            }
        }

        private void deleteSnapshot(final long sequenceNumber) {
            if (snapshotDeleteOld && sequenceNumber != -1) {
                log.debug("Delete old snapshot for Policy <{}> with sequence number <{}>.", policyId, sequenceNumber);
                PolicyPersistenceActor.this.deleteSnapshot(sequenceNumber);
            }
        }

        private void resetSnapshotInProgress() {
            if (invokeAfterSnapshotRunnable != null) {
                invokeAfterSnapshotRunnable.run();
                invokeAfterSnapshotRunnable = null;
            }
            snapshotInProgress = false;
        }

    }

    /**
     * This strategy handles the failure of saving a snapshot by logging an error.
     */
    @NotThreadSafe
    private final class SaveSnapshotFailureStrategy extends AbstractReceiveStrategy<SaveSnapshotFailure> {

        /**
         * Constructs a new {@code SaveSnapshotFailureStrategy} object.
         */
        SaveSnapshotFailureStrategy() {
            super(SaveSnapshotFailure.class, log);
        }

        @SuppressWarnings("ThrowableResultOfMethodCallIgnored")
        @Override
        protected void doApply(final SaveSnapshotFailure message) {
            final Throwable cause = message.cause();
            final String causeMessage = cause.getMessage();
            if (isPolicyDeleted()) {
                log.error(cause, "Failed to save snapshot for delete operation of <{}>. Cause: {}.", policyId,
                        causeMessage);
            } else {
                log.error(cause, "Failed to save snapshot for <{}>. Cause: {}.", policyId, causeMessage);
            }
        }

    }

    /**
     * This strategy handles the success of deleting a snapshot by logging an info.
     */
    @NotThreadSafe
    private final class DeleteSnapshotSuccessStrategy extends AbstractReceiveStrategy<DeleteSnapshotSuccess> {

        /**
         * Constructs a new {@code DeleteSnapshotSuccessStrategy} object.
         */
        DeleteSnapshotSuccessStrategy() {
            super(DeleteSnapshotSuccess.class, log);
        }

        @Override
        protected void doApply(final DeleteSnapshotSuccess message) {
            log.debug("Deleting snapshot with sequence number <{}> for Policy <{}> was successful.",
                    message.metadata().sequenceNr(), policyId);
        }

    }

    /**
     * This strategy handles the failure of deleting a snapshot by logging an error.
     */
    @NotThreadSafe
    private final class DeleteSnapshotFailureStrategy extends AbstractReceiveStrategy<DeleteSnapshotFailure> {

        /**
         * Constructs a new {@code DeleteSnapshotFailureStrategy} object.
         */
        DeleteSnapshotFailureStrategy() {
            super(DeleteSnapshotFailure.class, log);
        }

        @Override
        protected void doApply(final DeleteSnapshotFailure message) {
            final Throwable cause = message.cause();
            log.error(cause, "Deleting snapshot with sequence number <{}> for Policy <{}> failed. Cause {}: {}",
                    message.metadata().sequenceNr(), policyId, cause.getClass().getSimpleName(), cause.getMessage());
        }

    }

    /**
     * This strategy handles the success of deleting messages by logging an info.
     */
    @NotThreadSafe
    private final class DeleteMessagesSuccessStrategy extends AbstractReceiveStrategy<DeleteMessagesSuccess> {

        /**
         * Constructs a new {@code DeleteMessagesSuccessStrategy} object.
         */
        DeleteMessagesSuccessStrategy() {
            super(DeleteMessagesSuccess.class, log);
        }

        @Override
        protected void doApply(final DeleteMessagesSuccess message) {
            log.debug("Deleting messages for Policy <{}> was successful.", policyId);
        }

    }

    /**
     * This strategy handles the failure of deleting messages by logging an error.
     */
    @NotThreadSafe
    private final class DeleteMessagesFailureStrategy extends AbstractReceiveStrategy<DeleteMessagesFailure> {

        /**
         * Constructs a new {@code DeleteMessagesFailureStrategy} object.
         */
        DeleteMessagesFailureStrategy() {
            super(DeleteMessagesFailure.class, log);
        }

        @Override
        protected void doApply(final DeleteMessagesFailure message) {
            final Throwable cause = message.cause();
            log.error(cause, "Deleting messages up to sequence number <{}> for Policy <{}> failed. Cause {}: {}",
                    policyId, message.toSequenceNr(), cause.getClass().getSimpleName(), cause.getMessage());
        }

    }

    /**
     * This strategy handles all commands which were not explicitly handled beforehand. Those commands are logged as
     * unknown messages and are marked as unhandled.
     */
    @NotThreadSafe
    private final class MatchAnyAfterInitializeStrategy extends AbstractReceiveStrategy<Object> {

        /**
         * Constructs a new {@code MatchAnyAfterInitializeStrategy} object.
         */
        MatchAnyAfterInitializeStrategy() {
            super(Object.class, log);
        }

        @Override
        protected void doApply(final Object message) {
            log.warning("Unknown message: {}", message);
            unhandled(message);
        }

    }

    /**
     * This strategy handles all messages which were received before the Policy was initialized. Those messages are
     * logged
     * as unexpected messages and cause the actor to be stopped.
     */
    @NotThreadSafe
    private final class MatchAnyDuringInitializeStrategy extends AbstractReceiveStrategy<Object> {

        /**
         * Constructs a new {@code MatchAnyDuringInitializeStrategy} object.
         */
        MatchAnyDuringInitializeStrategy() {
            super(Object.class, log);
        }

        @Override
        protected void doApply(final Object message) {
            log.debug("Unexpected message after initialization of actor received: <{}> - " +
                            "Terminating this actor and sending <{}> to requester..", message,
                    PolicyNotAccessibleException.class.getName());
            final PolicyNotAccessibleException.Builder builder = PolicyNotAccessibleException.newBuilder(policyId);
            if (message instanceof WithDittoHeaders) {
                builder.dittoHeaders(((WithDittoHeaders) message).getDittoHeaders());
            }
            notifySender(builder.build());

            // Make sure activity checker is on, but there is no need to schedule it more than once.
            if (activityChecker == null) {
                scheduleCheckForPolicyActivity(activityCheckInterval.getSeconds());
            }
        }

    }

    /**
     * This strategy handles any messages for a previous deleted Policy.
     */
    @NotThreadSafe
    private final class PolicyNotFoundStrategy extends AbstractReceiveStrategy<Object> {

        /**
         * Constructs a new {@code PolicyNotFoundStrategy} object.
         */
        PolicyNotFoundStrategy() {
            super(Object.class, log);
        }

        @Override
        protected void doApply(final Object message) {
            final PolicyNotAccessibleException.Builder builder = PolicyNotAccessibleException.newBuilder(policyId);
            if (message instanceof WithDittoHeaders) {
                builder.dittoHeaders(((WithDittoHeaders) message).getDittoHeaders());
            }
            notifySender(builder.build());
        }

    }

    /**
     * This strategy handles the {@link CheckForActivity} message which checks for activity of the Actor and
     * terminates
     * itself if there was no activity since the last check.
     */
    @NotThreadSafe
    private final class CheckForActivityStrategy extends AbstractReceiveStrategy<CheckForActivity> {

        /**
         * Constructs a new {@code CheckForActivityStrategy} object.
         */
        CheckForActivityStrategy() {
            super(CheckForActivity.class, log);
        }

        @Override
        protected void doApply(final CheckForActivity message) {
            if (policyExistsAsDeleted() && lastSnapshotSequenceNr < lastSequenceNr()) {
                // take a snapshot after a period of inactivity if:
                // - thing is deleted,
                // - the latest snapshot is out of date or is still ongoing.
                final Object snapshotToStore = snapshotAdapter.toSnapshotStore(policy);
                saveSnapshot(snapshotToStore);
                scheduleCheckForPolicyActivity(activityCheckDeletedInterval.getSeconds());
            } else if (accessCounter > message.getCurrentAccessCounter()) {
                // if the Thing was accessed in any way since the last check
                scheduleCheckForPolicyActivity(activityCheckInterval.getSeconds());
            } else {
                // safe to shutdown after a period of inactivity if:
                // - policy is active (and taking regular snapshots of itself), or
                // - policy is deleted and the latest snapshot is up to date
                if (isPolicyActive()) {
                    shutdown("Policy <{}> was not accessed in a while. Shutting Actor down ...", policyId);
                } else {
                    shutdown("Policy <{}> was deleted recently. Shutting Actor down ...", policyId);
                }
            }
        }

        private void shutdown(final String shutdownLogTemplate, final String thingId) {
            log.debug(shutdownLogTemplate, thingId);
            // stop the supervisor (otherwise it'd restart this actor) which causes this actor to stop, too.
            getContext().getParent().tell(PoisonPill.getInstance(), getSelf());
        }

    }

    /**
     * This strategy handles the {@link TakeSnapshotInternal} message which checks for the need to take a snapshot
     * and
     * does so if needed.
     */
    @NotThreadSafe
    private final class TakeSnapshotInternalStrategy extends AbstractTakeSnapshotStrategy<TakeSnapshotInternal> {

        /**
         * Constructs a new {@code TakeSnapshotInternalStrategy} object.
         */
        TakeSnapshotInternalStrategy() {
            super(TakeSnapshotInternal.class);
        }

        @Override
        void onCompleted(final TakeSnapshotInternal requestMessage, final ActorRef requestSender,
                final boolean snapshotCreated) {

            log.debug("Completed internal request for snapshot: snapshotCreated={}", snapshotCreated);
        }

    }

    /**
     * Abstract base class for handling snapshot requests.
     */
    @NotThreadSafe
    private abstract class AbstractTakeSnapshotStrategy<T> extends AbstractReceiveStrategy<T> {

        AbstractTakeSnapshotStrategy(final Class<T> clazz) {
            super(clazz, log);
        }

        /**
         * Hook for reacting on completion of taking the snapshot.
         *
         * @param requestMessage the request message
         * @param requestSender the sender of the request message
         * @param snapshotCreated whether a snapshot has actually been created; may be {@code false}, if there was
         * already an existing snapshot for the latest sequence number
         */
        abstract void onCompleted(final T requestMessage, final ActorRef requestSender, boolean snapshotCreated);

        @Override
        protected void doApply(final T message) {
            log.debug("Received request to SaveSnapshot. Message: {}", message);
            final ActorRef sender = getSender();
            // if there was any modifying activity since the last taken snapshot:
            if (lastSequenceNr() > lastSnapshotSequenceNr) {
                doSaveSnapshot(() -> onCompleted(message, sender, true));
            } else {
                // if a snapshot already exists, don't take another one and signal success
                onCompleted(message, sender, false);
            }

            // if the Policy is not "deleted":
            if (isPolicyActive()) {
                // schedule the next snapshot:
                scheduleSnapshot(snapshotInterval.getSeconds());
            }
        }

    }

}<|MERGE_RESOLUTION|>--- conflicted
+++ resolved
@@ -25,11 +25,8 @@
 
 import javax.annotation.concurrent.NotThreadSafe;
 
-<<<<<<< HEAD
+import org.eclipse.ditto.json.JsonCollectors;
 import org.eclipse.ditto.model.base.exceptions.DittoRuntimeException;
-=======
-import org.eclipse.ditto.json.JsonCollectors;
->>>>>>> 9d9e7633
 import org.eclipse.ditto.model.base.headers.DittoHeaders;
 import org.eclipse.ditto.model.base.headers.WithDittoHeaders;
 import org.eclipse.ditto.model.base.headers.entitytag.EntityTag;
@@ -57,13 +54,9 @@
 import org.eclipse.ditto.services.utils.akka.LogUtil;
 import org.eclipse.ditto.services.utils.headers.conditional.ConditionalHeadersValidator;
 import org.eclipse.ditto.services.utils.persistence.SnapshotAdapter;
-<<<<<<< HEAD
 import org.eclipse.ditto.signals.commands.base.Command;
 import org.eclipse.ditto.signals.commands.base.CommandResponse;
-=======
-import org.eclipse.ditto.signals.base.WithId;
 import org.eclipse.ditto.signals.commands.policies.PolicyCommandSizeValidator;
->>>>>>> 9d9e7633
 import org.eclipse.ditto.signals.commands.policies.exceptions.PolicyConflictException;
 import org.eclipse.ditto.signals.commands.policies.exceptions.PolicyEntryModificationInvalidException;
 import org.eclipse.ditto.signals.commands.policies.exceptions.PolicyEntryNotAccessibleException;
@@ -775,6 +768,9 @@
 
     }
 
+    /**
+     * This strategy handles the {@link RetrievePolicy} command.
+     */
     @NotThreadSafe
     private abstract class WithIdReceiveStrategy<T extends Command<T>>
             extends AbstractReceiveStrategy<T> {
@@ -1146,19 +1142,21 @@
                 final PoliciesValidator validator = PoliciesValidator.newInstance(policy.removeEntry(label));
 
                 if (validator.isValid()) {
-                    final PolicyEntryDeleted policyEntryDeleted =
-                            PolicyEntryDeleted.of(policyId, label, getNextRevision(), getEventTimestamp(),
-                                    dittoHeaders);
-
-                    processEvent(policyEntryDeleted,
-                            event -> sendSuccessResponse(command, DeletePolicyEntryResponse.of(policyId, label,
-                                    dittoHeaders)));
+                    deletePolicyEntry(label, dittoHeaders);
                 } else {
                     policyEntryInvalid(label, validator.getReason().orElse(null), dittoHeaders);
                 }
             } else {
                 policyEntryNotFound(label, dittoHeaders);
             }
+        }
+
+        private void deletePolicyEntry(final Label label, final DittoHeaders dittoHeaders) {
+            final PolicyEntryDeleted policyEntryDeleted =
+                    PolicyEntryDeleted.of(policyId, label, getNextRevision(), getEventTimestamp(), dittoHeaders);
+
+            processEvent(policyEntryDeleted,
+                    event -> notifySender(DeletePolicyEntryResponse.of(policyId, label, dittoHeaders)));
         }
 
         @Override
