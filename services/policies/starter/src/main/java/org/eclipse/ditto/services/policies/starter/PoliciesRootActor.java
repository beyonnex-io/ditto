--- conflicted
+++ resolved
@@ -155,13 +155,9 @@
                 .start(PoliciesMessagingConstants.SHARD_REGION, policySupervisorProps, shardingSettings,
                         ShardRegionExtractor.of(clusterConfig.getNumberOfShards(), actorSystem));
 
-<<<<<<< HEAD
-        startChildActor(PolicyPersistenceOperationsActor.ACTOR_NAME, PolicyPersistenceOperationsActor.props(pubSubMediator, config));
-=======
-        // start cluster singleton for namespace ops
-        ClusterUtil.startSingleton(getContext(), CLUSTER_ROLE, PolicyNamespaceOpsActor.ACTOR_NAME,
-                PolicyNamespaceOpsActor.props(pubSubMediator));
->>>>>>> 7a639d8a
+        // TODO Fix compilation error
+        startChildActor(PolicyPersistenceOperationsActor.ACTOR_NAME,
+                PolicyPersistenceOperationsActor.props(pubSubMediator, config));
 
         retrieveStatisticsDetailsResponseSupplier = RetrieveStatisticsDetailsResponseSupplier.of(policiesShardRegion,
                 PoliciesMessagingConstants.SHARD_REGION, log);
