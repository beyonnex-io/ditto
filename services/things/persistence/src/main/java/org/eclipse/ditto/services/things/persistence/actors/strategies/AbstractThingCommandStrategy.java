/*
 * Copyright (c) 2017 Bosch Software Innovations GmbH.
 *
 * All rights reserved. This program and the accompanying materials
 * are made available under the terms of the Eclipse Public License v2.0
 * which accompanies this distribution, and is available at
 * https://www.eclipse.org/org/documents/epl-2.0/index.php
 * Contributors:
 *    Bosch Software Innovations GmbH - initial contribution
 *
 */
package org.eclipse.ditto.services.things.persistence.actors.strategies;

import java.text.MessageFormat;
import java.util.Optional;
import java.util.function.BiFunction;

import javax.annotation.concurrent.NotThreadSafe;

import org.eclipse.ditto.json.JsonPointer;
import org.eclipse.ditto.model.base.auth.AuthorizationContext;
import org.eclipse.ditto.model.base.auth.AuthorizationSubject;
import org.eclipse.ditto.model.base.exceptions.DittoRuntimeException;
import org.eclipse.ditto.model.base.headers.DittoHeaders;
import org.eclipse.ditto.model.things.Thing;
import org.eclipse.ditto.model.things.ThingLifecycle;
import org.eclipse.ditto.services.things.persistence.actors.ThingPersistenceActor;
import org.eclipse.ditto.signals.commands.base.Command;
import org.eclipse.ditto.signals.commands.base.CommandResponse;
import org.eclipse.ditto.signals.commands.things.ThingCommand;
import org.eclipse.ditto.signals.commands.things.ThingCommandResponse;
import org.eclipse.ditto.signals.commands.things.exceptions.AclModificationInvalidException;
import org.eclipse.ditto.signals.commands.things.exceptions.AclNotAccessibleException;
import org.eclipse.ditto.signals.commands.things.exceptions.AttributesNotAccessibleException;
import org.eclipse.ditto.signals.commands.things.exceptions.FeatureDefinitionNotAccessibleException;
import org.eclipse.ditto.signals.commands.things.exceptions.FeatureNotAccessibleException;
import org.eclipse.ditto.signals.commands.things.exceptions.FeaturePropertiesNotAccessibleException;
import org.eclipse.ditto.signals.commands.things.exceptions.FeaturePropertyNotAccessibleException;
import org.eclipse.ditto.signals.commands.things.exceptions.FeaturesNotAccessibleException;
import org.eclipse.ditto.signals.events.things.ThingEvent;

/**
 * This extension of {@link AbstractReceiveStrategy} is for handling {@link ThingCommand}.
 *
 * @param <T> type of the class this strategy matches against.
 */
@NotThreadSafe
public abstract class AbstractThingCommandStrategy<T extends Command> extends AbstractReceiveStrategy<T> {

    /**
     * Constructs a new {@code AbstractThingCommandStrategy} object.
     *
     * @param theMatchingClass the class of the message this strategy reacts to.
     * @throws NullPointerException if {@code theMatchingClass} is {@code null}.
     */
    AbstractThingCommandStrategy(final Class<T> theMatchingClass) {
        super(theMatchingClass);
    }

    @Override
    public BiFunction<Context, T, Boolean> getPredicate() {
        return (ctx, command) -> null != ctx.getThing() && ctx.getThing().getId()
                .filter(command.getId()::equals)
                .isPresent();
    }

    @Override
    public BiFunction<Context, T, Result> getUnhandledFunction() {
        return (context, command) -> {
            throw new IllegalArgumentException(
                    MessageFormat.format(ThingPersistenceActor.UNHANDLED_MESSAGE_TEMPLATE, command.getId()));
        };
    }

    protected DittoRuntimeException attributesNotFound(final String thingId, final DittoHeaders dittoHeaders) {
        return AttributesNotAccessibleException.newBuilder(thingId).dittoHeaders(dittoHeaders).build();
    }

    protected DittoRuntimeException featureNotFound(final String thingId, final String featureId,
            final DittoHeaders dittoHeaders) {
        final FeatureNotAccessibleException featureNotAccessibleException =
                FeatureNotAccessibleException.newBuilder(thingId, featureId).dittoHeaders(dittoHeaders).build();

        return featureNotAccessibleException;
    }

    protected DittoRuntimeException featuresNotFound(final String thingId, final DittoHeaders dittoHeaders) {
        return FeaturesNotAccessibleException.newBuilder(thingId)
                .dittoHeaders(dittoHeaders)
                .build();
    }

    protected DittoRuntimeException featureDefinitionNotFound(final String thingId, final String featureId,
            final DittoHeaders dittoHeaders) {
        return FeatureDefinitionNotAccessibleException.newBuilder(thingId, featureId)
                .dittoHeaders(dittoHeaders)
                .build();
    }

    protected DittoRuntimeException featurePropertyNotFound(final String thingId, final String featureId,
            final JsonPointer jsonPointer,
            final DittoHeaders dittoHeaders) {

        return FeaturePropertyNotAccessibleException.newBuilder(thingId, featureId, jsonPointer)
                .dittoHeaders(dittoHeaders)
                .build();
    }

    protected DittoRuntimeException featurePropertiesNotFound(final String thingId, final String featureId,
            final DittoHeaders dittoHeaders) {
        return FeaturePropertiesNotAccessibleException.newBuilder(thingId, featureId)
                .dittoHeaders(dittoHeaders)
                .build();
    }


    @SuppressWarnings("OptionalUsedAsFieldOrParameterType")
    protected DittoRuntimeException aclInvalid(final String thingId, final Optional<String> message,
            final AuthorizationContext authContext,
            final DittoHeaders dittoHeaders) {

//        log.debug("ACL could not be modified by Authorization Context <{}> due to: {}", authContext,
//                message.orElse(null));
        return AclModificationInvalidException.newBuilder(thingId)
                .description(message.orElse(null))
                .dittoHeaders(dittoHeaders)
                .build();
    }

    protected DittoRuntimeException aclEntryNotFound(final String thingId,
            final AuthorizationSubject authorizationSubject, final DittoHeaders dittoHeaders) {
        return AclNotAccessibleException.newBuilder(thingId, authorizationSubject)
                .dittoHeaders(dittoHeaders)
                .build();
    }

    protected boolean isThingDeleted(final Thing thing) {
        return null == thing || thing.hasLifecycle(ThingLifecycle.DELETED);
    }

    protected static Result result(final DittoRuntimeException exception) {
        return ImmutableResult.of(exception);
    }

<<<<<<< HEAD
    protected static Result result(final CommandResponse response) {
        return ImmutableResult.of(response);
    }

    protected static Result result(final ThingEvent eventToPersist, final CommandResponse response) {
=======
    protected static Result result(final ThingCommandResponse response) {
        return ImmutableResult.of(response);
    }

    protected static Result result(final ThingEvent eventToPersist, final ThingCommandResponse response) {
>>>>>>> 0831f08e
        return ImmutableResult.of(eventToPersist, response);
    }
}<|MERGE_RESOLUTION|>--- conflicted
+++ resolved
@@ -142,19 +142,11 @@
         return ImmutableResult.of(exception);
     }
 
-<<<<<<< HEAD
     protected static Result result(final CommandResponse response) {
         return ImmutableResult.of(response);
     }
 
     protected static Result result(final ThingEvent eventToPersist, final CommandResponse response) {
-=======
-    protected static Result result(final ThingCommandResponse response) {
-        return ImmutableResult.of(response);
-    }
-
-    protected static Result result(final ThingEvent eventToPersist, final ThingCommandResponse response) {
->>>>>>> 0831f08e
         return ImmutableResult.of(eventToPersist, response);
     }
 }