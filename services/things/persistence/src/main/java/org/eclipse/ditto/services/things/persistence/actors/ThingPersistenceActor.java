/*
 * Copyright (c) 2017 Bosch Software Innovations GmbH.
 *
 * All rights reserved. This program and the accompanying materials
 * are made available under the terms of the Eclipse Public License v2.0
 * which accompanies this distribution, and is available at
 * https://www.eclipse.org/org/documents/epl-2.0/index.php
 * Contributors:
 *    Bosch Software Innovations GmbH - initial contribution
 *
 */
package org.eclipse.ditto.services.things.persistence.actors;

import java.text.MessageFormat;
import java.time.Instant;
import java.util.Objects;
import java.util.Optional;
import java.util.concurrent.TimeUnit;
import java.util.function.BiConsumer;
import java.util.function.Consumer;

import javax.annotation.Nonnull;
import javax.annotation.Nullable;
import javax.annotation.concurrent.NotThreadSafe;

import org.eclipse.ditto.model.base.auth.AuthorizationContext;
import org.eclipse.ditto.model.base.auth.AuthorizationSubject;
import org.eclipse.ditto.model.base.common.Validator;
import org.eclipse.ditto.model.base.exceptions.DittoRuntimeException;
import org.eclipse.ditto.model.base.headers.DittoHeaders;
import org.eclipse.ditto.model.base.headers.WithDittoHeaders;
import org.eclipse.ditto.model.base.json.JsonSchemaVersion;
import org.eclipse.ditto.model.things.AccessControlList;
import org.eclipse.ditto.model.things.AclInvalidException;
import org.eclipse.ditto.model.things.AclNotAllowedException;
import org.eclipse.ditto.model.things.AclValidator;
import org.eclipse.ditto.model.things.PolicyIdMissingException;
import org.eclipse.ditto.model.things.Thing;
import org.eclipse.ditto.model.things.ThingBuilder;
import org.eclipse.ditto.model.things.ThingLifecycle;
import org.eclipse.ditto.model.things.ThingsModelFactory;
import org.eclipse.ditto.services.things.persistence.actors.strategies.commands.CommandReceiveStrategy;
import org.eclipse.ditto.services.things.persistence.actors.strategies.commands.CommandStrategy;
import org.eclipse.ditto.services.things.persistence.actors.strategies.commands.DefaultContext;
import org.eclipse.ditto.services.things.persistence.actors.strategies.events.EventHandleStrategy;
import org.eclipse.ditto.services.things.persistence.actors.strategies.events.EventStrategy;
import org.eclipse.ditto.services.things.persistence.snapshotting.DittoThingSnapshotter;
import org.eclipse.ditto.services.things.persistence.snapshotting.ThingSnapshotter;
import org.eclipse.ditto.services.things.persistence.strategies.AbstractReceiveStrategy;
import org.eclipse.ditto.services.things.persistence.strategies.ReceiveStrategy;
import org.eclipse.ditto.services.things.starter.util.ConfigKeys;
import org.eclipse.ditto.services.utils.akka.LogUtil;
import org.eclipse.ditto.signals.base.WithThingId;
import org.eclipse.ditto.signals.base.WithType;
import org.eclipse.ditto.signals.commands.base.Command;
import org.eclipse.ditto.signals.commands.things.exceptions.ThingNotAccessibleException;
import org.eclipse.ditto.signals.commands.things.modify.CreateThing;
import org.eclipse.ditto.signals.commands.things.modify.CreateThingResponse;
import org.eclipse.ditto.signals.events.things.ThingCreated;
import org.eclipse.ditto.signals.events.things.ThingEvent;
import org.eclipse.ditto.signals.events.things.ThingModifiedEvent;

import com.typesafe.config.Config;

import akka.ConfigurationException;
import akka.actor.ActorRef;
import akka.actor.ActorSystem;
import akka.actor.Cancellable;
import akka.actor.PoisonPill;
import akka.actor.Props;
import akka.cluster.pubsub.DistributedPubSubMediator;
import akka.event.DiagnosticLoggingAdapter;
import akka.japi.Creator;
import akka.japi.pf.ReceiveBuilder;
import akka.persistence.AbstractPersistentActor;
import akka.persistence.RecoveryCompleted;
import akka.persistence.SnapshotOffer;
import scala.concurrent.duration.Duration;

/**
 * PersistentActor which "knows" the state of a single {@link Thing}.
 */
public final class ThingPersistenceActor extends AbstractPersistentActor implements ThingPersistenceActorInterface {

    /**
     * The prefix of the persistenceId for Things.
     */
    static final String PERSISTENCE_ID_PREFIX = "thing:";

    /**
     * The ID of the journal plugin this persistence actor uses.
     */
    private static final String JOURNAL_PLUGIN_ID = "akka-contrib-mongodb-persistence-things-journal";

    /**
     * The ID of the snapshot plugin this persistence actor uses.
     */
    private static final String SNAPSHOT_PLUGIN_ID = "akka-contrib-mongodb-persistence-things-snapshots";

    private static final CommandReceiveStrategy COMMAND_RECEIVE_STRATEGY = CommandReceiveStrategy.getInstance();

    private final String thingId;
    private final ActorRef pubSubMediator;
    private final ThingSnapshotter<?, ?> thingSnapshotter;
    private final DiagnosticLoggingAdapter log;
    private final java.time.Duration activityCheckInterval;
    private final java.time.Duration activityCheckDeletedInterval;
    private final Receive handleThingEvents;
    private final long snapshotThreshold;

    /**
     * Context for all {@link CommandReceiveStrategy} strategies - contains references to fields of {@code this}
     * PersistenceActor.
     */
    private final CommandStrategy.Context defaultContext;

    private long accessCounter;
    private Cancellable activityChecker;
    private Thing thing;

    ThingPersistenceActor(final String thingId, final ActorRef pubSubMediator,
            final ThingSnapshotter.Create thingSnapshotterCreate) {

        this.thingId = thingId;
        this.pubSubMediator = pubSubMediator;
        log = LogUtil.obtain(this);
        thing = null;

        final Config config = getContext().system().settings().config();
        activityCheckInterval = config.getDuration(ConfigKeys.Thing.ACTIVITY_CHECK_INTERVAL);
        activityCheckDeletedInterval = config.getDuration(ConfigKeys.Thing.ACTIVITY_CHECK_DELETED_INTERVAL);

        // Activity checking
        snapshotThreshold = getSnapshotThreshold(config);

        // Snapshotting
        thingSnapshotter = getSnapshotter(config, thingSnapshotterCreate);

        defaultContext = DefaultContext.getInstance(thingId, log, thingSnapshotter);

        handleThingEvents = ReceiveBuilder.create()
                .match(ThingEvent.class, event -> {
                    final EventStrategy<ThingEvent> eventHandleStrategy = EventHandleStrategy.getInstance();
                    thing = eventHandleStrategy.handle(event, thing, getRevisionNumber());
                }).build();
    }

    private static long getSnapshotThreshold(final Config config) {
        final long result = config.getLong(ConfigKeys.Thing.SNAPSHOT_THRESHOLD);
        if (result < 0) {
            throw new ConfigurationException(String.format("Config setting <%s> must be positive but is <%d>!",
                    ConfigKeys.Thing.SNAPSHOT_THRESHOLD, result));
        }
        return result;
    }

    private ThingSnapshotter<?, ?> getSnapshotter(final Config config,
            final ThingSnapshotter.Create snapshotterCreate) {

        final java.time.Duration snapshotInterval = config.getDuration(ConfigKeys.Thing.SNAPSHOT_INTERVAL);
        final boolean snapshotDeleteOld = config.getBoolean(ConfigKeys.Thing.SNAPSHOT_DELETE_OLD);
        final boolean eventsDeleteOld = config.getBoolean(ConfigKeys.Thing.EVENTS_DELETE_OLD);
        return snapshotterCreate.apply(this, pubSubMediator, snapshotDeleteOld, eventsDeleteOld, log, snapshotInterval);
    }

    /**
     * Creates Akka configuration object {@link Props} for this ThingPersistenceActor.
     *
     * @param thingId the Thing ID this Actor manages.
     * @param pubSubMediator the PubSub mediator actor.
     * @param thingSnapshotterCreate creator of {@code ThingSnapshotter} objects.
     * @return the Akka configuration Props object
     */
    public static Props props(final String thingId, final ActorRef pubSubMediator,
            final ThingSnapshotter.Create thingSnapshotterCreate) {

        return Props.create(ThingPersistenceActor.class, new Creator<ThingPersistenceActor>() {
            private static final long serialVersionUID = 1L;

            @Override
            public ThingPersistenceActor create() {
                return new ThingPersistenceActor(thingId, pubSubMediator, thingSnapshotterCreate);
            }
        });
    }

    /**
     * Creates a default Akka configuration object {@link Props} for this ThingPersistenceActor using sudo commands
     * for external snapshot requests.
     *
     * @param thingId the Thing ID this Actor manages.
     * @param pubSubMediator the PubSub mediator actor.
     * @return the Akka configuration Props object
     */
    static Props props(final String thingId, final ActorRef pubSubMediator) {
        return Props.create(ThingPersistenceActor.class, new Creator<ThingPersistenceActor>() {
            private static final long serialVersionUID = 1L;

            @Override
            public ThingPersistenceActor create() {
                return new ThingPersistenceActor(thingId, pubSubMediator, DittoThingSnapshotter::getInstance);
            }
        });
    }

    private static Thing enhanceThingWithLifecycle(final Thing thing) {
        final ThingBuilder.FromCopy thingBuilder = ThingsModelFactory.newThingBuilder(thing);
        if (!thing.getLifecycle().isPresent()) {
            thingBuilder.setLifecycle(ThingLifecycle.ACTIVE);
        }

        return thingBuilder.build();
    }

    @Nonnull
    @Override
    public Thing getThing() {
        return thing;
    }

    @Nonnull
    @Override
    public String getThingId() {
        return thingId;
    }

    private void scheduleCheckForThingActivity(final long intervalInSeconds) {
        log.debug("Scheduling for Activity Check in <{}> seconds.", intervalInSeconds);
        // if there is a previous activity checker, cancel it
        if (activityChecker != null) {
            activityChecker.cancel();
        }
        // send a message to ourselves:
        activityChecker = getContext()
                .system()
                .scheduler()
                .scheduleOnce(Duration.apply(intervalInSeconds, TimeUnit.SECONDS), getSelf(),
                        new CheckForActivity(getRevisionNumber(), accessCounter), getContext().dispatcher(), null);
    }

    private long getRevisionNumber() {
        return lastSequenceNr();
    }

    @Override
    public String persistenceId() {
        return PERSISTENCE_ID_PREFIX + thingId;
    }

    @Override
    public String journalPluginId() {
        return JOURNAL_PLUGIN_ID;
    }

    @Override
    public String snapshotPluginId() {
        return SNAPSHOT_PLUGIN_ID;
    }

    @Override
    public void postStop() {
        super.postStop();
        thingSnapshotter.postStop();
        if (activityChecker != null) {
            activityChecker.cancel();
        }
    }

    @Override
    public Receive createReceive() {
        /*
         * First no Thing for the ID exists at all. Thus the only command this Actor reacts to is CreateThing.
         * This behaviour changes as soon as a Thing was created.
         */
        return new StrategyAwareReceiveBuilder(log)
                .match(new CreateThingStrategy())
                .match(new CheckForActivityStrategy())
                .matchAny(new MatchAnyDuringInitializeStrategy())
                .setPeekConsumer(getIncomingMessagesLoggerOrNull())
                .build();
    }

    @Nullable
    private Consumer<Object> getIncomingMessagesLoggerOrNull() {
        if (isLogIncomingMessages()) {
            return new LogIncomingMessagesConsumer();
        }
        return null;
    }

    @Override
    public Receive createReceiveRecover() {
        // defines how state is updated during recovery
        return handleThingEvents.orElse(ReceiveBuilder.create()

                // # Snapshot handling
                .match(SnapshotOffer.class, ss -> {
                    log.debug("Got SnapshotOffer: {}", ss);
                    thing = thingSnapshotter.recoverThingFromSnapshotOffer(ss);
                })

                // # Recovery handling
                .match(RecoveryCompleted.class, rc -> {
                    if (thing != null) {
                        thing = enhanceThingWithLifecycle(thing);
                        log.debug("Thing <{}> was recovered.", thingId);

                        if (isThingActive()) {
                            becomeThingCreatedHandler();
                        } else {
                            // expect life cycle to be DELETED. if it's not, then act as if this thing is deleted.
                            if (!isThingDeleted()) {
                                // life cycle isn't known, act as
                                log.error("Unknown lifecycle state <{}> for Thing <{}>.", thing.getLifecycle(),
                                        thingId);
                            }
                            becomeThingDeletedHandler();
                        }

                    }
                })
                .matchAny(m -> log.warning("Unknown recover message: {}", m))
                .build());
    }

    /*
     * Now as the {@code thing} reference is not {@code null} the strategies which act on this reference can
     * be activated. In return the strategy for the CreateThing command is not needed anymore.
     */
    private void becomeThingCreatedHandler() {
        final ReceiveBuilder receiveBuilder = ReceiveBuilder.create()
                .match(Command.class, COMMAND_RECEIVE_STRATEGY::isDefined, this::handleCommand);

        final Receive receive = new StrategyAwareReceiveBuilder(receiveBuilder, log)
                .matchEach(thingSnapshotter.strategies())
                .match(new CheckForActivityStrategy())
                .matchAny(new MatchAnyAfterInitializeStrategy())
                .build();

        getContext().become(receive, true);
        getContext().getParent().tell(ThingSupervisorActor.ManualReset.INSTANCE, getSelf());

        scheduleCheckForThingActivity(activityCheckInterval.getSeconds());
        thingSnapshotter.startMaintenanceSnapshots();
    }

    @SuppressWarnings("unchecked")
    private void handleCommand(final Command command) {
        final CommandStrategy.Result result = COMMAND_RECEIVE_STRATEGY.apply(defaultContext, thing,
                getNextRevisionNumber(), command);

        // Unchecked warning suppressed for `persistAndApplyConsumer`.
        // It is actually type-safe with the (infinitely-big) type parameter
        // this.<ThingModifiedEvent<? extends ThingModifiedEvent<? extends ThingModifiedEvent<... ad nauseam ...>>>>
        final BiConsumer<ThingModifiedEvent, Consumer<ThingModifiedEvent>> persistAndApplyConsumer =
                this::persistAndApplyEvent;

        result.apply(persistAndApplyConsumer, asyncNotifySender(), this::becomeThingDeletedHandler);
    }

    private long getNextRevisionNumber() {
        return getRevisionNumber() + 1;
    }

    private void becomeThingDeletedHandler() {
        final Receive receive = new StrategyAwareReceiveBuilder(log)
                .match(new CreateThingStrategy())
                .matchEach(thingSnapshotter.strategies())
                .match(new CheckForActivityStrategy())
                .matchAny(new ThingNotFoundStrategy())
                .setPeekConsumer(getIncomingMessagesLoggerOrNull())
                .build();

        getContext().become(receive, true);
        getContext().getParent().tell(ThingSupervisorActor.ManualReset.INSTANCE, getSelf());

        /* check in the next X minutes and therefore
         * - stay in-memory for a short amount of minutes after deletion
         * - get a Snapshot when removed from memory
         */
        scheduleCheckForThingActivity(activityCheckDeletedInterval.getSeconds());
        thingSnapshotter.stopMaintenanceSnapshots();
    }

    private <A extends ThingModifiedEvent<? extends A>> void persistAndApplyEvent(
            final A event,
            final Consumer<A> handler) {

        final A modifiedEvent;
        if (thing != null) {
            // set version of event to the version of the thing
            final DittoHeaders newHeaders = event.getDittoHeaders().toBuilder()
                    .schemaVersion(thing.getImplementedSchemaVersion())
                    .build();
            modifiedEvent = event.setDittoHeaders(newHeaders);
        } else {
            modifiedEvent = event;
        }

        if (modifiedEvent.getDittoHeaders().isDryRun()) {
            handler.accept(modifiedEvent);
        } else {
            persistEvent(modifiedEvent, persistedEvent -> {
                // after the event was persisted, apply the event on the current actor state
                applyEvent(persistedEvent);

                handler.accept(persistedEvent);
            });
        }
    }

    private <A extends ThingModifiedEvent> void persistEvent(final A event, final Consumer<A> handler) {
        LogUtil.enhanceLogWithCorrelationId(log, event.getDittoHeaders().getCorrelationId());
        log.debug("Persisting Event <{}>.", event.getType());

        persist(event, persistedEvent -> {
            LogUtil.enhanceLogWithCorrelationId(log, event.getDittoHeaders().getCorrelationId());
            log.info("Successfully persisted Event <{}>.", event.getType());

            /* the event has to be applied before creating the snapshot, otherwise a snapshot with new
               sequence no (e.g. 2), but old thing revision no (e.g. 1) will be created -> can lead to serious
               aftereffects.
             */
            handler.accept(persistedEvent);

            // save a snapshot if there were too many changes since the last snapshot
            if (snapshotThresholdPassed()) {
                thingSnapshotter.takeSnapshotInternal();
            }
        });
    }

    private boolean snapshotThresholdPassed() {
        if (thingSnapshotter.getLatestSnapshotSequenceNr() > 0) {
            return (getRevisionNumber() - thingSnapshotter.getLatestSnapshotSequenceNr()) > snapshotThreshold;
        } else {
            // there is no snapshot; count the sequence numbers from 0.
            return (getRevisionNumber() + 1) > snapshotThreshold;
        }
    }

    private <A extends ThingModifiedEvent> void applyEvent(final A event) {
        handleThingEvents.onMessage().apply(event);
        notifySubscribers(event);
    }

    /**
     * @return Whether the lifecycle of the Thing is active.
     */
    private boolean isThingActive() {
        return null != thing && thing.hasLifecycle(ThingLifecycle.ACTIVE);
    }

    @Override
    public boolean isThingDeleted() {
        return null == thing || thing.hasLifecycle(ThingLifecycle.DELETED);
    }

    private void notifySubscribers(final ThingEvent event) {
        // publish the event in the cluster
        // publish via cluster pubSub (as we cannot expect that Websocket sessions interested in this event
        // are running on the same cluster node):
        pubSubMediator.tell(new DistributedPubSubMediator.Publish(ThingEvent.TYPE_PREFIX, event, true), getSelf());
    }


    private void notifySender(final WithDittoHeaders message) {
        notifySender(getSender(), message);
    }

    private Consumer<WithDittoHeaders> asyncNotifySender() {
        accessCounter++;
        final ActorRef sender = getSender();
        final ActorRef self = getSelf();
        return message -> sender.tell(message, self);
    }

    private void notifySender(final ActorRef sender, final WithDittoHeaders message) {
        accessCounter++;
        sender.tell(message, getSelf());
    }

    /**
     * Indicates whether the logging of incoming messages is enabled by config or not.
     *
     * @return {@code true} if information about incoming messages should be logged, {@code false} else.
     */
    private boolean isLogIncomingMessages() {
        final ActorSystem actorSystem = getContext().getSystem();
        final Config config = actorSystem.settings().config();

        return config.hasPath(ConfigKeys.THINGS_LOG_INCOMING_MESSAGES) &&
                config.getBoolean(ConfigKeys.THINGS_LOG_INCOMING_MESSAGES);
    }

    /**
     * This consumer logs the correlation ID, the thing ID as well as the type of any incoming message.
     */
    private final class LogIncomingMessagesConsumer implements Consumer<Object> {

        @Override
        public void accept(final Object message) {
            if (message instanceof WithDittoHeaders) {
                LogUtil.enhanceLogWithCorrelationId(log, (WithDittoHeaders) message);
            }

            final String messageType = getMessageType(message);
            if (isWithThingId(message)) {
                final String messageThingId = getMessageThingId((WithThingId) message);
                if (isEqualToActorThingId(messageThingId)) {
                    logInfoAboutIncomingMessage(messageType);
                } else {
                    log.warning("<{} got <{}> with different thing ID <{}>!", thingId, messageType, messageThingId);
                }
            } else {
                logInfoAboutIncomingMessage(messageType);
            }
        }

        private String getMessageType(final Object message) {
            if (isCommand(message)) {
                return ((WithType) message).getType();
            } else {
                return message.getClass().getSimpleName();
            }
        }

        private boolean isCommand(final Object message) {
            return message instanceof Command<?>;
        }

        private boolean isWithThingId(final Object message) {
            return message instanceof WithThingId;
        }

        private boolean isEqualToActorThingId(final String messageThingId) {
            return Objects.equals(thingId, messageThingId);
        }

        private String getMessageThingId(final WithThingId withThingId) {
            return withThingId.getThingId();
        }

        private void logInfoAboutIncomingMessage(final String messageType) {
            log.debug("<{}> got <{}>.", thingId, messageType);
        }

    }

    /**
     * This strategy handles the {@link CreateThing} command.
     */
    @NotThreadSafe
    private final class CreateThingStrategy extends AbstractReceiveStrategy<CreateThing>
            implements ReceiveStrategy.WithUnhandledFunction<CreateThing> {

        /**
         * Constructs a new {@code CreateThingStrategy} object.
         */
        CreateThingStrategy() {
            super(CreateThing.class, log);
        }

        @Override
        public boolean isDefined(final CreateThing command) {
            return Objects.equals(thingId, command.getId());
        }

        @Override
        protected void doApply(final CreateThing command) {
            final DittoHeaders commandHeaders = command.getDittoHeaders();

            // Thing not yet created - do so ..
            final Thing newThing;
            try {
                newThing =
                        handleCommandVersion(command.getImplementedSchemaVersion(), command.getThing(), commandHeaders);
            } catch (final DittoRuntimeException e) {
                notifySender(e);
                return;
            }

            // before persisting, check if the Thing is valid and reject if not:
            if (!isValidThing(command.getImplementedSchemaVersion(), newThing, commandHeaders)) {
                return;
            }

            final ThingCreated thingCreated;
            if (JsonSchemaVersion.V_1.equals(command.getImplementedSchemaVersion())) {
                thingCreated = ThingCreated.of(newThing, getNextRevisionNumber(), Instant.now(), commandHeaders);
            }
            // default case handle as v2 and upwards:
            else {
                thingCreated = ThingCreated.of(newThing.setPolicyId(newThing.getPolicyId().orElse(thingId)),
                        getNextRevisionNumber(), Instant.now(), commandHeaders);
            }

            persistAndApplyEvent(thingCreated, event -> {
                notifySender(CreateThingResponse.of(thing, thingCreated.getDittoHeaders()));
                log.debug("Created new Thing with ID <{}>.", thingId);
                becomeThingCreatedHandler();
            });
        }

        private Thing handleCommandVersion(final JsonSchemaVersion version, final Thing thing,
                final DittoHeaders dittoHeaders) {

            if (JsonSchemaVersion.V_1.equals(version)) {
                return enhanceNewThingWithFallbackAcl(enhanceThingWithLifecycle(thing),
                        dittoHeaders.getAuthorizationContext());
            }
            // default case handle as v2 and upwards:
            else {
                //acl is not allowed to be set in v2
                if (thing.getAccessControlList().isPresent()) {
                    throw AclNotAllowedException.newBuilder(thingId).dittoHeaders(dittoHeaders).build();
                }

                // policyId is required for v2
                if (!thing.getPolicyId().isPresent()) {
                    throw PolicyIdMissingException.fromThingIdOnCreate(thingId, dittoHeaders);
                }

                return enhanceThingWithLifecycle(thing);
            }
        }

        /**
         * Retrieves the Thing with first authorization subjects as fallback for the ACL of the Thing if the passed
         * {@code newThing} has no ACL set.
         *
         * @param newThing the new Thing to take as a "base" and to check for presence of ACL inside.
         * @param authContext the AuthorizationContext to take the first AuthorizationSubject as fallback from.
         * @return the really new Thing with guaranteed ACL.
         */
        private Thing enhanceNewThingWithFallbackAcl(final Thing newThing, final AuthorizationContext authContext) {
            final ThingBuilder.FromCopy newThingBuilder = ThingsModelFactory.newThingBuilder(newThing);

            final Boolean isAclEmpty = newThing.getAccessControlList()
                    .map(AccessControlList::isEmpty)
                    .orElse(true);
            if (isAclEmpty) {
                // do the fallback and use the first authorized subject and give all permissions to it:
                final AuthorizationSubject authorizationSubject = authContext.getFirstAuthorizationSubject()
                        .orElseThrow(() -> new NullPointerException("AuthorizationContext does not contain an " +
                                "AuthorizationSubject!"));
                newThingBuilder.setPermissions(authorizationSubject, Thing.MIN_REQUIRED_PERMISSIONS);
            }

            return newThingBuilder.build();
        }

        private boolean isValidThing(final JsonSchemaVersion version, final Thing thing, final DittoHeaders headers) {
            final Optional<AccessControlList> accessControlList = thing.getAccessControlList();
            if (JsonSchemaVersion.V_1.equals(version)) {
                if (accessControlList.isPresent()) {
                    final Validator aclValidator =
                            AclValidator.newInstance(accessControlList.get(), Thing.MIN_REQUIRED_PERMISSIONS);
                    // before persisting, check if the ACL is valid and reject if not:
                    if (!aclValidator.isValid()) {
                        notifySender(getSender(), AclInvalidException.newBuilder(thing.getId().orElse(thingId))
                                .dittoHeaders(headers)
                                .build());
                        return false;
                    }
                } else {
                    return false;
                }
            }
            return true;
        }

        @Override
        public void unhandled(final CreateThing command) {
            final String msgPattern = "This Thing Actor did not handle the requested Thing with ID <{0}>!";
            throw new IllegalArgumentException(MessageFormat.format(msgPattern, command.getId()));
        }

    }

    /**
     * This strategy handles any messages for a previous deleted Thing.
     */
    @NotThreadSafe
    private final class ThingNotFoundStrategy extends AbstractReceiveStrategy<Object> {

        /**
         * Constructs a new {@code ThingNotFoundStrategy} object.
         */
        ThingNotFoundStrategy() {
            super(Object.class, log);
        }

        @Override
        protected void doApply(final Object message) {
            final ThingNotAccessibleException.Builder builder = ThingNotAccessibleException.newBuilder(thingId);
            if (message instanceof WithDittoHeaders) {
                builder.dittoHeaders(((WithDittoHeaders) message).getDittoHeaders());
            }
            notifySender(builder.build());
        }

    }

    /**
     * This strategy handles the {@link CheckForActivity} message
     * which checks for activity of the Actor and
     * terminates itself if there was no activity since the last check.
     */
    @NotThreadSafe
    private final class CheckForActivityStrategy extends AbstractReceiveStrategy<CheckForActivity> {

        /**
         * Constructs a new {@code CheckForActivityStrategy} object.
         */
        CheckForActivityStrategy() {
            super(CheckForActivity.class, log);
        }

        @Override
        protected void doApply(final CheckForActivity message) {
            if (thingExistsAsDeleted() && !thingSnapshotter.lastSnapshotCompletedAndUpToDate()) {
                // take a snapshot after a period of inactivity if:
                // - thing is deleted,
                // - the latest snapshot is out of date or is still ongoing.
                thingSnapshotter.takeSnapshotInternal();
                scheduleCheckForThingActivity(activityCheckDeletedInterval.getSeconds());
            } else if (accessCounter > message.getCurrentAccessCounter()) {
                // if the Thing was accessed in any way since the last check
                scheduleCheckForThingActivity(activityCheckInterval.getSeconds());
            } else {
<<<<<<< HEAD
                final DittoHeaders dittoHeaders = command.getDittoHeaders();
                if (thing.getAccessControlList().isPresent()) {
                    // special apply - take the ACL of the persisted thing instead of the new one in the command:
                    final ThingBuilder.FromCopy modifiedThingBuilder = thing.toBuilder();

                    final long nextRevision = nextRevision();
                    final Instant now = eventTimestamp();
                    modifiedThingBuilder.setRevision(nextRevision)
                            .setModified(now);
                    final Thing newThingWithOutAcl = command.getThing().toBuilder().removeAllPermissions().build();
                    mergeThingModifications(newThingWithOutAcl, modifiedThingBuilder);

                    final ThingModified thingModified = ThingModified.of(modifiedThingBuilder.build(),
                            nextRevision, now, dittoHeaders);
                    persistAndApplyEvent(thingModified,
                            event -> notifySender(ModifyThingResponse.modified(thingId, dittoHeaders)));
=======
                // safe to shutdown after a period of inactivity if:
                // - thing is active (and taking regular snapshots of itself), or
                // - thing is deleted and the latest snapshot is up to date
                if (isThingActive()) {
                    shutdown("Thing <{}> was not accessed in a while. Shutting Actor down ...", thingId);
>>>>>>> 1e607c3e
                } else {
                    shutdown("Thing <{}> was deleted recently. Shutting Actor down ...", thingId);
                }
            }
        }

        private boolean thingExistsAsDeleted() {
            return null != thing && thing.hasLifecycle(ThingLifecycle.DELETED);
        }

        private void shutdown(final String shutdownLogTemplate, final String thingId) {
            log.debug(shutdownLogTemplate, thingId);
            // stop the supervisor (otherwise it'd restart this actor) which causes this actor to stop, too.
            getContext().getParent().tell(PoisonPill.getInstance(), getSelf());
        }

    }

    /**
     * This strategy handles all commands which were not explicitly handled beforehand. Those commands are logged as
     * unknown messages and are marked as unhandled.
     */
    @NotThreadSafe
    private final class MatchAnyAfterInitializeStrategy extends AbstractReceiveStrategy<Object> {

        /**
         * Constructs a new {@code MatchAnyAfterInitializeStrategy} object.
         */
        MatchAnyAfterInitializeStrategy() {
            super(Object.class, log);
        }

        @Override
        protected void doApply(final Object message) {
            log.warning("Unknown message: {}", message);
            unhandled(message);
        }

    }

    /**
     * This strategy handles all messages which were received before the Thing was initialized. Those messages are
     * logged as unexpected messages and cause the actor to be stopped.
     */
    @NotThreadSafe
    private final class MatchAnyDuringInitializeStrategy extends AbstractReceiveStrategy<Object> {

        /**
         * Constructs a new {@code MatchAnyDuringInitializeStrategy} object.
         */
        MatchAnyDuringInitializeStrategy() {
            super(Object.class, log);
        }

        @Override
        protected void doApply(final Object message) {
            log.debug("Unexpected message after initialization of actor received: {} - "
                            + "Terminating this actor and sending <{}> to requester ...", message,
                    ThingNotAccessibleException.class.getName());
            final ThingNotAccessibleException.Builder builder = ThingNotAccessibleException.newBuilder(thingId);
            if (message instanceof WithDittoHeaders) {
                builder.dittoHeaders(((WithDittoHeaders) message).getDittoHeaders());
            }
            notifySender(builder.build());
            scheduleCheckForThingActivity(activityCheckInterval.getSeconds());
        }

    }

}<|MERGE_RESOLUTION|>--- conflicted
+++ resolved
@@ -729,30 +729,11 @@
                 // if the Thing was accessed in any way since the last check
                 scheduleCheckForThingActivity(activityCheckInterval.getSeconds());
             } else {
-<<<<<<< HEAD
-                final DittoHeaders dittoHeaders = command.getDittoHeaders();
-                if (thing.getAccessControlList().isPresent()) {
-                    // special apply - take the ACL of the persisted thing instead of the new one in the command:
-                    final ThingBuilder.FromCopy modifiedThingBuilder = thing.toBuilder();
-
-                    final long nextRevision = nextRevision();
-                    final Instant now = eventTimestamp();
-                    modifiedThingBuilder.setRevision(nextRevision)
-                            .setModified(now);
-                    final Thing newThingWithOutAcl = command.getThing().toBuilder().removeAllPermissions().build();
-                    mergeThingModifications(newThingWithOutAcl, modifiedThingBuilder);
-
-                    final ThingModified thingModified = ThingModified.of(modifiedThingBuilder.build(),
-                            nextRevision, now, dittoHeaders);
-                    persistAndApplyEvent(thingModified,
-                            event -> notifySender(ModifyThingResponse.modified(thingId, dittoHeaders)));
-=======
                 // safe to shutdown after a period of inactivity if:
                 // - thing is active (and taking regular snapshots of itself), or
                 // - thing is deleted and the latest snapshot is up to date
                 if (isThingActive()) {
                     shutdown("Thing <{}> was not accessed in a while. Shutting Actor down ...", thingId);
->>>>>>> 1e607c3e
                 } else {
                     shutdown("Thing <{}> was deleted recently. Shutting Actor down ...", thingId);
                 }
