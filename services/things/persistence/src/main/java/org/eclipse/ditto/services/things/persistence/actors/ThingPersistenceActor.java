/*
 * Copyright (c) 2017 Bosch Software Innovations GmbH.
 *
 * All rights reserved. This program and the accompanying materials
 * are made available under the terms of the Eclipse Public License v2.0
 * which accompanies this distribution, and is available at
 * https://www.eclipse.org/org/documents/epl-2.0/index.php
 * Contributors:
 *    Bosch Software Innovations GmbH - initial contribution
 *
 */
package org.eclipse.ditto.services.things.persistence.actors;

import java.util.ArrayList;
import java.util.Collection;
import java.util.Objects;
import java.util.concurrent.TimeUnit;
import java.util.function.Consumer;

import javax.annotation.Nonnull;
import javax.annotation.concurrent.NotThreadSafe;

import org.eclipse.ditto.model.base.headers.DittoHeaders;
import org.eclipse.ditto.model.base.headers.WithDittoHeaders;
import org.eclipse.ditto.model.things.Thing;
import org.eclipse.ditto.model.things.ThingBuilder;
import org.eclipse.ditto.model.things.ThingLifecycle;
import org.eclipse.ditto.model.things.ThingsModelFactory;
import org.eclipse.ditto.services.things.persistence.actors.strategies.AbstractReceiveStrategy;
<<<<<<< HEAD
import org.eclipse.ditto.services.things.persistence.actors.strategies.CreateThingStrategy;
=======
>>>>>>> 9d1c7157
import org.eclipse.ditto.services.things.persistence.actors.strategies.CommandReceiveStrategy;
import org.eclipse.ditto.services.things.persistence.actors.strategies.ImmutableContext;
import org.eclipse.ditto.services.things.persistence.actors.strategies.ReceiveStrategy;
import org.eclipse.ditto.services.things.persistence.actors.strategies.ThingNotFoundStrategy;
import org.eclipse.ditto.services.things.persistence.actors.strategies.events.EventHandleStrategy;
import org.eclipse.ditto.services.things.persistence.snapshotting.DittoThingSnapshotter;
import org.eclipse.ditto.services.things.persistence.snapshotting.ThingSnapshotter;
import org.eclipse.ditto.services.things.starter.util.ConfigKeys;
import org.eclipse.ditto.services.utils.akka.LogUtil;
import org.eclipse.ditto.signals.base.WithThingId;
import org.eclipse.ditto.signals.base.WithType;
import org.eclipse.ditto.signals.commands.base.Command;
import org.eclipse.ditto.signals.commands.things.exceptions.ThingNotAccessibleException;
import org.eclipse.ditto.signals.events.things.ThingEvent;
import org.eclipse.ditto.signals.events.things.ThingModifiedEvent;

import com.typesafe.config.Config;

import akka.ConfigurationException;
import akka.actor.ActorRef;
import akka.actor.ActorSystem;
import akka.actor.Cancellable;
import akka.actor.PoisonPill;
import akka.actor.Props;
import akka.cluster.pubsub.DistributedPubSubMediator;
import akka.event.DiagnosticLoggingAdapter;
import akka.japi.Creator;
import akka.japi.pf.ReceiveBuilder;
import akka.persistence.AbstractPersistentActor;
import akka.persistence.RecoveryCompleted;
import akka.persistence.SnapshotOffer;
import scala.concurrent.duration.Duration;

/**
 * PersistentActor which "knows" the state of a single {@link Thing}.
 */
public final class ThingPersistenceActor extends AbstractPersistentActor implements ThingPersistenceActorInterface {

    /**
     * The prefix of the persistenceId for Things.
     */
    public static final String PERSISTENCE_ID_PREFIX = "thing:";

    /**
     * The ID of the journal plugin this persistence actor uses.
     */
    public static final String JOURNAL_PLUGIN_ID = "akka-contrib-mongodb-persistence-things-journal";

    /**
     * The ID of the snapshot plugin this persistence actor uses.
     */
    public static final String SNAPSHOT_PLUGIN_ID = "akka-contrib-mongodb-persistence-things-snapshots";

    public static final String UNHANDLED_MESSAGE_TEMPLATE =
            "This Thing Actor did not handle the requested Thing with ID <{0}>!";

    private final DiagnosticLoggingAdapter log = LogUtil.obtain(this);

    private static final EventHandleStrategy THING_EVENT_STRATEGY = new EventHandleStrategy();

    private final String thingId;
    private final ActorRef pubSubMediator;
    private final java.time.Duration activityCheckInterval;
    private final java.time.Duration activityCheckDeletedInterval;
    private final Receive handleThingEvents;
    private final ThingSnapshotter<?, ?> thingSnapshotter;
    private final long snapshotThreshold;
    private long accessCounter;
    private Cancellable activityChecker;
    private Thing thing;

    ThingPersistenceActor(final String thingId,
            final ActorRef pubSubMediator,
            final ThingSnapshotter.Create thingSnapshotterCreate) {

        this.thingId = thingId;
        this.pubSubMediator = pubSubMediator;

        final Config config = getContext().system().settings().config();
        activityCheckInterval = config.getDuration(ConfigKeys.Thing.ACTIVITY_CHECK_INTERVAL);
        activityCheckDeletedInterval = config.getDuration(ConfigKeys.Thing.ACTIVITY_CHECK_DELETED_INTERVAL);

        // Activity checking
        final long configuredSnapshotThreshold = config.getLong(ConfigKeys.Thing.SNAPSHOT_THRESHOLD);
        if (configuredSnapshotThreshold < 0) {
            throw new ConfigurationException(String.format("Config setting '%s' must be positive, but is: %d.",
                    ConfigKeys.Thing.SNAPSHOT_THRESHOLD, configuredSnapshotThreshold));
        }
        snapshotThreshold = configuredSnapshotThreshold;

        // Snapshotting
        final java.time.Duration snapshotInterval = config.getDuration(ConfigKeys.Thing.SNAPSHOT_INTERVAL);
        final boolean snapshotDeleteOld = config.getBoolean(ConfigKeys.Thing.SNAPSHOT_DELETE_OLD);
        final boolean eventsDeleteOld = config.getBoolean(ConfigKeys.Thing.EVENTS_DELETE_OLD);
        thingSnapshotter =
                thingSnapshotterCreate.apply(this, pubSubMediator, snapshotDeleteOld, eventsDeleteOld, log,
                        snapshotInterval);

        handleThingEvents = ReceiveBuilder.create().match(ThingEvent.class, event -> {
<<<<<<< HEAD
            final Thing modified = THING_EVENT_STRATEGY.handle(event, thing(), getRevisionNumber());
=======
            final Thing modified = thingEventHandlers.handle(event, thing, getRevisionNumber());
>>>>>>> 9d1c7157
            if (modified != null) {
                thing = modified;
            }
        }).build();
    }

    /**
     * Creates Akka configuration object {@link Props} for this ThingPersistenceActor.
     *
     * @param thingId the Thing ID this Actor manages.
     * @param pubSubMediator the PubSub mediator actor.
     * @param thingSnapshotterCreate creator of {@code ThingSnapshotter} objects.
     * @return the Akka configuration Props object
     */
    public static Props props(final String thingId,
            final ActorRef pubSubMediator,
            final ThingSnapshotter.Create thingSnapshotterCreate) {

        return Props.create(ThingPersistenceActor.class, new Creator<ThingPersistenceActor>() {
            private static final long serialVersionUID = 1L;

            @Override
            public ThingPersistenceActor create() {
                return new ThingPersistenceActor(thingId, pubSubMediator, thingSnapshotterCreate);
            }
        });
    }

    /**
     * Creates a default Akka configuration object {@link Props} for this ThingPersistenceActor using sudo commands
     * for external snapshot requests.
     *
     * @param thingId the Thing ID this Actor manages.
     * @param pubSubMediator the PubSub mediator actor.
     * @return the Akka configuration Props object
     */
    public static Props props(final String thingId, final ActorRef pubSubMediator) {
        return Props.create(ThingPersistenceActor.class, new Creator<ThingPersistenceActor>() {
            private static final long serialVersionUID = 1L;

            @Override
            public ThingPersistenceActor create() {
                return new ThingPersistenceActor(thingId, pubSubMediator, DittoThingSnapshotter::getInstance);
            }
        });
    }

//    /**
//     * Retrieves the ShardRegion of "Things". ThingCommands can be sent to this region which handles dispatching them
//     * in the cluster (onto the cluster node containing the shard).
//     *
//     * @param system the ActorSystem in which to lookup the ShardRegion.
//     * @return the ActorRef to the ShardRegion.
//     */
//    public static ActorRef getShardRegion(final ActorSystem system) {
//        return ClusterSharding.get(system).shardRegion(ThingsMessagingConstants.SHARD_REGION);
//    }

    private static Thing enhanceThingWithLifecycle(final Thing thing) {
        final ThingBuilder.FromCopy thingBuilder = ThingsModelFactory.newThingBuilder(thing);
        if (!thing.getLifecycle().isPresent()) {
            thingBuilder.setLifecycle(ThingLifecycle.ACTIVE);
        }

        return thingBuilder.build();
    }

    private long getRevisionNumber() {
        return lastSequenceNr();
    }

    @Nonnull
    @Override
    public Thing getThing() {
        return thing;
    }

    @Nonnull
    @Override
    public String getThingId() {
        return thingId;
    }

    private void scheduleCheckForThingActivity(final long intervalInSeconds) {
        log.debug("Scheduling for Activity Check in <{}> seconds.", intervalInSeconds);
        // if there is a previous activity checker, cancel it
        if (activityChecker != null) {
            activityChecker.cancel();
        }
        // send a message to ourselves:
        activityChecker = getContext()
                .system()
                .scheduler()
                .scheduleOnce(Duration.apply(intervalInSeconds, TimeUnit.SECONDS), getSelf(),
                        new CheckForActivity(getRevisionNumber(), accessCounter), getContext().dispatcher(), null);
    }

    @Override
    public String persistenceId() {
        return PERSISTENCE_ID_PREFIX + thingId;
    }

    @Override
    public String journalPluginId() {
        return JOURNAL_PLUGIN_ID;
    }

    @Override
    public String snapshotPluginId() {
        return SNAPSHOT_PLUGIN_ID;
    }

    @Override
    public void postStop() {
        super.postStop();
        thingSnapshotter.postStop();
        if (activityChecker != null) {
            activityChecker.cancel();
        }
    }

    @Override
    public Receive createReceive() {
        /*
         * First no Thing for the ID exists at all. Thus the only command this Actor reacts to is CreateThing.
         * This behaviour changes as soon as a Thing was created.
         */
        return new StrategyAwareReceiveBuilder()
                .match(new CreateThingStrategy())
                .matchAny(new MatchAnyDuringInitializeStrategy())
                .setPeekConsumer(getIncomingMessagesLoggerOrNull())
                .build();
    }

    @Override
    public Receive createReceiveRecover() {
        // defines how state is updated during recovery
        return handleThingEvents.orElse(ReceiveBuilder.create()

                // # Snapshot handling
                .match(SnapshotOffer.class, ss -> {
                    log.debug("Got SnapshotOffer: {}", ss);
                    thing = thingSnapshotter.recoverThingFromSnapshotOffer(ss);
                })

                // # Recovery handling
                .match(RecoveryCompleted.class, rc -> {
                    if (thing != null) {
                        thing = enhanceThingWithLifecycle(thing);
                        log.debug("Thing <{}> was recovered.", thingId);

                        if (isThingActive()) {
                            becomeThingCreatedHandler();
                        } else {
                            // expect life cycle to be DELETED. if it's not, then act as if this thing is deleted.
                            if (!isThingDeleted()) {
                                // life cycle isn't known, act as
                                log.error("Unknown lifecycle state <{}> for Thing <{}>.", thing.getLifecycle(),
                                        thingId);
                            }
                            becomeThingDeletedHandler();
                        }

                    }
                })
<<<<<<< HEAD

                // # Handle unknown
                .matchAny(m -> log.warning("Unknown recover message: {}", m)).build());
=======
                .matchAny(m -> log.warning("Unknown recover message: {}", m))
                .build());
>>>>>>> 9d1c7157
    }

    /*
     * Now as the {@code thing} reference is not {@code null} the strategies which act on this reference can
     * be activated. In return the strategy for the CreateThing command is not needed anymore.
     */
    private void becomeThingCreatedHandler() {

        final CommandReceiveStrategy commandReceiveStrategy = new CommandReceiveStrategy();

        final Receive receive = ReceiveBuilder
                .create().match(Command.class, command -> {
                    final ImmutableContext context = new ImmutableContext(thingId, thing, nextRevision(), log);
                    final ReceiveStrategy.Result result = commandReceiveStrategy.handle(context, command);

                    if (result.getEventToPersist().isPresent() && result.getResponse().isPresent()) {
                        final ThingModifiedEvent eventToPersist = result.getEventToPersist().get();
                        final WithDittoHeaders response = result.getResponse().get();
                        persistAndApplyEvent(eventToPersist, event -> notifySender(response));
                    }
                    if (result.getResponse().isPresent()) {
                        notifySender(result.getResponse().get());
                    }
                    if (result.getException().isPresent()) {
                        notifySender(result.getException().get());
                    }
                    if (result.isBecomeCreated()) {
                        becomeThingCreatedHandler();
                    }
                    if (result.isBecomeDeleted()) {
                        becomeThingDeletedHandler();
                    }
                })
                .matchAny(unhandled -> {
                    log.warning("Unknown message: {}", unhandled);
                    unhandled(unhandled);
                })
                .build();
        getContext().become(receive, true);
        getContext().getParent().tell(ThingSupervisorActor.ManualReset.INSTANCE, getSelf());

        scheduleCheckForThingActivity(activityCheckInterval.getSeconds());
        thingSnapshotter.startMaintenanceSnapshots();
    }

    private void becomeThingDeletedHandler() {
        final Collection<ReceiveStrategy<?>> thingDeletedStrategies = initThingDeletedStrategies();
        final Receive receive = new StrategyAwareReceiveBuilder()
                .matchEach(thingDeletedStrategies)
                .matchAny(new ThingNotFoundStrategy())
                .setPeekConsumer(getIncomingMessagesLoggerOrNull())
                .build();

        getContext().become(receive, true);
        getContext().getParent().tell(ThingSupervisorActor.ManualReset.INSTANCE, getSelf());

        /* check in the next X minutes and therefore
         * - stay in-memory for a short amount of minutes after deletion
         * - get a Snapshot when removed from memory
         */
        scheduleCheckForThingActivity(activityCheckDeletedInterval.getSeconds());
        thingSnapshotter.stopMaintenanceSnapshots();
    }

    private Collection<ReceiveStrategy<?>> initThingDeletedStrategies() {
        final Collection<ReceiveStrategy<?>> result = new ArrayList<>();
        result.add(new CreateThingStrategy());

        // TakeSnapshot
        result.addAll(thingSnapshotter.strategies());

        // Persistence specific
        result.add(new CheckForActivityStrategy());

        return result;
    }

    private <A extends ThingModifiedEvent> void persistAndApplyEvent(final A event, final Consumer<A> handler) {

        final A modifiedEvent;
        if (thing != null) {
            // set version of event to the version of the thing
            final DittoHeaders newHeaders = event.getDittoHeaders().toBuilder()
                    .schemaVersion(thing.getImplementedSchemaVersion())
                    .build();
            modifiedEvent = (A) event.setDittoHeaders(newHeaders);
        } else {
            modifiedEvent = event;
        }

        if (modifiedEvent.getDittoHeaders().isDryRun()) {
            handler.accept(modifiedEvent);
        } else {
            persistEvent(modifiedEvent, persistedEvent -> {
                // after the event was persisted, apply the event on the current actor state
                applyEvent(persistedEvent);

                handler.accept(persistedEvent);
            });
        }
    }

    private <A extends ThingModifiedEvent> void persistEvent(final A event, final Consumer<A> handler) {
        LogUtil.enhanceLogWithCorrelationId(log, event.getDittoHeaders().getCorrelationId());
        log.debug("About to persist Event <{}>", event.getType());

        persist(event, persistedEvent -> {
            LogUtil.enhanceLogWithCorrelationId(log, event.getDittoHeaders().getCorrelationId());
            log.info("Successfully persisted Event <{}>", event.getType());

            /* the event has to be applied before creating the snapshot, otherwise a snapshot with new
               sequence no (e.g. 2), but old thing revision no (e.g. 1) will be created -> can lead to serious
               aftereffects.
             */
            handler.accept(persistedEvent);

            // save a snapshot if there were too many changes since the last snapshot
            if (snapshotThresholdPassed()) {
                thingSnapshotter.takeSnapshotInternal();
            }
        });
    }

    private boolean snapshotThresholdPassed() {
        if (thingSnapshotter.getLatestSnapshotSequenceNr() > 0) {
            return (getRevisionNumber() - thingSnapshotter.getLatestSnapshotSequenceNr()) > snapshotThreshold;
        } else {
            // there is no snapshot; count the sequence numbers from 0.
            return (getRevisionNumber() + 1) > snapshotThreshold;
        }
    }

    private <A extends ThingModifiedEvent> void applyEvent(final A event) {
        handleThingEvents.onMessage().apply(event);
        notifySubscribers(event);
    }

    private long nextRevision() {
        return getRevisionNumber() + 1;
    }

    /**
     * @return Whether the lifecycle of the Thing is active.
     */
    public boolean isThingActive() {
        return thing.hasLifecycle(ThingLifecycle.ACTIVE);
    }

    @Override
    public boolean isThingDeleted() {
        return null == thing || thing.hasLifecycle(ThingLifecycle.DELETED);
    }

    private void notifySubscribers(final ThingEvent event) {
        // publish the event in the cluster
        // publish via cluster pubSub (as we cannot expect that Websocket sessions interested in this event
        // are running on the same cluster node):
        pubSubMediator.tell(new DistributedPubSubMediator.Publish(ThingEvent.TYPE_PREFIX, event, true), getSelf());
    }


    private void notifySender(final WithDittoHeaders message) {
        notifySender(getSender(), message);
    }

    private void notifySender(final ActorRef sender, final WithDittoHeaders message) {
        accessCounter++;
        sender.tell(message, getSelf());
    }

    private Consumer<Object> getIncomingMessagesLoggerOrNull() {
        if (isLogIncomingMessages()) {
            return new LogIncomingMessagesConsumer();
        }
        return null;
    }

    /**
     * Indicates whether the logging of incoming messages is enabled by config or not.
     *
     * @return {@code true} if information about incoming messages should be logged, {@code false} else.
     */
    private boolean isLogIncomingMessages() {
        final ActorSystem actorSystem = getContext().getSystem();
        final Config config = actorSystem.settings().config();

        return config.hasPath(ConfigKeys.THINGS_LOG_INCOMING_MESSAGES) &&
                config.getBoolean(ConfigKeys.THINGS_LOG_INCOMING_MESSAGES);
    }

    /**
     * This consumer logs the correlation ID, the thing ID as well as the type of any incoming message.
     */
    private final class LogIncomingMessagesConsumer implements Consumer<Object> {

        @Override
        public void accept(final Object message) {
            if (message instanceof WithDittoHeaders) {
                LogUtil.enhanceLogWithCorrelationId(log, (WithDittoHeaders) message);
            }

            final String messageType = getMessageType(message);
            if (isWithThingId(message)) {
                final String messageThingId = getMessageThingId((WithThingId) message);
                if (isEqualToActorThingId(messageThingId)) {
                    logInfoAboutIncomingMessage(messageType);
                } else {
                    log.warning("<{} got <{}> with different thing ID <{}>!", thingId, messageType, messageThingId);
                }
            } else {
                logInfoAboutIncomingMessage(messageType);
            }
        }

        private String getMessageType(final Object message) {
            if (isCommand(message)) {
                return ((WithType) message).getType();
            } else {
                return message.getClass().getSimpleName();
            }
        }

        private boolean isCommand(final Object message) {
            return message instanceof Command<?>;
        }

        private boolean isWithThingId(final Object message) {
            return message instanceof WithThingId;
        }

        private boolean isEqualToActorThingId(final String messageThingId) {
            return Objects.equals(thingId, messageThingId);
        }

        private String getMessageThingId(final WithThingId withThingId) {
            return withThingId.getThingId();
        }

        private void logInfoAboutIncomingMessage(final String messageType) {
            log.debug("<{}> got <{}>.", thingId, messageType);
        }

    }

    /**
     * This strategy handles the {@link CheckForActivity} message
     * which checks for activity of the Actor and
     * terminates itself if there was no activity since the last check.
     */
    @NotThreadSafe
    private final class CheckForActivityStrategy extends AbstractReceiveStrategy<CheckForActivity> {

        /**
         * Constructs a new {@code CheckForActivityStrategy} object.
         */
        CheckForActivityStrategy() {
            super(CheckForActivity.class);
        }

        @Override
        protected Result doApply(final Context context, final CheckForActivity message) {
            if (isThingDeleted() && !thingSnapshotter.lastSnapshotCompletedAndUpToDate()) {
                // take a snapshot after a period of inactivity if:
                // - thing is deleted,
                // - the latest snapshot is out of date or is still ongoing.
                thingSnapshotter.takeSnapshotInternal();
                scheduleCheckForThingActivity(activityCheckDeletedInterval.getSeconds());
            } else if (accessCounter > message.getCurrentAccessCounter()) {
                // if the Thing was accessed in any way since the last check
                scheduleCheckForThingActivity(activityCheckInterval.getSeconds());
            } else {
                // safe to shutdown after a period of inactivity if:
                // - thing is active (and taking regular snapshots of itself), or
                // - thing is deleted and the latest snapshot is up to date
                if (isThingActive()) {
                    shutdown("Thing <{}> was not accessed in a while. Shutting Actor down ...", thingId);
                } else {
                    shutdown("Thing <{}> was deleted recently. Shutting Actor down ...", thingId);
                }
            }
            return ReceiveStrategy.Result.empty();
        }

        private void shutdown(final String shutdownLogTemplate, final String thingId) {
            log.debug(shutdownLogTemplate, thingId);
            // stop the supervisor (otherwise it'd restart this actor) which causes this actor to stop, too.
            getContext().getParent().tell(PoisonPill.getInstance(), getSelf());
        }

    }

//    /**
//     * This strategy handles all commands which were not explicitly handled beforehand. Those commands are logged as
//     * unknown messages and are marked as unhandled.
//     */
//    @NotThreadSafe
//    private final class MatchAnyAfterInitializeStrategy extends AbstractReceiveStrategy<Object> {
//
//        /**
//         * Constructs a new {@code MatchAnyAfterInitializeStrategy} object.
//         */
//        MatchAnyAfterInitializeStrategy() {
//            super(Object.class);
//        }
//
//        @Override
//        protected Result doApply(final Context context, final Object message) {
//            context.log().warning("Unknown message: {}", message);
//            unhandled(message);
//            return ReceiveStrategy.Result.empty();
//        }
//
//    }

    /**
     * This strategy handles all messages which were received before the Thing was initialized. Those messages are
     * logged as unexpected messages and cause the actor to be stopped.
     */
    @NotThreadSafe
    private final class MatchAnyDuringInitializeStrategy extends AbstractReceiveStrategy<Object> {

        /**
         * Constructs a new {@code MatchAnyDuringInitializeStrategy} object.
         */
        MatchAnyDuringInitializeStrategy() {
            super(Object.class);
        }

        @Override
        protected Result doApply(final Context context, final Object message) {
            context.log().debug("Unexpected message after initialization of actor received: {} - "
                            + "Terminating this actor and sending <{}> to requester ...", message,
                    ThingNotAccessibleException.class.getName());
            final ThingNotAccessibleException.Builder builder =
                    ThingNotAccessibleException.newBuilder(context.getThingId());
            if (message instanceof WithDittoHeaders) {
                builder.dittoHeaders(((WithDittoHeaders) message).getDittoHeaders());
            }
            scheduleCheckForThingActivity(activityCheckInterval.getSeconds());
            return ReceiveStrategy.Result.empty();
        }

    }

}<|MERGE_RESOLUTION|>--- conflicted
+++ resolved
@@ -27,10 +27,6 @@
 import org.eclipse.ditto.model.things.ThingLifecycle;
 import org.eclipse.ditto.model.things.ThingsModelFactory;
 import org.eclipse.ditto.services.things.persistence.actors.strategies.AbstractReceiveStrategy;
-<<<<<<< HEAD
-import org.eclipse.ditto.services.things.persistence.actors.strategies.CreateThingStrategy;
-=======
->>>>>>> 9d1c7157
 import org.eclipse.ditto.services.things.persistence.actors.strategies.CommandReceiveStrategy;
 import org.eclipse.ditto.services.things.persistence.actors.strategies.ImmutableContext;
 import org.eclipse.ditto.services.things.persistence.actors.strategies.ReceiveStrategy;
@@ -130,11 +126,7 @@
                         snapshotInterval);
 
         handleThingEvents = ReceiveBuilder.create().match(ThingEvent.class, event -> {
-<<<<<<< HEAD
-            final Thing modified = THING_EVENT_STRATEGY.handle(event, thing(), getRevisionNumber());
-=======
             final Thing modified = thingEventHandlers.handle(event, thing, getRevisionNumber());
->>>>>>> 9d1c7157
             if (modified != null) {
                 thing = modified;
             }
@@ -300,14 +292,8 @@
 
                     }
                 })
-<<<<<<< HEAD
-
-                // # Handle unknown
-                .matchAny(m -> log.warning("Unknown recover message: {}", m)).build());
-=======
                 .matchAny(m -> log.warning("Unknown recover message: {}", m))
                 .build());
->>>>>>> 9d1c7157
     }
 
     /*
