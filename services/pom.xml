<?xml version="1.0" encoding="UTF-8"?>
<!--
  ~ Copyright (c) 2017 Bosch Software Innovations GmbH.
  ~
  ~ All rights reserved. This program and the accompanying materials
  ~ are made available under the terms of the Eclipse Public License v2.0
  ~ which accompanies this distribution, and is available at
  ~ https://www.eclipse.org/org/documents/epl-2.0/index.php
  ~
  ~ Contributors:
  ~    Bosch Software Innovations GmbH - initial contribution
  -->
<project xmlns="http://maven.apache.org/POM/4.0.0" xmlns:xsi="http://www.w3.org/2001/XMLSchema-instance"
         xsi:schemaLocation="http://maven.apache.org/POM/4.0.0 http://maven.apache.org/xsd/maven-4.0.0.xsd">
    <modelVersion>4.0.0</modelVersion>

    <parent>
        <groupId>org.eclipse.ditto</groupId>
        <artifactId>ditto-bom</artifactId>
        <version>${revision}</version>
        <relativePath>../bom</relativePath>
    </parent>

    <artifactId>ditto-services</artifactId>
    <packaging>pom</packaging>
    <name>Eclipse Ditto :: Services</name>

    <modules>
        <module>base</module>
<<<<<<< HEAD
        <module>concierge</module>
=======
        <module>connectivity</module>
>>>>>>> b8846ed1
        <module>gateway</module>
        <module>models</module>
        <module>policies</module>
        <module>things</module>
        <module>thingsearch</module>
        <module>utils</module>
    </modules>

    <properties>
        <docker.daemon.hostname/> <!-- inject into maven build via -Ddocker.daemon.hostname=the.hostname -->
        <docker.daemon.port>2375</docker.daemon.port>
        <docker.daemon.protocol>http</docker.daemon.protocol>
        <docker.daemon.url>${docker.daemon.protocol}://${docker.daemon.hostname}:${docker.daemon.port}
        </docker.daemon.url>

        <docker.registry>docker.io</docker.registry>
        <docker.repository>${docker.registry}/eclipse</docker.repository>
        <docker.image.additional.tag/>
        <docker.image.jdk>docker.io/adoptopenjdk/openjdk8-openj9:jdk8u162-b12_openj9-0.8.0-alpine</docker.image.jdk>
        <docker.image.port>8080</docker.image.port>

        <policies.docker.image.name>ditto-policies</policies.docker.image.name>
        <things.docker.image.name>ditto-things</things.docker.image.name>
        <things-search.docker.image.name>ditto-things-search</things-search.docker.image.name>
        <gateway.docker.image.name>ditto-gateway</gateway.docker.image.name>
<<<<<<< HEAD
        <concierge.docker.image.name>ditto-concierge</concierge.docker.image.name>
        <amqp-bridge.docker.image.name>ditto-amqp-bridge</amqp-bridge.docker.image.name>
=======
        <connectivity.docker.image.name>ditto-connectivity</connectivity.docker.image.name>
>>>>>>> b8846ed1
    </properties>

    <dependencies>
        <!-- ### Provided ### -->
        <dependency>
            <groupId>com.google.code.findbugs</groupId>
            <artifactId>jsr305</artifactId>
            <scope>provided</scope>
        </dependency>
        <dependency>
            <groupId>org.eclipse.ditto</groupId>
            <artifactId>ditto-utils-jsr305</artifactId>
            <scope>provided</scope>
        </dependency>

        <!-- ### Testing ### -->
        <dependency>
            <groupId>org.eclipse.ditto</groupId>
            <artifactId>ditto-json</artifactId>
            <type>test-jar</type>
        </dependency>
        <dependency>
            <groupId>junit</groupId>
            <artifactId>junit</artifactId>
            <scope>test</scope>
        </dependency>
        <dependency>
            <groupId>org.mockito</groupId>
            <artifactId>mockito-core</artifactId>
            <scope>test</scope>
        </dependency>
        <dependency>
            <groupId>org.assertj</groupId>
            <artifactId>assertj-core</artifactId>
            <scope>test</scope>
        </dependency>
        <dependency>
            <groupId>org.mutabilitydetector</groupId>
            <artifactId>MutabilityDetector</artifactId>
            <scope>test</scope>
        </dependency>
        <dependency>
            <groupId>nl.jqno.equalsverifier</groupId>
            <artifactId>equalsverifier</artifactId>
            <scope>test</scope>
        </dependency>
        <dependency>
            <groupId>org.skyscreamer</groupId>
            <artifactId>jsonassert</artifactId>
            <scope>test</scope>
        </dependency>
    </dependencies>

    <build>
        <pluginManagement>
            <plugins>
                <plugin>
                    <groupId>io.fabric8</groupId>
                    <artifactId>docker-maven-plugin</artifactId>
                    <configuration>
                        <dockerHost>${docker.daemon.url}</dockerHost>
                        <verbose>true</verbose>
                        <autoCreateCustomNetworks>true</autoCreateCustomNetworks>
                    </configuration>
                </plugin>
            </plugins>
        </pluginManagement>
    </build>

    <profiles>
        <profile>
            <id>docker-build-image</id>
            <build>
                <plugins>
                    <plugin>
                        <groupId>io.fabric8</groupId>
                        <artifactId>docker-maven-plugin</artifactId>
                        <executions>
                            <execution>
                                <id>docker-build-image</id>
                                <phase>install</phase>
                                <goals>
                                    <goal>remove</goal>
                                    <!-- In order to clean up! -->
                                    <goal>build</goal>
                                </goals>
                            </execution>
                        </executions>
                    </plugin>
                </plugins>
            </build>
        </profile>

        <profile>
            <id>docker-push-image</id>
            <build>
                <plugins>
                    <plugin>
                        <groupId>io.fabric8</groupId>
                        <artifactId>docker-maven-plugin</artifactId>
                        <executions>
                            <execution>
                                <id>docker-push-image</id>
                                <phase>install</phase>
                                <goals>
                                    <goal>push</goal>
                                </goals>
                            </execution>
                        </executions>
                    </plugin>
                </plugins>
            </build>
        </profile>
    </profiles>

</project><|MERGE_RESOLUTION|>--- conflicted
+++ resolved
@@ -27,11 +27,8 @@
 
     <modules>
         <module>base</module>
-<<<<<<< HEAD
         <module>concierge</module>
-=======
         <module>connectivity</module>
->>>>>>> b8846ed1
         <module>gateway</module>
         <module>models</module>
         <module>policies</module>
@@ -57,12 +54,8 @@
         <things.docker.image.name>ditto-things</things.docker.image.name>
         <things-search.docker.image.name>ditto-things-search</things-search.docker.image.name>
         <gateway.docker.image.name>ditto-gateway</gateway.docker.image.name>
-<<<<<<< HEAD
         <concierge.docker.image.name>ditto-concierge</concierge.docker.image.name>
-        <amqp-bridge.docker.image.name>ditto-amqp-bridge</amqp-bridge.docker.image.name>
-=======
         <connectivity.docker.image.name>ditto-connectivity</connectivity.docker.image.name>
->>>>>>> b8846ed1
     </properties>
 
     <dependencies>
