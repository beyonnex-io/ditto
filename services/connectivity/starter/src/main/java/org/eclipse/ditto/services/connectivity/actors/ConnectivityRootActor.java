--- conflicted
+++ resolved
@@ -33,12 +33,8 @@
 import org.eclipse.ditto.services.connectivity.messaging.ConnectionSupervisorActor;
 import org.eclipse.ditto.services.connectivity.messaging.DefaultClientActorPropsFactory;
 import org.eclipse.ditto.services.connectivity.messaging.ReconnectActor;
-<<<<<<< HEAD
+import org.eclipse.ditto.services.connectivity.messaging.config.ConnectivityConfig;
 import org.eclipse.ditto.services.connectivity.messaging.persistence.ConnectionPersistenceOperationsActor;
-import org.eclipse.ditto.services.connectivity.util.ConfigKeys;
-=======
-import org.eclipse.ditto.services.connectivity.messaging.config.ConnectivityConfig;
->>>>>>> 7a639d8a
 import org.eclipse.ditto.services.models.concierge.actors.ConciergeEnforcerClusterRouterFactory;
 import org.eclipse.ditto.services.models.concierge.actors.ConciergeForwarderActor;
 import org.eclipse.ditto.services.models.connectivity.ConnectivityMessagingConstants;
@@ -166,27 +162,18 @@
                 .get(actorSystem)
                 .getReadJournalFor(JavaDslMongoReadJournal.class, RECONNECT_READ_JOURNAL_PLUGIN_ID);
 
-<<<<<<< HEAD
-        startClusterSingletonActor(ReconnectActor.ACTOR_NAME, ReconnectActor.props(connectionShardRegion,
-                mongoReadJournal::currentPersistenceIds));
-
-        startChildActor(ConnectionPersistenceOperationsActor.ACTOR_NAME, ConnectionPersistenceOperationsActor.props(pubSubMediator, config));
-
-        String hostname = config.getString(ConfigKeys.Http.HOSTNAME);
-        if (hostname.isEmpty()) {
-            hostname = ConfigUtil.getLocalHostAddress();
-            log.info("No explicit hostname configured, using HTTP hostname: {}", hostname);
-        }
-=======
         final ActorRef conciergeForwarder =
                 getConciergeForwarder(clusterConfig, pubSubMediator, conciergeForwarderSignalTransformer);
         final Props connectionSupervisorProps =
                 getConnectionSupervisorProps(pubSubMediator, conciergeForwarder, commandValidator);
->>>>>>> 7a639d8a
 
         startClusterSingletonActor(
                 ReconnectActor.props(getConnectionShardRegion(actorSystem, connectionSupervisorProps, clusterConfig),
                         mongoReadJournal::currentPersistenceIds));
+
+        // TODO Fix compile error
+        startChildActor(ConnectionPersistenceOperationsActor.ACTOR_NAME,
+                ConnectionPersistenceOperationsActor.props(pubSubMediator, config));
 
         final CompletionStage<ServerBinding> binding =
                 getHttpBinding(connectivityConfig.getHttpConfig(), actorSystem, materializer,
