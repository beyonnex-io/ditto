/*
 * Copyright (c) 2017 Contributors to the Eclipse Foundation
 *
 * See the NOTICE file(s) distributed with this work for additional
 * information regarding copyright ownership.
 *
 * This program and the accompanying materials are made available under the
 * terms of the Eclipse Public License 2.0 which is available at
 * http://www.eclipse.org/legal/epl-2.0
 *
 * SPDX-License-Identifier: EPL-2.0
 */
package org.eclipse.ditto.services.connectivity.messaging;

import static org.eclipse.ditto.model.connectivity.MetricType.DROPPED;
import static org.eclipse.ditto.model.connectivity.MetricType.MAPPED;

import java.io.PrintWriter;
import java.io.StringWriter;
import java.time.Duration;
import java.util.AbstractMap;
import java.util.ArrayList;
import java.util.Collection;
import java.util.Collections;
import java.util.HashSet;
import java.util.List;
import java.util.Map;
import java.util.Objects;
import java.util.Optional;
import java.util.Set;
import java.util.concurrent.CompletableFuture;
import java.util.concurrent.CompletionStage;
import java.util.function.Predicate;
import java.util.stream.Collectors;
import java.util.stream.Stream;

import javax.annotation.Nullable;

import org.eclipse.ditto.json.JsonField;
import org.eclipse.ditto.json.JsonFieldSelector;
import org.eclipse.ditto.json.JsonObject;
import org.eclipse.ditto.model.base.acks.AbstractCommandAckRequestSetter;
import org.eclipse.ditto.model.base.acks.AcknowledgementRequest;
import org.eclipse.ditto.model.base.acks.FilteredAcknowledgementRequest;
import org.eclipse.ditto.model.base.auth.AuthorizationContext;
import org.eclipse.ditto.model.base.common.ConditionChecker;
import org.eclipse.ditto.model.base.common.HttpStatusCode;
import org.eclipse.ditto.model.base.entity.id.EntityId;
import org.eclipse.ditto.model.base.exceptions.DittoRuntimeException;
import org.eclipse.ditto.model.base.exceptions.SignalEnrichmentFailedException;
import org.eclipse.ditto.model.base.headers.DittoHeaderDefinition;
import org.eclipse.ditto.model.base.headers.DittoHeaders;
import org.eclipse.ditto.model.base.headers.DittoHeadersBuilder;
import org.eclipse.ditto.model.base.headers.WithDittoHeaders;
import org.eclipse.ditto.model.base.json.JsonSchemaVersion;
import org.eclipse.ditto.model.connectivity.Connection;
import org.eclipse.ditto.model.connectivity.ConnectionId;
import org.eclipse.ditto.model.connectivity.ConnectionSignalIdEnforcementFailedException;
import org.eclipse.ditto.model.connectivity.ConnectivityInternalErrorException;
import org.eclipse.ditto.model.connectivity.EnforcementFilter;
import org.eclipse.ditto.model.connectivity.FilteredTopic;
import org.eclipse.ditto.model.connectivity.LogCategory;
import org.eclipse.ditto.model.connectivity.LogType;
import org.eclipse.ditto.model.connectivity.MetricDirection;
import org.eclipse.ditto.model.connectivity.MetricType;
import org.eclipse.ditto.model.connectivity.Target;
import org.eclipse.ditto.model.placeholders.ExpressionResolver;
import org.eclipse.ditto.model.placeholders.PlaceholderFilter;
import org.eclipse.ditto.model.query.criteria.Criteria;
import org.eclipse.ditto.model.query.filter.QueryFilterCriteriaFactory;
import org.eclipse.ditto.model.query.things.ThingPredicateVisitor;
import org.eclipse.ditto.model.things.ThingId;
import org.eclipse.ditto.protocoladapter.ProtocolAdapter;
import org.eclipse.ditto.protocoladapter.TopicPath;
import org.eclipse.ditto.services.base.config.limits.DefaultLimitsConfig;
import org.eclipse.ditto.services.base.config.limits.LimitsConfig;
import org.eclipse.ditto.services.connectivity.mapping.ConnectivitySignalEnrichmentProvider;
import org.eclipse.ditto.services.connectivity.mapping.MappingConfig;
import org.eclipse.ditto.services.connectivity.messaging.BaseClientActor.PublishMappedMessage;
import org.eclipse.ditto.services.connectivity.messaging.config.DittoConnectivityConfig;
import org.eclipse.ditto.services.connectivity.messaging.config.MonitoringConfig;
import org.eclipse.ditto.services.connectivity.messaging.internal.ConnectionFailure;
import org.eclipse.ditto.services.connectivity.messaging.internal.ImmutableConnectionFailure;
import org.eclipse.ditto.services.connectivity.messaging.monitoring.ConnectionMonitor;
import org.eclipse.ditto.services.connectivity.messaging.monitoring.DefaultConnectionMonitorRegistry;
import org.eclipse.ditto.services.connectivity.messaging.monitoring.logs.InfoProviderFactory;
<<<<<<< HEAD
import org.eclipse.ditto.services.connectivity.util.ConnectionLogUtil;
import org.eclipse.ditto.services.models.acks.AcknowledgementAggregatorActor;
=======
import org.eclipse.ditto.services.connectivity.util.ConnectivityMdcEntryKey;
>>>>>>> 52fcea14
import org.eclipse.ditto.services.models.acks.AcknowledgementAggregatorActorStarter;
import org.eclipse.ditto.services.models.concierge.streaming.StreamingType;
import org.eclipse.ditto.services.models.connectivity.ExternalMessage;
import org.eclipse.ditto.services.models.connectivity.OutboundSignal;
import org.eclipse.ditto.services.models.connectivity.OutboundSignal.Mapped;
import org.eclipse.ditto.services.models.connectivity.OutboundSignalFactory;
import org.eclipse.ditto.services.models.signalenrichment.SignalEnrichmentFacade;
import org.eclipse.ditto.services.utils.akka.controlflow.AbstractGraphActor;
import org.eclipse.ditto.services.utils.akka.logging.DittoLoggerFactory;
import org.eclipse.ditto.services.utils.akka.logging.ThreadSafeDittoLogger;
import org.eclipse.ditto.services.utils.config.DefaultScopedConfig;
import org.eclipse.ditto.signals.acks.base.Acknowledgement;
import org.eclipse.ditto.signals.acks.base.Acknowledgements;
import org.eclipse.ditto.signals.base.Signal;
import org.eclipse.ditto.signals.base.WithId;
import org.eclipse.ditto.signals.commands.base.Command;
import org.eclipse.ditto.signals.commands.base.CommandResponse;
import org.eclipse.ditto.signals.commands.base.ErrorResponse;
import org.eclipse.ditto.signals.commands.connectivity.ConnectivityErrorResponse;
import org.eclipse.ditto.signals.commands.messages.MessageCommand;
import org.eclipse.ditto.signals.commands.messages.acks.MessageCommandAckRequestSetter;
import org.eclipse.ditto.signals.commands.things.ThingCommand;
import org.eclipse.ditto.signals.commands.things.ThingErrorResponse;
import org.eclipse.ditto.signals.commands.things.acks.ThingLiveCommandAckRequestSetter;
import org.eclipse.ditto.signals.commands.things.acks.ThingModifyCommandAckRequestSetter;
import org.eclipse.ditto.signals.commands.things.exceptions.ThingNotAccessibleException;
import org.eclipse.ditto.signals.commands.thingsearch.ThingSearchCommand;
import org.eclipse.ditto.signals.events.things.ThingEventToThingConverter;

import akka.NotUsed;
import akka.actor.ActorRef;
import akka.actor.Props;
import akka.actor.Status;
import akka.japi.Pair;
import akka.japi.pf.PFBuilder;
import akka.japi.pf.ReceiveBuilder;
import akka.pattern.Patterns;
import akka.stream.OverflowStrategy;
import akka.stream.javadsl.Flow;
import akka.stream.javadsl.Keep;
import akka.stream.javadsl.Sink;
import akka.stream.javadsl.Source;
import akka.stream.javadsl.SourceQueue;
import scala.PartialFunction;
import scala.util.Either;
import scala.util.Left;
import scala.util.Right;

/**
 * This Actor processes incoming {@link Signal}s and dispatches them.
 */
public final class MessageMappingProcessorActor
        extends AbstractGraphActor<MessageMappingProcessorActor.OutboundSignalWithId, OutboundSignal> {

    /**
     * The name of this Actor in the ActorSystem.
     */
    public static final String ACTOR_NAME = "messageMappingProcessor";

    /**
     * The name of the dispatcher that runs all mapping tasks and all message handling of this actor and its children.
     */
    private static final String MESSAGE_MAPPING_PROCESSOR_DISPATCHER = "message-mapping-processor-dispatcher";

    private final ThreadSafeDittoLogger logger;

    private final ActorRef clientActor;
    private final MessageMappingProcessor messageMappingProcessor;
    private final ConnectionId connectionId;
    private final ActorRef proxyActor;
    private final ActorRef connectionActor;
    private final MappingConfig mappingConfig;
    private final DefaultConnectionMonitorRegistry connectionMonitorRegistry;
    private final ConnectionMonitor responseDispatchedMonitor;
    private final ConnectionMonitor responseDroppedMonitor;
    private final ConnectionMonitor responseMappedMonitor;
    private final SignalEnrichmentFacade signalEnrichmentFacade;
    private final int processorPoolSize;
    private final SourceQueue<ExternalMessageWithSender> inboundSourceQueue;
    private final DittoRuntimeExceptionToErrorResponseFunction toErrorResponseFunction;
    private final AcknowledgementAggregatorActorStarter ackregatorStarter;

    @SuppressWarnings("unused")
    private MessageMappingProcessorActor(final ActorRef proxyActor,
            final ActorRef clientActor,
            final MessageMappingProcessor messageMappingProcessor,
            final Connection connection,
            final ActorRef connectionActor,
            final int processorPoolSize) {

        super(OutboundSignal.class);

        this.proxyActor = proxyActor;
        this.clientActor = clientActor;
        this.messageMappingProcessor = messageMappingProcessor;
        connectionId = connection.getId();

        logger = DittoLoggerFactory.getThreadSafeLogger(MessageMappingProcessorActor.class)
                .withMdcEntry(ConnectivityMdcEntryKey.CONNECTION_ID, connectionId);

        this.connectionActor = connectionActor;

        final DefaultScopedConfig dittoScoped =
                DefaultScopedConfig.dittoScoped(getContext().getSystem().settings().config());

        final DittoConnectivityConfig connectivityConfig = DittoConnectivityConfig.of(dittoScoped);
        final MonitoringConfig monitoringConfig = connectivityConfig.getMonitoringConfig();
        mappingConfig = connectivityConfig.getMappingConfig();
        final LimitsConfig limitsConfig = DefaultLimitsConfig.of(dittoScoped);

        connectionMonitorRegistry = DefaultConnectionMonitorRegistry.fromConfig(monitoringConfig);
        responseDispatchedMonitor = connectionMonitorRegistry.forResponseDispatched(connectionId);
        responseDroppedMonitor = connectionMonitorRegistry.forResponseDropped(connectionId);
        responseMappedMonitor = connectionMonitorRegistry.forResponseMapped(connectionId);
        signalEnrichmentFacade =
                ConnectivitySignalEnrichmentProvider.get(getContext().getSystem()).getFacade(connectionId);
        this.processorPoolSize = determinePoolSize(processorPoolSize, mappingConfig.getMaxPoolSize());
        inboundSourceQueue = materializeInboundStream(this.processorPoolSize);
        toErrorResponseFunction = DittoRuntimeExceptionToErrorResponseFunction.of(limitsConfig.getHeadersMaxSize());
        ackregatorStarter = AcknowledgementAggregatorActorStarter.of(getContext(),
                connectivityConfig.getConnectionConfig().getAcknowledgementConfig(),
                messageMappingProcessor.getHeaderTranslator(),
                ThingModifyCommandAckRequestSetter.getInstance(),
                ThingLiveCommandAckRequestSetter.getInstance(),
                MessageCommandAckRequestSetter.getInstance());
    }

    private int determinePoolSize(final int connectionPoolSize, final int maxPoolSize) {
        if (connectionPoolSize > maxPoolSize) {
            logger.info("Configured pool size <{}> is greater than the configured max pool size <{}>." +
                    " Will use max pool size <{}>.", connectionPoolSize, maxPoolSize, maxPoolSize);
            return maxPoolSize;
        }
        return connectionPoolSize;
    }

    /**
     * Creates Akka configuration object for this actor.
     *
     * @param proxyActor the actor used to send signals into the ditto cluster.
     * @param clientActor the client actor that created this mapping actor
     * @param processor the MessageMappingProcessor to use.
     * @param connection the connection
     * @param connectionActor the connection actor acting as the grandparent of this actor.
     * @param processorPoolSize how many message processing may happen in parallel per direction (incoming or outgoing).
     * @return the Akka configuration Props object.
     */
    public static Props props(final ActorRef proxyActor,
            final ActorRef clientActor,
            final MessageMappingProcessor processor,
            final Connection connection,
            final ActorRef connectionActor,
            final int processorPoolSize) {

        return Props.create(MessageMappingProcessorActor.class,
                proxyActor,
                clientActor,
                processor,
                connection,
                connectionActor,
                processorPoolSize).withDispatcher(MESSAGE_MAPPING_PROCESSOR_DISPATCHER);
    }

    @Override
    protected int getBufferSize() {
        return mappingConfig.getBufferSize();
    }

    @Override
    protected void preEnhancement(final ReceiveBuilder receiveBuilder) {
        receiveBuilder
                // Incoming messages are handled in a separate stream parallelized by this actor's own dispatcher
                .match(ExternalMessage.class, this::handleInboundMessage)
                .match(Acknowledgement.class, this::handleNotExpectedAcknowledgement)
                // Outgoing responses and signals go through the signal enrichment stream
                .match(CommandResponse.class, response -> handleCommandResponse(response, null, getSender()))
                .match(Signal.class, signal -> handleSignal(signal, getSender()))
                .match(IncomingSignal.class, this::dispatchIncomingSignal)
                .match(Status.Failure.class, f -> logger.warn("Got failure with cause {}: {}",
                        f.cause().getClass().getSimpleName(), f.cause().getMessage()));
    }

    private void handleNotExpectedAcknowledgement(final Acknowledgement acknowledgement) {
        // this Acknowledgement seems to have been mis-routed:
        logger.withCorrelationId(acknowledgement)
                .warn("Received Acknowledgement where non was expected, discarding it: {}", acknowledgement);
    }

    private SourceQueue<ExternalMessageWithSender> materializeInboundStream(final int processorPoolSize) {
        return Source.<ExternalMessageWithSender>queue(getBufferSize(), OverflowStrategy.dropNew())
                // parallelize potentially CPU-intensive payload mapping on this actor's dispatcher
                .mapAsync(processorPoolSize, externalMessage -> CompletableFuture.supplyAsync(
                        () -> mapInboundMessage(externalMessage),
                        getContext().getDispatcher())
                )
                .flatMapConcat(this::handleIncomingMappedSignal)
                .toMat(Sink.foreach(incomingSignal -> getSelf().tell(incomingSignal, ActorRef.noSender())), Keep.left())
                .run(materializer);
    }

    /**
     * Handle incoming signals that request acknowledgements in the actor's thread, since creating the necessary
     * acknowledgement aggregators is not thread-safe.
     *
     * @param incomingSignal the signal requesting acknowledgements together with its original sender,
     * the response collector actor.
     */
    private void dispatchIncomingSignal(final IncomingSignal incomingSignal) {
        final Signal<?> signal = incomingSignal.signal;
        final ActorRef sender = incomingSignal.sender;
        if (incomingSignal.isAckRequesting) {
            try {
                startAckregatorAndForwardSignal(signal, sender);
            } catch (final DittoRuntimeException e) {
                handleErrorDuringStartingOfAckregator(e, signal.getDittoHeaders(), sender);
            }
        } else {
            if (isLive(signal)) {
                final DittoHeaders originalHeaders = signal.getDittoHeaders();
                Patterns.ask(proxyActor, signal, originalHeaders.getTimeout().orElse(Duration.ofSeconds(10)))
                        .thenApply(response -> {
                            if (response instanceof WithDittoHeaders<?>) {
                                return AcknowledgementAggregatorActor.restoreCommandConnectivityHeaders(
                                        (WithDittoHeaders<?>) response,
                                        originalHeaders);
                            } else {
                                final String messageTemplate =
                                        "Expected response <%s> to be of type <%s> but was of type <%s>.";
                                final String errorMessage =
                                        String.format(messageTemplate, response, WithDittoHeaders.class.getName(),
                                                response.getClass().getName());
                                final ConnectivityInternalErrorException dre =
                                        ConnectivityInternalErrorException.newBuilder()
                                                .cause(new ClassCastException(errorMessage))
                                                .build();
                                return ConnectivityErrorResponse.of(dre, originalHeaders);
                            }
                        })
                        .thenAccept(response -> sender.tell(response, ActorRef.noSender()));
            } else {
                proxyActor.tell(signal, sender);
            }
        }
    }

<<<<<<< HEAD
    private static boolean isLive(final Signal<?> signal) {
        return (signal instanceof MessageCommand ||
                (signal instanceof ThingCommand && ProtocolAdapter.isLiveSignal(signal)));
    }

    private void handleErrorDuringStartingOfAckregator(final DittoRuntimeException e,
            final DittoHeaders dittoHeaders, final ActorRef sender) {
        logger.withCorrelationId(dittoHeaders.getCorrelationId().orElse("?"))
                .info("Got 'DittoRuntimeException' during 'startAcknowledgementAggregator':" +
                        " {}: <{}>", e.getClass().getSimpleName(), e.getMessage());
=======
    private void handleErrorDuringStartingOfAckregator(final DittoRuntimeException e, final DittoHeaders dittoHeaders,
            final ActorRef sender) {

        logger.withCorrelationId(dittoHeaders)
                .info("Got 'DittoRuntimeException' during 'startAcknowledgementAggregator': {}: <{}>",
                        e.getClass().getSimpleName(), e.getMessage());
>>>>>>> 52fcea14
        responseMappedMonitor.getLogger()
                .failure("Got exception {0} when processing external message: {1}",
                        e.getErrorCode(), e.getMessage());
        final ErrorResponse<?> errorResponse = toErrorResponseFunction.apply(e, null);
        // tell sender the error response for consumer settlement
        sender.tell(errorResponse, getSelf());
        // publish error response
        handleErrorResponse(e, errorResponse.setDittoHeaders(dittoHeaders), ActorRef.noSender());
    }

    private void startAckregatorAndForwardSignal(final Signal<?> signal, final ActorRef sender) {
        ackregatorStarter.doStart(signal,
                responseSignal -> {
                    // potentially publish response/aggregated acks to reply target
                    if (signal.getDittoHeaders().isResponseRequired()) {
                        getSelf().tell(responseSignal, getSelf());
                    }

                    // forward acks to the original sender for consumer settlement
                    sender.tell(responseSignal, ActorRef.noSender());
                },
                ackregator -> {
                    proxyActor.tell(signal, ackregator);
                    return null;
                });
    }

    private Source<IncomingSignal, ?> handleIncomingMappedSignal(
            final Pair<Source<Signal<?>, ?>, ActorRef> mappedSignalsWithSender) {

        final Source<Signal<?>, ?> mappedSignals = mappedSignalsWithSender.first();
        final ActorRef sender = mappedSignalsWithSender.second();
        final Sink<IncomingSignal, CompletionStage<Integer>> wireTapSink =
                Sink.fold(0, (i, s) -> i + (s.isAckRequesting ? 1 : 0));
        return mappedSignals.flatMapConcat(onIncomingMappedSignal(sender)::apply)
                .wireTapMat(wireTapSink, (otherMat, ackRequestingSignalCountFuture) -> {
                    ackRequestingSignalCountFuture.thenAccept(ackRequestingSignalCount ->
                            sender.tell(ResponseCollectorActor.setCount(ackRequestingSignalCount), getSelf())
                    );
                    return otherMat;
                });
    }

    private PartialFunction<Signal<?>, Source<IncomingSignal, NotUsed>> onIncomingMappedSignal(final ActorRef sender) {
        final PartialFunction<Signal<?>, Signal<?>> appendConnectionId = new PFBuilder<Signal<?>, Signal<?>>()
                .match(Acknowledgements.class, acks -> appendConnectionIdToAcknowledgements(acks, connectionId))
                .match(CommandResponse.class, ack -> appendConnectionIdToAcknowledgementOrResponse(ack, connectionId))
                .matchAny(x -> x)
                .build();

        final PartialFunction<Signal<?>, Source<IncomingSignal, NotUsed>> dispatchSignal =
                new PFBuilder<Signal<?>, Source<IncomingSignal, NotUsed>>()
                        .match(Acknowledgement.class, ack -> forwardToConnectionActor(ack, sender))
                        .match(Acknowledgements.class, acks -> forwardToConnectionActor(acks, sender))
                        .match(CommandResponse.class, ProtocolAdapter::isLiveSignal, liveResponse ->
                                forwardToConnectionActor(liveResponse, sender)
                        )
                        .match(ThingSearchCommand.class, cmd -> forwardToConnectionActor(cmd, sender))
                        .matchAny(baseSignal -> ackregatorStarter.preprocess(baseSignal,
                                (signal, isAckRequesting) -> Source.single(new IncomingSignal(signal,
                                        isAckRequesting ? sender : getReturnAddress(signal),
                                        isAckRequesting)),
                                headerInvalidException -> {
                                    // tell the response collector to settle negatively without redelivery
                                    sender.tell(headerInvalidException, ActorRef.noSender());
                                    // tell self to publish the error response
                                    getSelf().tell(ThingErrorResponse.of(headerInvalidException), ActorRef.noSender());
                                    return Source.empty();
                                }))
                        .build();

        return appendConnectionId.andThen(dispatchSignal);
    }

    /**
     * Only special Signals must be forwarded to the {@code ConnectionPersistenceActor}:
     * <ul>
     * <li>{@code Acknowledgement}s which were received via an incoming connection source</li>
     * <li>live {@code CommandResponse}s which were received via an incoming connection source</li>
     * <li>{@code SearchCommand}s which were received via an incoming connection source</li>
     * </ul>
     *
     * @param signal the Signal to forward to the connectionActor
     * @param sender the sender which shall receive the response
     * @param <T> type of elements for the next step..
     * @return an empty source of Signals
     */
    private <T> Source<T, NotUsed> forwardToConnectionActor(final Signal<?> signal, final ActorRef sender) {
        connectionActor.tell(signal, sender);
        return Source.empty();
    }

    private ActorRef getReturnAddress(final Signal<?> signal) {
        final boolean publishResponse = signal instanceof Command<?> && signal.getDittoHeaders().isResponseRequired();
        return publishResponse ? getSelf() : ActorRef.noSender();
    }

    private static Signal<?> appendConnectionAcknowledgementsToSignal(final ExternalMessage message,
            final Signal<?> signal) {

        if (!canRequestAcks(signal)) {
            return signal;
        }
        final Set<AcknowledgementRequest> additionalAcknowledgementRequests = message.getSource()
                .flatMap(org.eclipse.ditto.model.connectivity.Source::getAcknowledgementRequests)
                .map(FilteredAcknowledgementRequest::getIncludes)
                .orElse(Collections.emptySet());
        final String filter = message.getSource()
                .flatMap(org.eclipse.ditto.model.connectivity.Source::getAcknowledgementRequests)
                .flatMap(FilteredAcknowledgementRequest::getFilter)
                .orElse(null);

        if (additionalAcknowledgementRequests.isEmpty()) {
            // do not change the signal's header if no additional acknowledgementRequests are defined in the Source
            // to preserve the default behavior for signals without the header 'requested-acks'
            return filterAcknowledgements(signal, filter);
        } else {
            // The Source's acknowledgementRequests get appended to the requested-acks DittoHeader of the mapped signal
            final Collection<AcknowledgementRequest> combinedRequestedAcks =
                    new HashSet<>(signal.getDittoHeaders().getAcknowledgementRequests());
            combinedRequestedAcks.addAll(additionalAcknowledgementRequests);

            final DittoHeaders headersWithAcknowledgementRequests = DittoHeaders.newBuilder(signal.getDittoHeaders())
                    .acknowledgementRequests(combinedRequestedAcks)
                    .build();

            return filterAcknowledgements(signal.setDittoHeaders(headersWithAcknowledgementRequests), filter);
        }
    }

    static Signal<?> filterAcknowledgements(final Signal<?> signal, final @Nullable String filter) {
        if (filter != null) {
            final String requestedAcks = DittoHeaderDefinition.REQUESTED_ACKS.getKey();
            final boolean headerDefined = signal.getDittoHeaders().containsKey(requestedAcks);
            final String fullFilter = "header:" + requestedAcks + "|fn:default('[]')|" + filter;
            final ExpressionResolver resolver = Resolvers.forSignal(signal);
            final Optional<String> resolverResult = resolver.resolveAsPipelineElement(fullFilter).toOptional();
            if (resolverResult.isEmpty()) {
                // filter tripped: set requested-acks to []
                return signal.setDittoHeaders(DittoHeaders.newBuilder(signal.getDittoHeaders())
                        .acknowledgementRequests(Collections.emptySet())
                        .build());
            } else if (headerDefined) {
                // filter not tripped, header defined
                return signal.setDittoHeaders(DittoHeaders.newBuilder(signal.getDittoHeaders())
                        .putHeader(requestedAcks, resolverResult.orElseThrow())
                        .build());
            } else {
                // filter not tripped, header not defined:
                // - evaluate filter again against unresolved and set requested-acks accordingly
                // - if filter is not resolved, then keep requested-acks undefined for the default behavior
                final Optional<String> unsetFilterResult =
                        resolver.resolveAsPipelineElement(filter).toOptional();
                return unsetFilterResult.<Signal<?>>map(newAckRequests ->
                        signal.setDittoHeaders(DittoHeaders.newBuilder(signal.getDittoHeaders())
                                .putHeader(requestedAcks, newAckRequests)
                                .build()))
                        .orElse(signal);
            }
        }
        return signal;
    }

    @Override
    protected void handleDittoRuntimeException(final DittoRuntimeException exception) {
        final ErrorResponse<?> errorResponse = toErrorResponseFunction.apply(exception, null);
        handleErrorResponse(exception, errorResponse, getSender());
    }

    @Override
    protected OutboundSignalWithId mapMessage(final OutboundSignal message) {
        if (message instanceof OutboundSignalWithId) {
            // message contains original sender already
            return (OutboundSignalWithId) message;
        } else {
            return OutboundSignalWithId.of(message, getSender());
        }
    }

    @Override
    protected Flow<OutboundSignalWithId, OutboundSignalWithId, NotUsed> processMessageFlow() {
        return Flow.create();
    }

    @Override
    protected Sink<OutboundSignalWithId, ?> processedMessageSink() {
        // Enrich outbound signals by extra fields if necessary.
        final Flow<OutboundSignalWithId, OutboundSignal.MultiMapped, ?> flow = Flow.<OutboundSignalWithId>create()
                .mapAsync(processorPoolSize, outbound -> toMultiMappedOutboundSignal(
                        Source.single(outbound)
                                .via(splitByTargetExtraFieldsFlow())
                                .mapAsync(mappingConfig.getParallelism(), this::enrichAndFilterSignal)
                                .mapConcat(x -> x)
                                .map(this::handleOutboundSignal)
                                .flatMapConcat(x -> x)
                ))
                .mapConcat(x -> x);
        return flow.to(Sink.foreach(this::forwardToPublisherActor));
    }

    /**
     * Create a flow that splits 1 outbound signal into many as follows.
     * <ol>
     * <li>
     *   Targets with matching filtered topics without extra fields are grouped into 1 outbound signal, followed by
     * </li>
     * <li>one outbound signal for each target with a matching filtered topic with extra fields.</li>
     * </ol>
     * The matching filtered topic is attached in the latter case.
     * Consequently, for each outbound signal leaving this flow, if it has a filtered topic attached,
     * then it has 1 unique target with a matching topic with extra fields.
     * This satisfies the precondition of {@code this#enrichAndFilterSignal}.
     *
     * @return the flow.
     */
    private static Flow<OutboundSignalWithId, Pair<OutboundSignalWithId, FilteredTopic>, NotUsed> splitByTargetExtraFieldsFlow() {
        return Flow.<OutboundSignalWithId>create()
                .mapConcat(outboundSignal -> {
                    final Pair<List<Target>, List<Pair<Target, FilteredTopic>>> splitTargets =
                            splitTargetsByExtraFields(outboundSignal);

                    final boolean shouldSendSignalWithoutExtraFields =
                            !splitTargets.first().isEmpty() ||
                                    isTwinCommandResponseWithReplyTarget(outboundSignal.getSource()) ||
                                    outboundSignal.getTargets().isEmpty(); // no target - this is an error response
                    final Stream<Pair<OutboundSignalWithId, FilteredTopic>> outboundSignalWithoutExtraFields =
                            shouldSendSignalWithoutExtraFields
                                    ? Stream.of(Pair.create(outboundSignal.setTargets(splitTargets.first()), null))
                                    : Stream.empty();

                    final Stream<Pair<OutboundSignalWithId, FilteredTopic>> outboundSignalWithExtraFields =
                            splitTargets.second().stream()
                                    .map(targetAndSelector -> Pair.create(
                                            outboundSignal.setTargets(
                                                    Collections.singletonList(targetAndSelector.first())),
                                            targetAndSelector.second()));

                    return Stream.concat(outboundSignalWithoutExtraFields, outboundSignalWithExtraFields)
                            .collect(Collectors.toList());
                });
    }


    // Called inside stream; must be thread-safe
    // precondition: whenever filteredTopic != null, it contains an extra fields
    private CompletionStage<Collection<OutboundSignalWithId>> enrichAndFilterSignal(
            final Pair<OutboundSignalWithId, FilteredTopic> outboundSignalWithExtraFields) {

        final OutboundSignalWithId outboundSignal = outboundSignalWithExtraFields.first();
        final FilteredTopic filteredTopic = outboundSignalWithExtraFields.second();
        final Optional<JsonFieldSelector> extraFieldsOptional =
                Optional.ofNullable(filteredTopic).flatMap(FilteredTopic::getExtraFields);
        if (extraFieldsOptional.isEmpty()) {
            return CompletableFuture.completedFuture(Collections.singletonList(outboundSignal));
        }
        final JsonFieldSelector extraFields = extraFieldsOptional.get();
        final Target target = outboundSignal.getTargets().get(0);

        final ThingId thingId = ThingId.of(outboundSignal.getEntityId());
        final DittoHeaders headers = DittoHeaders.newBuilder()
                .authorizationContext(target.getAuthorizationContext())
                // the correlation-id MUST NOT be set! as the DittoHeaders are used as a caching key in the Caffeine
                //  cache this would break the cache loading
                // schema version is always the latest for connectivity signal enrichment.
                .schemaVersion(JsonSchemaVersion.LATEST)
                .build();
        final CompletionStage<JsonObject> extraFuture =
                signalEnrichmentFacade.retrievePartialThing(thingId, extraFields, headers, outboundSignal.getSource());

        return extraFuture.thenApply(outboundSignal::setExtra)
                .thenApply(outboundSignalWithExtra -> applyFilter(outboundSignalWithExtra, filteredTopic))
                .exceptionally(error -> {
                    logger.withCorrelationId(outboundSignal.getSource())
                            .warn("Could not retrieve extra data due to: {} {}", error.getClass().getSimpleName(),
                                    error.getMessage());
                    // recover from all errors to keep message-mapping-stream running despite enrichment failures
                    return Collections.singletonList(recoverFromEnrichmentError(outboundSignal, target, error));
                });
    }

    // Called inside future; must be thread-safe
    private OutboundSignalWithId recoverFromEnrichmentError(final OutboundSignalWithId outboundSignal,
            final Target target, final Throwable error) {

        // show enrichment failure in the connection logs
        logEnrichmentFailure(outboundSignal, connectionId, error);
        // show enrichment failure in service logs according to severity
        if (error instanceof ThingNotAccessibleException) {
            // This error should be rare but possible due to user action; log on INFO level
            logger.withCorrelationId(outboundSignal.getSource())
                    .info("Enrichment of <{}> failed for <{}> due to <{}>.", outboundSignal.getSource().getClass(),
                            outboundSignal.getEntityId(), error);
        } else {
            // This error should not have happened during normal operation.
            // There is a (possibly transient) problem with the Ditto cluster. Request parent to restart.
            logger.withCorrelationId(outboundSignal.getSource())
                    .error("Enrichment of <{}> failed due to <{}>.", outboundSignal, error);
            final ConnectionFailure connectionFailure =
                    new ImmutableConnectionFailure(getSelf(), error, "Signal enrichment failed");
            clientActor.tell(connectionFailure, getSelf());
        }
        return outboundSignal.setTargets(Collections.singletonList(target));
    }

    private void logEnrichmentFailure(final OutboundSignal outboundSignal, final ConnectionId connectionId,
            final Throwable error) {

        final DittoRuntimeException errorToLog;
        if (error instanceof DittoRuntimeException) {
            errorToLog = SignalEnrichmentFailedException.dueTo((DittoRuntimeException) error);
        } else {
            errorToLog = SignalEnrichmentFailedException.newBuilder()
                    .dittoHeaders(outboundSignal.getSource().getDittoHeaders())
                    .build();
        }
        getMonitorsForMappedSignal(outboundSignal, connectionId)
                .forEach(monitor -> monitor.failure(outboundSignal.getSource(), errorToLog));
    }

    private void handleInboundMessage(final ExternalMessage externalMessage) {
        ConditionChecker.checkNotNull(externalMessage);
        logger.debug("Received inbound Message to map: {}", externalMessage);
        inboundSourceQueue.offer(new ExternalMessageWithSender(externalMessage, getSender()))
                .whenComplete((result, error) -> logger.debug(
                        "Result of inbound source queue offer: <{}>, Error of inbound source queue offer: <{}>",
                        result, error));
    }

    private Pair<Source<Signal<?>, ?>, ActorRef> mapInboundMessage(final ExternalMessageWithSender withSender) {
        final ExternalMessage externalMessage = withSender.externalMessage;
        if (logger.isDebugEnabled()) {
            final String correlationId = getCorrelationIdOrNull(externalMessage);
            logger.withCorrelationId(correlationId).debug("Handling ExternalMessage <{}>.", externalMessage);
        }
        try {
            return Pair.create(mapExternalMessageToSignal(withSender), withSender.sender);
        } catch (final Exception e) {
            handleInboundException(e, withSender, null, getAuthorizationContext(externalMessage).orElse(null));
            return Pair.create(Source.empty(), withSender.sender);
        }
    }

    @Nullable
    private static String getCorrelationIdOrNull(final ExternalMessage externalMessage) {
        final Map<String, String> headers = externalMessage.getHeaders();
        return headers.get(DittoHeaderDefinition.CORRELATION_ID.getKey());
    }

    private void handleInboundException(final Exception e,
            final ExternalMessageWithSender withSender,
            @Nullable final TopicPath topicPath,
            @Nullable final AuthorizationContext authorizationContext) {

        final ExternalMessage message = withSender.externalMessage;
        if (e instanceof DittoRuntimeException) {
            final DittoRuntimeException dittoRuntimeException = (DittoRuntimeException) e;
            responseMappedMonitor.getLogger()
                    .failure("Got exception {0} when processing external message: {1}",
                            dittoRuntimeException.getErrorCode(), e.getMessage());
            final ErrorResponse<?> errorResponse = toErrorResponseFunction.apply(dittoRuntimeException, topicPath);
            final DittoHeaders mappedHeaders = applyInboundHeaderMapping(errorResponse, message, authorizationContext,
                    message.getTopicPath().orElse(null), message.getInternalHeaders());
            logger.withCorrelationId(mappedHeaders)
                    .info("Resolved mapped headers of {} : with HeaderMapping {} : and external headers {}",
                            mappedHeaders, message.getHeaderMapping(), message.getHeaders());
            handleErrorResponse(dittoRuntimeException, errorResponse.setDittoHeaders(mappedHeaders),
                    ActorRef.noSender());
        } else {
            responseMappedMonitor.getLogger()
                    .failure("Got unknown exception when processing external message: {1}", e.getMessage());
            logger.withCorrelationId(message.getInternalHeaders())
                    .warn("Got <{}> when message was processed: <{}>", e.getClass().getSimpleName(), e.getMessage());
        }
    }

    private Source<Signal<?>, ?> mapExternalMessageToSignal(final ExternalMessageWithSender withSender) {
        return messageMappingProcessor.process(withSender.externalMessage,
                handleMappingResult(withSender, getAuthorizationContextOrThrow(withSender.externalMessage)));
    }

    private InboundMappingResultHandler handleMappingResult(final ExternalMessageWithSender withSender,
            final AuthorizationContext authorizationContext) {

        final ExternalMessage incomingMessage = withSender.externalMessage;
        final String source = incomingMessage.getSourceAddress().orElse("unknown");

        return InboundMappingResultHandler.newBuilder()
                .onMessageMapped(mappedInboundMessage -> {
                    final Signal<?> signal = mappedInboundMessage.getSignal();

                    final DittoHeaders mappedHeaders =
                            applyInboundHeaderMapping(signal, incomingMessage, authorizationContext,
                                    mappedInboundMessage.getTopicPath(), incomingMessage.getInternalHeaders());

                    final Signal<?> adjustedSignal = appendConnectionAcknowledgementsToSignal(incomingMessage,
                            signal.setDittoHeaders(mappedHeaders));

                    // enforce signal ID after header mapping was done
                    connectionMonitorRegistry.forInboundEnforced(connectionId, source)
                            .wrapExecution(adjustedSignal)
                            .execute(() -> applySignalIdEnforcement(incomingMessage, signal));
                    // the above throws an exception if signal id enforcement fails

                    return Source.single(adjustedSignal);
                })
                .onMessageDropped(() -> {
                    if (logger.isDebugEnabled()) {
                        logger.withCorrelationId(getCorrelationIdOrNull(incomingMessage))
                                .debug("Message mapping returned null, message is dropped.");
                    }
                })
                // skip the inbound stream directly to outbound stream
                .onException((exception, topicPath) -> handleInboundException(exception, withSender, topicPath,
                        authorizationContext))
                .inboundMapped(connectionMonitorRegistry.forInboundMapped(connectionId, source))
                .inboundDropped(connectionMonitorRegistry.forInboundDropped(connectionId, source))
                .infoProvider(InfoProviderFactory.forExternalMessage(incomingMessage))
                .build();
    }

    private void handleErrorResponse(final DittoRuntimeException exception, final ErrorResponse<?> errorResponse,
            final ActorRef sender) {

        final ThreadSafeDittoLogger l = logger.withCorrelationId(exception);

        if (l.isInfoEnabled()) {
            l.info("Got DittoRuntimeException '{}' when ExternalMessage was processed: {} - {}",
                    exception.getErrorCode(), exception.getMessage(), exception.getDescription().orElse(""));
        }
        if (l.isDebugEnabled()) {
            final String stackTrace = stackTraceAsString(exception);
            l.debug("Got DittoRuntimeException '{}' when ExternalMessage was processed: {} - {}. StackTrace: {}",
                    exception.getErrorCode(), exception.getMessage(), exception.getDescription().orElse(""),
                    stackTrace);
        }

        handleCommandResponse(errorResponse, exception, sender);
    }

    private void handleCommandResponse(final CommandResponse<?> response,
            @Nullable final DittoRuntimeException exception, final ActorRef sender) {

        final ThreadSafeDittoLogger l = logger.isDebugEnabled() ? logger.withCorrelationId(response) : logger;
        recordResponse(response, exception);
        if (!response.isOfExpectedResponseType()) {
            l.debug("Requester did not require response (via DittoHeader '{}') - not mapping back to ExternalMessage.",
                    DittoHeaderDefinition.EXPECTED_RESPONSE_TYPES);
            responseDroppedMonitor.success(response,
                    "Dropped response since requester did not require response via Header {0}.",
                    DittoHeaderDefinition.EXPECTED_RESPONSE_TYPES);
        } else {
            if (isSuccessResponse(response)) {
                l.debug("Received response <{}>.", response);
            } else if (l.isDebugEnabled()) {
                l.debug("Received error response <{}>.", response.toJsonString());
            }

            handleSignal(response, sender);
        }
    }

    private void recordResponse(final CommandResponse<?> response, @Nullable final DittoRuntimeException exception) {
        if (isSuccessResponse(response)) {
            responseDispatchedMonitor.success(response);
        } else {
            responseDispatchedMonitor.failure(response, exception);
        }
    }

    private Source<OutboundSignalWithId, ?> handleOutboundSignal(final OutboundSignalWithId outbound) {
        final Signal<?> source = outbound.getSource();
        if (logger.isDebugEnabled()) {
            logger.withCorrelationId(source).debug("Handling outbound signal <{}>.", source);
        }
        return mapToExternalMessage(outbound);
    }

    private void forwardToPublisherActor(final OutboundSignal.MultiMapped mappedEnvelop) {
        clientActor.tell(new PublishMappedMessage(mappedEnvelop), mappedEnvelop.getSender().orElse(null));
    }

    /**
     * Is called for responses or errors which were directly sent to the mapping actor as a response.
     *
     * @param signal the response/error
     */
    private void handleSignal(final Signal<?> signal, final ActorRef sender) {
        // map to outbound signal without authorized target (responses and errors are only sent to its origin)
        logger.withCorrelationId(signal).debug("Handling raw signal <{}>.", signal);
        getSelf().tell(OutboundSignalWithId.of(signal, sender), sender);
    }

    private Source<OutboundSignalWithId, ?> mapToExternalMessage(final OutboundSignalWithId outbound) {
        final Set<ConnectionMonitor> outboundMapped = getMonitorsForMappedSignal(outbound, connectionId);
        final Set<ConnectionMonitor> outboundDropped = getMonitorsForDroppedSignal(outbound, connectionId);

        final OutboundMappingResultHandler outboundMappingResultHandler = OutboundMappingResultHandler.newBuilder()
                .onMessageMapped(mappedOutboundSignal -> Source.single(outbound.mapped(mappedOutboundSignal)))
                .onMessageDropped(() -> logger.debug("Message mapping returned null, message is dropped."))
                .onException((exception, topicPath) -> {
                    if (exception instanceof DittoRuntimeException) {
                        final DittoRuntimeException e = (DittoRuntimeException) exception;
                        logger.withCorrelationId(e)
                                .info("Got DittoRuntimeException during processing Signal: {} - {}", e.getMessage(),
                                        e.getDescription().orElse(""));
                    } else {
                        logger.withCorrelationId(outbound.getSource())
                                .warn("Got unexpected exception during processing Signal <{}>.",
                                        exception.getMessage());
                    }
                })
                .outboundMapped(outboundMapped)
                .outboundDropped(outboundDropped)
                .infoProvider(InfoProviderFactory.forSignal(outbound.getSource()))
                .build();

        return messageMappingProcessor.process(outbound, outboundMappingResultHandler);
    }

    private Set<ConnectionMonitor> getMonitorsForDroppedSignal(final OutboundSignal outbound,
            final ConnectionId connectionId) {

        return getMonitorsForOutboundSignal(outbound, connectionId, DROPPED, LogType.DROPPED, responseDroppedMonitor);
    }

    private Set<ConnectionMonitor> getMonitorsForMappedSignal(final OutboundSignal outbound,
            final ConnectionId connectionId) {

        return getMonitorsForOutboundSignal(outbound, connectionId, MAPPED, LogType.MAPPED, responseMappedMonitor);
    }

    private Set<ConnectionMonitor> getMonitorsForOutboundSignal(final OutboundSignal outbound,
            final ConnectionId connectionId,
            final MetricType metricType,
            final LogType logType,
            final ConnectionMonitor responseMonitor) {

        if (outbound.getSource() instanceof CommandResponse) {
            return Collections.singleton(responseMonitor);
        } else {
            return outbound.getTargets()
                    .stream()
                    .map(Target::getOriginalAddress)
                    .map(address -> connectionMonitorRegistry.getMonitor(connectionId, metricType,
                            MetricDirection.OUTBOUND,
                            logType, LogCategory.TARGET, address))
                    .collect(Collectors.toSet());
        }
    }

    /**
     * Helper applying the {@link EnforcementFilter} of the passed in {@link ExternalMessage} by throwing a {@link
     * ConnectionSignalIdEnforcementFailedException} if the enforcement failed.
     */
    private void applySignalIdEnforcement(final ExternalMessage externalMessage, final Signal<?> signal) {
        externalMessage.getEnforcementFilter().ifPresent(enforcementFilter -> {
            logger.withCorrelationId(signal)
                    .debug("Connection Signal ID Enforcement enabled - matching Signal ID <{}> with filter <{}>.",
                            signal.getEntityId(), enforcementFilter);
            enforcementFilter.match(signal.getEntityId(), signal.getDittoHeaders());
        });
    }

    /**
     * Helper applying the {@link org.eclipse.ditto.model.connectivity.HeaderMapping}.
     */
    private DittoHeaders applyInboundHeaderMapping(final Signal<?> signal,
            final ExternalMessage externalMessage,
            @Nullable final AuthorizationContext authorizationContext,
            @Nullable final TopicPath topicPath,
            final DittoHeaders extraInternalHeaders) {

        final DittoHeaders dittoHeadersOfSignal = signal.getDittoHeaders();
        return externalMessage.getHeaderMapping()
                .map(mapping -> {
                    final ExpressionResolver expressionResolver =
                            Resolvers.forInbound(externalMessage, signal, topicPath, authorizationContext);

                    final DittoHeadersBuilder<?, ?> dittoHeadersBuilder = dittoHeadersOfSignal.toBuilder();

                    // Add mapped external headers as if they were injected into the Adaptable.
                    final Map<String, String> mappedExternalHeaders = mapping.getMapping()
                            .entrySet()
                            .stream()
                            .flatMap(e -> PlaceholderFilter.applyOrElseDelete(e.getValue(), expressionResolver)
                                    .stream()
                                    .map(resolvedValue -> new AbstractMap.SimpleEntry<>(e.getKey(), resolvedValue))
                            )
                            .collect(Collectors.toMap(Map.Entry::getKey, Map.Entry::getValue));
                    dittoHeadersBuilder.putHeaders(messageMappingProcessor.getHeaderTranslator()
                            .fromExternalHeaders(mappedExternalHeaders));

                    final String correlationIdKey = DittoHeaderDefinition.CORRELATION_ID.getKey();
                    final boolean hasCorrelationId = mapping.getMapping().containsKey(correlationIdKey) ||
                            dittoHeadersOfSignal.getCorrelationId().isPresent();

                    final DittoHeaders newHeaders =
                            appendInternalHeaders(dittoHeadersBuilder, authorizationContext, extraInternalHeaders,
                                    !hasCorrelationId).build();

                    logger.withCorrelationId(newHeaders)
                            .debug("Result of header mapping <{}> are these headers: {}", mapping, newHeaders);
                    return newHeaders;
                })
                .orElseGet(() ->
                        appendInternalHeaders(
                                dittoHeadersOfSignal.toBuilder(),
                                authorizationContext,
                                extraInternalHeaders,
                                dittoHeadersOfSignal.getCorrelationId().isEmpty()
                        ).build()
                );
    }

    private DittoHeadersBuilder<?, ?> appendInternalHeaders(final DittoHeadersBuilder<?, ?> builder,
            @Nullable final AuthorizationContext authorizationContext,
            final DittoHeaders extraInternalHeaders,
            final boolean appendRandomCorrelationId) {

        builder.putHeaders(extraInternalHeaders).origin(connectionId);
        if (authorizationContext != null) {
            builder.authorizationContext(authorizationContext);
        }
        if (appendRandomCorrelationId && extraInternalHeaders.getCorrelationId().isEmpty()) {
            builder.randomCorrelationId();
        }
        return builder;
    }

    private <T> CompletionStage<Collection<OutboundSignal.MultiMapped>> toMultiMappedOutboundSignal(
            final Source<OutboundSignalWithId, T> source) {

        return source.runWith(Sink.seq(), materializer)
                .thenApply(outboundSignals -> {
                    if (outboundSignals.isEmpty()) {
                        return List.of();
                    } else {
                        final ActorRef sender = outboundSignals.get(0).sender;
                        final List<Mapped> mappedSignals = outboundSignals.stream()
                                .map(OutboundSignalWithId::asMapped)
                                .collect(Collectors.toList());
                        return List.of(OutboundSignalFactory.newMultiMappedOutboundSignal(mappedSignals, sender));
                    }
                });
    }

    /**
     * Appends the ConnectionId to the processed {@code commandResponse} payload.
     *
     * @param commandResponse the CommandResponse (or Acknowledgement as subtype) to append the ConnectionId to
     * @param connectionId the ConnectionId to append to the CommandResponse's DittoHeader
     * @param <T> the type of the CommandResponse
     * @return the CommandResponse with appended ConnectionId.
     */
    static <T extends CommandResponse<T>> T appendConnectionIdToAcknowledgementOrResponse(final T commandResponse,
            final ConnectionId connectionId) {

        final DittoHeaders newHeaders = DittoHeaders.newBuilder(commandResponse.getDittoHeaders())
                .putHeader(DittoHeaderDefinition.CONNECTION_ID.getKey(), connectionId.toString())
                .build();
        return commandResponse.setDittoHeaders(newHeaders);
    }

    static Acknowledgements appendConnectionIdToAcknowledgements(final Acknowledgements acknowledgements,
            final ConnectionId connectionId) {
        final List<Acknowledgement> acksList = acknowledgements.stream()
                .map(ack -> appendConnectionIdToAcknowledgementOrResponse(ack, connectionId))
                .collect(Collectors.toList());
        // Uses EntityId and StatusCode from input acknowledges expecting these were set when Acknowledgements was created
        return Acknowledgements.of(acknowledgements.getEntityId(), acksList, acknowledgements.getStatusCode(),
                acknowledgements.getDittoHeaders());
    }

    private static Collection<OutboundSignalWithId> applyFilter(final OutboundSignalWithId outboundSignalWithExtra,
            final FilteredTopic filteredTopic) {

        final Optional<String> filter = filteredTopic.getFilter();
        final Optional<JsonFieldSelector> extraFields = filteredTopic.getExtraFields();
        if (filter.isPresent() && extraFields.isPresent()) {
            // evaluate filter criteria again if signal enrichment is involved.
            final Criteria criteria = QueryFilterCriteriaFactory.modelBased()
                    .filterCriteria(filter.get(), outboundSignalWithExtra.getSource().getDittoHeaders());
            return outboundSignalWithExtra.getExtra()
                    .flatMap(extra -> {
                        final Signal<?> signal = outboundSignalWithExtra.getSource();
                        return ThingEventToThingConverter.mergeThingWithExtraFields(signal, extraFields.get(), extra)
                                .filter(ThingPredicateVisitor.apply(criteria))
                                .map(thing -> outboundSignalWithExtra);
                    })
                    .map(Collections::singletonList)
                    .orElseGet(Collections::emptyList);
        } else {
            // no signal enrichment: filtering is already done in SignalFilter since there is no ignored field
            return Collections.singletonList(outboundSignalWithExtra);
        }
    }

    private static String stackTraceAsString(final DittoRuntimeException exception) {
        final StringWriter stringWriter = new StringWriter();
        exception.printStackTrace(new PrintWriter(stringWriter));
        return stringWriter.toString();
    }

    private static boolean isSuccessResponse(final CommandResponse<?> response) {
        return response.getStatusCodeValue() < HttpStatusCode.BAD_REQUEST.toInt();
    }

    private static AuthorizationContext getAuthorizationContextOrThrow(final ExternalMessage externalMessage) {
        final Either<RuntimeException, AuthorizationContext> result = getAuthorizationContextAsEither(externalMessage);
        if (result.isRight()) {
            return result.right().get();
        } else {
            throw result.left().get();
        }
    }

    private static Optional<AuthorizationContext> getAuthorizationContext(final ExternalMessage externalMessage) {
        final Either<RuntimeException, AuthorizationContext> result = getAuthorizationContextAsEither(externalMessage);
        if (result.isRight()) {
            return Optional.of(result.right().get());
        } else {
            return Optional.empty();
        }
    }

    private static Either<RuntimeException, AuthorizationContext> getAuthorizationContextAsEither(
            final ExternalMessage externalMessage) {

        return externalMessage.getAuthorizationContext()
                .filter(authorizationContext -> !authorizationContext.isEmpty())
                .<Either<RuntimeException, AuthorizationContext>>map(authorizationContext -> {
                    try {
                        return new Right<>(PlaceholderFilter.applyHeadersPlaceholderToAuthContext(authorizationContext,
                                externalMessage.getHeaders()));
                    } catch (final RuntimeException e) {
                        return new Left<>(e);
                    }
                })
                .orElseGet(() ->
                        new Left<>(new IllegalArgumentException("No nonempty authorization context is available")));
    }

    /**
     * Split the targets of an outbound signal into 2 parts: those without extra fields and those with.
     *
     * @param outboundSignal The outbound signal.
     * @return A pair of lists. The first list contains targets without matching extra fields.
     * The second list contains targets together with their extra fields matching the outbound signal.
     */
    private static Pair<List<Target>, List<Pair<Target, FilteredTopic>>> splitTargetsByExtraFields(
            final OutboundSignal outboundSignal) {

        final Optional<StreamingType> streamingTypeOptional = StreamingType.fromSignal(outboundSignal.getSource());
        if (streamingTypeOptional.isPresent()) {
            // Find targets with a matching topic with extra fields
            final StreamingType streamingType = streamingTypeOptional.get();
            final List<Target> targetsWithoutExtraFields = new ArrayList<>(outboundSignal.getTargets().size());
            final List<Pair<Target, FilteredTopic>> targetsWithExtraFields =
                    new ArrayList<>(outboundSignal.getTargets().size());
            for (final Target target : outboundSignal.getTargets()) {
                final Optional<FilteredTopic> matchingExtraFields = target.getTopics()
                        .stream()
                        .filter(filteredTopic -> filteredTopic.getExtraFields().isPresent() &&
                                streamingType == StreamingType.fromTopic(filteredTopic.getTopic().getPubSubTopic()))
                        .findAny();
                if (matchingExtraFields.isPresent()) {
                    targetsWithExtraFields.add(Pair.create(target, matchingExtraFields.get()));
                } else {
                    targetsWithoutExtraFields.add(target);
                }
            }
            return Pair.create(targetsWithoutExtraFields, targetsWithExtraFields);
        } else {
            // The outbound signal has no streaming type: Do not attach extra fields.
            return Pair.create(outboundSignal.getTargets(), Collections.emptyList());
        }
    }

    private static boolean isTwinCommandResponseWithReplyTarget(final Signal<?> signal) {
        final DittoHeaders dittoHeaders = signal.getDittoHeaders();
        return signal instanceof CommandResponse &&
                !ProtocolAdapter.isLiveSignal(signal) &&
                dittoHeaders.getReplyTarget().isPresent();
    }

    private static boolean canRequestAcks(final Signal<?> signal) {
        return isApplicable(ThingModifyCommandAckRequestSetter.getInstance(), signal) ||
                isApplicable(ThingLiveCommandAckRequestSetter.getInstance(), signal) ||
                isApplicable(MessageCommandAckRequestSetter.getInstance(), signal);
    }

    private static <C extends WithDittoHeaders<? extends C>> boolean isApplicable(
            final AbstractCommandAckRequestSetter<C> setter, final Signal<?> signal) {

        return setter.getMatchedClass().isInstance(signal) &&
                setter.isApplicable(setter.getMatchedClass().cast(signal));
    }

    private static final class IncomingSignal {

        private final Signal<?> signal;
        private final ActorRef sender;
        private final boolean isAckRequesting;

        private IncomingSignal(final Signal<?> signal, final ActorRef sender, final boolean isAckRequesting) {
            this.signal = signal;
            this.sender = sender;
            this.isAckRequesting = isAckRequesting;
        }

    }

    private static final class ExternalMessageWithSender {

        private final ExternalMessage externalMessage;
        private final ActorRef sender;

        private ExternalMessageWithSender(final ExternalMessage externalMessage, final ActorRef sender) {
            this.externalMessage = externalMessage;
            this.sender = sender;
        }

    }

    static final class OutboundSignalWithId implements OutboundSignal, WithId {

        private final OutboundSignal delegate;
        private final EntityId entityId;
        private final ActorRef sender;

        @Nullable
        private final JsonObject extra;

        private OutboundSignalWithId(final OutboundSignal delegate,
                final EntityId entityId,
                final ActorRef sender,
                @Nullable final JsonObject extra) {

            this.delegate = delegate;
            this.entityId = entityId;
            this.sender = sender;
            this.extra = extra;
        }

        static OutboundSignalWithId of(final Signal<?> signal, final ActorRef sender) {
            final OutboundSignal outboundSignal =
                    OutboundSignalFactory.newOutboundSignal(signal, Collections.emptyList());
            final EntityId entityId = signal.getEntityId();
            return new OutboundSignalWithId(outboundSignal, entityId, sender, null);
        }

        static OutboundSignalWithId of(final OutboundSignal outboundSignal, final ActorRef sender) {
            final EntityId entityId = outboundSignal.getSource().getEntityId();
            return new OutboundSignalWithId(outboundSignal, entityId, sender, null);
        }

        @Override
        public Optional<JsonObject> getExtra() {
            return Optional.ofNullable(extra);
        }

        @Override
        public Signal<?> getSource() {
            return delegate.getSource();
        }

        @Override
        public List<Target> getTargets() {
            return delegate.getTargets();
        }

        @Override
        public JsonObject toJson(final JsonSchemaVersion schemaVersion, final Predicate<JsonField> predicate) {
            return delegate.toJson(schemaVersion, predicate);
        }

        @Override
        public EntityId getEntityId() {
            return entityId;
        }

        private OutboundSignalWithId setTargets(final List<Target> targets) {
            return new OutboundSignalWithId(OutboundSignalFactory.newOutboundSignal(delegate.getSource(), targets),
                    entityId, sender, extra);
        }

        private OutboundSignalWithId setExtra(final JsonObject extra) {
            return new OutboundSignalWithId(
                    OutboundSignalFactory.newOutboundSignal(delegate.getSource(), getTargets()),
                    entityId, sender, extra
            );
        }

        private OutboundSignalWithId mapped(final Mapped mapped) {
            return new OutboundSignalWithId(mapped, entityId, sender, extra);
        }

        private Mapped asMapped() {
            return (Mapped) delegate;
        }

        @Override
        public String toString() {
            return getClass().getSimpleName() + " [" +
                    "delegate=" + delegate +
                    ", entityId=" + entityId +
                    ", sender=" + sender +
                    ", extra=" + extra +
                    "]";
        }

        @Override
        public boolean equals(final Object o) {
            if (this == o) {
                return true;
            }
            if (o == null || getClass() != o.getClass()) {
                return false;
            }
            final OutboundSignalWithId that = (OutboundSignalWithId) o;
            return Objects.equals(delegate, that.delegate) &&
                    Objects.equals(entityId, that.entityId) &&
                    Objects.equals(sender, that.sender) &&
                    Objects.equals(extra, that.extra);
        }

        @Override
        public int hashCode() {
            return Objects.hash(delegate, entityId, sender, extra);
        }

    }

}<|MERGE_RESOLUTION|>--- conflicted
+++ resolved
@@ -84,12 +84,8 @@
 import org.eclipse.ditto.services.connectivity.messaging.monitoring.ConnectionMonitor;
 import org.eclipse.ditto.services.connectivity.messaging.monitoring.DefaultConnectionMonitorRegistry;
 import org.eclipse.ditto.services.connectivity.messaging.monitoring.logs.InfoProviderFactory;
-<<<<<<< HEAD
-import org.eclipse.ditto.services.connectivity.util.ConnectionLogUtil;
+import org.eclipse.ditto.services.connectivity.util.ConnectivityMdcEntryKey;
 import org.eclipse.ditto.services.models.acks.AcknowledgementAggregatorActor;
-=======
-import org.eclipse.ditto.services.connectivity.util.ConnectivityMdcEntryKey;
->>>>>>> 52fcea14
 import org.eclipse.ditto.services.models.acks.AcknowledgementAggregatorActorStarter;
 import org.eclipse.ditto.services.models.concierge.streaming.StreamingType;
 import org.eclipse.ditto.services.models.connectivity.ExternalMessage;
@@ -335,25 +331,17 @@
         }
     }
 
-<<<<<<< HEAD
     private static boolean isLive(final Signal<?> signal) {
         return (signal instanceof MessageCommand ||
                 (signal instanceof ThingCommand && ProtocolAdapter.isLiveSignal(signal)));
     }
 
-    private void handleErrorDuringStartingOfAckregator(final DittoRuntimeException e,
-            final DittoHeaders dittoHeaders, final ActorRef sender) {
-        logger.withCorrelationId(dittoHeaders.getCorrelationId().orElse("?"))
-                .info("Got 'DittoRuntimeException' during 'startAcknowledgementAggregator':" +
-                        " {}: <{}>", e.getClass().getSimpleName(), e.getMessage());
-=======
     private void handleErrorDuringStartingOfAckregator(final DittoRuntimeException e, final DittoHeaders dittoHeaders,
             final ActorRef sender) {
 
         logger.withCorrelationId(dittoHeaders)
                 .info("Got 'DittoRuntimeException' during 'startAcknowledgementAggregator': {}: <{}>",
                         e.getClass().getSimpleName(), e.getMessage());
->>>>>>> 52fcea14
         responseMappedMonitor.getLogger()
                 .failure("Got exception {0} when processing external message: {1}",
                         e.getErrorCode(), e.getMessage());
