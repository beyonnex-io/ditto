/*
 * Copyright (c) 2017 Contributors to the Eclipse Foundation
 *
 * See the NOTICE file(s) distributed with this work for additional
 * information regarding copyright ownership.
 *
 * This program and the accompanying materials are made available under the
 * terms of the Eclipse Public License 2.0 which is available at
 * http://www.eclipse.org/legal/epl-2.0
 *
 * SPDX-License-Identifier: EPL-2.0
 */
package org.eclipse.ditto.services.connectivity.messaging.amqp;

import java.net.URI;
import java.text.MessageFormat;
import java.time.Duration;
import java.time.Instant;
import java.util.HashMap;
import java.util.LinkedList;
import java.util.List;
import java.util.Map;
import java.util.Objects;
import java.util.Optional;
import java.util.concurrent.CompletableFuture;
import java.util.concurrent.CompletionStage;

import javax.annotation.Nullable;
import javax.jms.ExceptionListener;
import javax.jms.JMSException;
import javax.jms.MessageConsumer;
import javax.jms.MessageProducer;
import javax.jms.Session;

import org.apache.qpid.jms.JmsConnection;
import org.apache.qpid.jms.JmsConnectionListener;
import org.apache.qpid.jms.message.JmsInboundMessageDispatch;
import org.apache.qpid.jms.provider.ProviderFactory;
import org.eclipse.ditto.model.connectivity.Connection;
import org.eclipse.ditto.model.connectivity.ConnectionConfigurationInvalidException;
import org.eclipse.ditto.model.connectivity.ConnectivityModelFactory;
import org.eclipse.ditto.model.connectivity.ConnectivityStatus;
import org.eclipse.ditto.services.connectivity.messaging.BaseClientActor;
import org.eclipse.ditto.services.connectivity.messaging.BaseClientData;
import org.eclipse.ditto.services.connectivity.messaging.BaseClientState;
import org.eclipse.ditto.services.connectivity.messaging.internal.AbstractWithOrigin;
import org.eclipse.ditto.services.connectivity.messaging.internal.ClientConnected;
import org.eclipse.ditto.services.connectivity.messaging.internal.ClientDisconnected;
import org.eclipse.ditto.services.connectivity.messaging.internal.ConnectClient;
import org.eclipse.ditto.services.connectivity.messaging.internal.ConnectionFailure;
import org.eclipse.ditto.services.connectivity.messaging.internal.DisconnectClient;
import org.eclipse.ditto.services.connectivity.messaging.internal.ImmutableConnectionFailure;
<<<<<<< HEAD
import org.eclipse.ditto.services.connectivity.messaging.monitoring.logs.ConnectionLogger;
import org.eclipse.ditto.services.connectivity.util.ConnectionLogUtil;
import org.eclipse.ditto.services.utils.config.ConfigUtil;
=======
import org.eclipse.ditto.services.utils.akka.LogUtil;
import org.eclipse.ditto.services.utils.config.InstanceIdentifierSupplier;
>>>>>>> 7a639d8a
import org.eclipse.ditto.signals.commands.connectivity.exceptions.ConnectionFailedException;

import akka.actor.ActorRef;
import akka.actor.FSM;
import akka.actor.Props;
import akka.actor.Status;
import akka.event.DiagnosticLoggingAdapter;
import akka.japi.pf.FSMStateFunctionBuilder;
import akka.pattern.Patterns;

/**
 * Actor which manages a connection to an AMQP 1.0 server using the Qpid JMS client.
 * This actor delegates interaction with the JMS client to a child actor because the JMS client blocks in most cases
 * which does not work well with actors.
 */
public final class AmqpClientActor extends BaseClientActor implements ExceptionListener {

    private final JmsConnectionFactory jmsConnectionFactory;
    private final StatusReportingListener connectionListener;
    private final List<ConsumerData> consumers;

    @Nullable private JmsConnection jmsConnection;
    @Nullable private Session jmsSession;
    @Nullable private ActorRef amqpPublisherActor;

    @Nullable private ActorRef testConnectionHandler;
    @Nullable private ActorRef connectConnectionHandler;
    @Nullable private ActorRef disconnectConnectionHandler;

    private final Map<String, ActorRef> consumerByNamePrefix;

    /*
     * This constructor is called via reflection by the static method propsForTest.
     */
    @SuppressWarnings("unused")
    private AmqpClientActor(final Connection connection,
            final ConnectivityStatus connectionStatus,
            final JmsConnectionFactory jmsConnectionFactory,
            final ActorRef conciergeForwarder) {

        super(connection, connectionStatus, conciergeForwarder);
        this.jmsConnectionFactory = jmsConnectionFactory;
        connectionListener = new StatusReportingListener(getSelf(), connection.getId(), log, connectionLogger);
        consumers = new LinkedList<>();
        consumerByNamePrefix = new HashMap<>();
    }

    /*
     * This constructor is called via reflection by the static method props(Connection, ActorRef).
     */
    @SuppressWarnings("unused")
    private AmqpClientActor(final Connection connection,
            final ConnectivityStatus connectionStatus,
            final ActorRef conciergeForwarder) {

        this(connection, connectionStatus, ConnectionBasedJmsConnectionFactory.getInstance(),
                conciergeForwarder);
    }

    /**
     * Creates Akka configuration object for this actor.
     *
     * @param connection the connection.
     * @param conciergeForwarder the actor used to send signals to the concierge service.
     * @return the Akka configuration Props object.
     */
    public static Props props(final Connection connection, final ActorRef conciergeForwarder) {

        return Props.create(AmqpClientActor.class, validateConnection(connection), connection.getConnectionStatus(),
                conciergeForwarder);
    }

    /**
     * Creates Akka configuration object for this actor.
     *
     * @param connection connection parameters.
     * @param connectionStatus the desired status of the connection.
     * @param conciergeForwarder the actor used to send signals to the concierge service.
     * @param jmsConnectionFactory the JMS connection factory.
     * @return the Akka configuration Props object.
     */
    static Props propsForTests(final Connection connection,
            final ConnectivityStatus connectionStatus,
            final ActorRef conciergeForwarder,
            final JmsConnectionFactory jmsConnectionFactory) {

        return Props.create(AmqpClientActor.class, validateConnection(connection), connectionStatus,
                jmsConnectionFactory, conciergeForwarder);
    }

    private static Connection validateConnection(final Connection connection) {
        try {
            ProviderFactory.create(
                    URI.create(ConnectionBasedJmsConnectionFactory.buildAmqpConnectionUriFromConnection(connection)));
            return connection;
        } catch (final Exception e) {
            final String msgPattern = "Failed to instantiate an amqp provider from the given configuration: {0}";
            throw ConnectionConfigurationInvalidException
                    .newBuilder(MessageFormat.format(msgPattern, e.getMessage()))
                    .description(e.getMessage())
                    .cause(e)
                    .build();
        }
    }

    @Override
    public void postStop() {
        ensureJmsConnectionClosed();
        super.postStop();
    }

    @Override
    protected FSMStateFunctionBuilder<BaseClientState, BaseClientData> inAnyState() {
        return super.inAnyState()
                .event(StatusReport.class, this::handleStatusReport);
    }

    @Override
    protected CompletionStage<Status.Status> doTestConnection(final Connection connection) {
        // delegate to child actor because the QPID JMS client is blocking until connection is opened/closed
        return Patterns.ask(getTestConnectionHandler(connection),
                new JmsConnect(getSender()), Duration.ofSeconds(TEST_CONNECTION_TIMEOUT))
                // compose the disconnect because otherwise the actor hierarchy might be stopped too fast
                .thenCompose(response -> {
                    log.debug("Closing JMS connection after testing connection.");
                    if (response instanceof JmsConnected) {
                        final JmsConnection jmsConnection = ((JmsConnected) response).connection;
                        final JmsDisconnect jmsDisconnect = new JmsDisconnect(ActorRef.noSender(), jmsConnection);
                        return Patterns.ask(getDisconnectConnectionHandler(connection), jmsDisconnect,
                                Duration.ofSeconds(TEST_CONNECTION_TIMEOUT))
                                // replace jmsDisconnected message with original response
                                .thenApply(jmsDisconnected -> response);
                    } else {
                        return CompletableFuture.completedFuture(response);
                    }
                })
                .handle((response, throwable) -> {
                    if (throwable != null || response instanceof Status.Failure || response instanceof Throwable) {
                        final Throwable ex =
                                response instanceof Status.Failure ? ((Status.Failure) response).cause() :
                                        response instanceof Throwable ? (Throwable) response : throwable;
                        final ConnectionFailedException failedException =
                                ConnectionFailedException.newBuilder(connectionId())
                                        .description("The requested Connection could not be connected due to '" +
                                                ex.getClass().getSimpleName() + ": " + ex.getMessage() + "'")
                                        .cause(ex).build();
                        return new Status.Failure(failedException);
                    } else if (response instanceof ConnectionFailure) {
                        return ((ConnectionFailure) response).getFailure();
                    } else {
                        return new Status.Success(response);
                    }
                });
    }

    @Override
    protected void doConnectClient(final Connection connection, @Nullable final ActorRef origin) {
        // delegate to child actor because the QPID JMS client is blocking until connection is opened/closed
        getConnectConnectionHandler(connection).tell(new JmsConnect(origin), getSelf());
    }

    @Override
    protected void doDisconnectClient(final Connection connection, @Nullable final ActorRef origin) {
        // delegate to child actor because the QPID JMS client is blocking until connection is opened/closed
        getDisconnectConnectionHandler(connection)
                .tell(new JmsDisconnect(origin, jmsConnection), getSelf());
    }

    @Override
    protected void allocateResourcesOnConnection(final ClientConnected clientConnected) {
        if (clientConnected instanceof JmsConnected) {
            final JmsConnected c = (JmsConnected) clientConnected;
            log.info("Received JmsConnected");
            ensureJmsConnectionClosed();
            jmsConnection = c.connection;
            jmsConnection.addConnectionListener(connectionListener);
            jmsSession = c.session;
            consumers.clear();
            consumers.addAll(c.consumerList);
            // note: start order is important (publisher -> mapping -> consumer actor)
            startAmqpPublisherActor();
            startMessageMappingProcessor(connection().getMappingContext().orElse(null));
            startCommandConsumers(consumers);
        } else {
            log.info("ClientConnected was not JmsConnected as expected, ignoring as this probably was a reconnection");
        }
    }

    @Override
    protected void cleanupResourcesForConnection() {
        log.debug("cleaning up");
        stopCommandConsumers();
        stopMessageMappingProcessorActor();
        stopCommandProducer();
        // closing JMS connection closes all sessions and consumers
        ensureJmsConnectionClosed();
        jmsConnection = null;
        jmsSession = null;
        consumers.clear();
    }

    /*
     * Kill connection handlers on timeout to be able to handle the next command immediately.
     */
    @Override
    protected void cleanupFurtherResourcesOnConnectionTimeout(final BaseClientState currentState) {
        switch (currentState) {
            case CONNECTING:
                if (connectConnectionHandler != null) {
                    stopChildActor(connectConnectionHandler);
                    connectConnectionHandler = null;
                }
                break;
            case DISCONNECTING:
                if (disconnectConnectionHandler != null) {
                    stopChildActor(disconnectConnectionHandler);
                    disconnectConnectionHandler = null;
                }
                break;
            case TESTING:
            default:
                // no need to handle TESTING state because this actor stops after test timeout.
                break;
        }
        super.cleanupFurtherResourcesOnConnectionTimeout(currentState);
    }

    @Override
    protected ActorRef getPublisherActor() {
        return amqpPublisherActor;
    }

    @Override
    protected boolean isEventUpToDate(final Object event, final BaseClientState state, final ActorRef sender) {
        switch (state) {
            case CONNECTING:
                return Objects.equals(sender, connectConnectionHandler);
            case DISCONNECTING:
                return Objects.equals(sender, disconnectConnectionHandler);
            case TESTING:
            default:
                // no need to check testConnectionHandler because test runs only once during this actor's lifetime
                // ignore random events by default - they could come from a connection handler that is already dead
                return false;
        }
    }

    private void startCommandConsumers(final Iterable<ConsumerData> consumers) {
        final Optional<ActorRef> messageMappingProcessor = getMessageMappingProcessorActor();
        if (messageMappingProcessor.isPresent()) {
            if (isConsuming()) {
                stopCommandConsumers();
                consumers.forEach(consumer -> startCommandConsumer(consumer, messageMappingProcessor.get()));
                connectionLogger.success("Subscriptions {0} initialized successfully.", consumers);
                log.info("Subscribed Connection <{}> to sources: {}", connectionId(), consumers);
            } else {
                log.debug("Not starting consumers, no sources were configured");
            }
        } else {
            log.warning("The MessageMappingProcessor was not available and therefore no consumers were started!");
        }
    }

    private void startCommandConsumer(final ConsumerData consumer, final ActorRef messageMappingProcessor) {
        final String namePrefix = consumer.getActorNamePrefix();
        final Props props = AmqpConsumerActor.props(connectionId(), consumer.getAddress(),
                consumer.getMessageConsumer(),
                messageMappingProcessor, consumer.getSource());

        final ActorRef child = startChildActorConflictFree(namePrefix, props);
        consumerByNamePrefix.put(namePrefix, child);
    }

    private void startAmqpPublisherActor() {
        stopCommandProducer();
        final String namePrefix = AmqpPublisherActor.ACTOR_NAME;
        if (jmsSession != null) {
            final Props props = AmqpPublisherActor.props(connectionId(), getTargetsOrEmptyList(), jmsSession);
            amqpPublisherActor = startChildActorConflictFree(namePrefix, props);
        } else {
            throw ConnectionFailedException
                    .newBuilder(connectionId())
                    .message("Could not start publisher actor due to missing JMS session or connection!")
                    .build();
        }
    }

    private void stopCommandProducer() {
        if (amqpPublisherActor != null) {
            stopChildActor(amqpPublisherActor);
            amqpPublisherActor = null;
        }
    }

    private void stopCommandConsumers() {
        consumerByNamePrefix.forEach((namePrefix, child) -> {
            final String actorName = child.path().name();
            if (actorName.startsWith(AmqpConsumerActor.ACTOR_NAME_PREFIX)) {
                stopChildActor(child);
            }
        });
        consumerByNamePrefix.clear();
    }

    private ActorRef getTestConnectionHandler(final Connection connection) {
        if (testConnectionHandler == null) {
            testConnectionHandler = startConnectionHandlingActor("test", connection);
        }
        return testConnectionHandler;
    }

    private ActorRef getConnectConnectionHandler(final Connection connection) {
        if (connectConnectionHandler == null) {
            connectConnectionHandler = startConnectionHandlingActor("connect", connection);
        }
        return connectConnectionHandler;
    }

    private ActorRef getDisconnectConnectionHandler(final Connection connection) {
        if (disconnectConnectionHandler == null) {
            disconnectConnectionHandler = startConnectionHandlingActor("disconnect", connection);
        }
        return disconnectConnectionHandler;
    }

    private ActorRef startConnectionHandlingActor(final String suffix, final Connection connection) {
        final String namePrefix =
                JMSConnectionHandlingActor.ACTOR_NAME_PREFIX + escapeActorName(connectionId() + "-" + suffix);
        final Props props =
                JMSConnectionHandlingActor.propsWithOwnDispatcher(connection, this, jmsConnectionFactory);
        return startChildActorConflictFree(namePrefix, props);
    }

    /**
     * Close the JMS connection known to this actor in an isolated dispatcher because it is blocking.
     *
     * @return future where the closing operation executes.
     */
    @SuppressWarnings("UnusedReturnValue")
    private CompletableFuture<Void> ensureJmsConnectionClosed() {
        if (jmsConnection != null) {
            final JmsConnection jmsConnectionToClose = jmsConnection;
            final Runnable closeJmsConnectionRunnable = () -> {
                try {
                    jmsConnectionToClose.close();
                } catch (final Throwable error) {
                    // 'log' is final. It is okay to use it in a future.
                    log.error(error, "RESOURCE-LEAK: failed to close JMSConnection");
                    throw new RuntimeException(error);
                }
            };
            return CompletableFuture.runAsync(closeJmsConnectionRunnable,
                    JMSConnectionHandlingActor.getOwnDispatcher(getContext().system()));
        } else {
            return CompletableFuture.completedFuture(null);
        }
    }

    /**
     * Set metrics for self and children when the status report listener sends a report.
     *
     * @param statusReport status report from status report listener.
     * @param currentData known data of the connection.
     * @return same FSM state with possibly updated connection status and status detail.
     */
    private FSM.State<BaseClientState, BaseClientData> handleStatusReport(final StatusReport statusReport,
            final BaseClientData currentData) {

        BaseClientData data = currentData;
        if (statusReport.isConnectionRestored()) {
            data = data.setConnectionStatus(ConnectivityStatus.OPEN)
                    .setConnectionStatusDetails("Connection restored");
        }

        final Optional<ConnectionFailure> possibleFailure = statusReport.getFailure();
        final Optional<MessageConsumer> possibleClosedConsumer = statusReport.getClosedConsumer();

        if (possibleFailure.isPresent()) {
            final ConnectionFailure failure = possibleFailure.get();
            final String message = MessageFormat.format("Failure: {0}, Description: {1}",
                    failure.getFailure().cause(), failure.getFailureDescription());
            data = data.setConnectionStatus(ConnectivityStatus.FAILED)
                    .setConnectionStatusDetails(message);
        }
        if (possibleClosedConsumer.isPresent()) {
            final MessageConsumer consumer = possibleClosedConsumer.get();

            consumers.stream()
                    .filter(c -> c.getMessageConsumer().equals(consumer))
                    .findFirst()
                    .ifPresent(c -> {
                        final ActorRef consumerActor = consumerByNamePrefix.get(c.getActorNamePrefix());
                        if (consumerActor != null) {
                            final Object message = ConnectivityModelFactory.newStatusUpdate(
                                    InstanceIdentifierSupplier.getInstance().get(),
                                    ConnectivityStatus.FAILED,
                                    c.getAddress(),
                                    "Consumer closed", Instant.now());
                            consumerActor.tell(message, ActorRef.noSender());
                        }
                    });
        }

        statusReport.getClosedProducer().ifPresent(p -> amqpPublisherActor.tell(statusReport, ActorRef.noSender()));

        return stay().using(data);
    }

    @Override
    public void onException(final JMSException exception) {
        connectionLogger.exception("Exception occured: {0}", exception.getMessage());
        log.warning("{} occurred: {}", exception.getClass().getName(), exception.getMessage());
    }

    /**
     * {@code Connect} message for internal communication with {@link JMSConnectionHandlingActor}.
     */
    static final class JmsConnect extends AbstractWithOrigin implements ConnectClient {

        JmsConnect(@Nullable final ActorRef origin) {
            super(origin);
        }

    }

    /**
     * {@code Disconnect} message for internal communication with {@link JMSConnectionHandlingActor}.
     */
    static final class JmsDisconnect extends AbstractWithOrigin implements DisconnectClient {

        @Nullable private final javax.jms.Connection connection;

        JmsDisconnect(@Nullable final ActorRef origin, @Nullable final javax.jms.Connection connection) {
            super(origin);
            this.connection = connection;
        }

        Optional<javax.jms.Connection> getConnection() {
            return Optional.ofNullable(connection);
        }

    }

    /**
     * Response to {@code Connect} message from {@link JMSConnectionHandlingActor}.
     */
    static final class JmsConnected extends AbstractWithOrigin implements ClientConnected {

        private final JmsConnection connection;
        private final Session session;
        private final List<ConsumerData> consumerList;

        JmsConnected(@Nullable final ActorRef origin,
                final JmsConnection connection,
                final Session session,
                final List<ConsumerData> consumerList) {

            super(origin);
            this.connection = connection;
            this.session = session;
            this.consumerList = consumerList;
        }
    }

    /**
     * Response to {@code Disconnect} message from {@link JMSConnectionHandlingActor}.
     */
    static class JmsDisconnected extends AbstractWithOrigin implements ClientDisconnected {

        JmsDisconnected(@Nullable final ActorRef origin) {
            super(origin);
        }

    }

    /**
     * Listener updates connection status for metrics reporting. Do not alter actor state.
     */
    private static final class StatusReportingListener implements JmsConnectionListener {

<<<<<<< HEAD
        final ActorRef self;
        final DiagnosticLoggingAdapter log;
        final String connectionId;
        final ConnectionLogger connectionLogger;

        private StatusReportingListener(final ActorRef self, final String connectionId,
                final DiagnosticLoggingAdapter log, final ConnectionLogger connectionLogger) {
=======
        private final ActorRef self;
        private final DiagnosticLoggingAdapter log;
        private final String connectionId;

        private StatusReportingListener(final ActorRef self, final String connectionId,
                final DiagnosticLoggingAdapter log) {

>>>>>>> 7a639d8a
            this.self = self;
            this.connectionId = connectionId;
            this.log = log;
            this.connectionLogger = connectionLogger;
        }

        @Override
        public void onConnectionEstablished(final URI remoteURI) {
            log.info("Connection established: {}", remoteURI);
        }

        @Override
        public void onConnectionFailure(final Throwable error) {
            ConnectionLogUtil.enhanceLogWithConnectionId(log, connectionId);
            connectionLogger.failure("Connection failure: {0}", error.getMessage());
            log.warning("Connection Failure: {}", error.getMessage());
            final ConnectionFailure failure =
                    new ImmutableConnectionFailure(ActorRef.noSender(), error, null);
            self.tell(StatusReport.failure(failure), ActorRef.noSender());
        }

        @Override
        public void onConnectionInterrupted(final URI remoteURI) {
            ConnectionLogUtil.enhanceLogWithConnectionId(log, connectionId);
            connectionLogger.failure("Connection was interrupted.");
            log.warning("Connection interrupted: {}", remoteURI);
            final ConnectionFailure failure =
                    new ImmutableConnectionFailure(ActorRef.noSender(), null, "JMS Interrupted");
            self.tell(StatusReport.failure(failure), ActorRef.noSender());
        }

        @Override
        public void onConnectionRestored(final URI remoteURI) {
            ConnectionLogUtil.enhanceLogWithConnectionId(log, connectionId);
            connectionLogger.success("Connection was restored.");
            log.info("Connection restored: {}", remoteURI);
            self.tell(StatusReport.connectionRestored(), ActorRef.noSender());
        }

        @Override
        public void onInboundMessage(final JmsInboundMessageDispatch envelope) {
            ConnectionLogUtil.enhanceLogWithConnectionId(log, connectionId);
            log.debug("Inbound message: {}", envelope);
            self.tell(StatusReport.consumedMessage(), ActorRef.noSender());
        }

        @Override
        public void onSessionClosed(final Session session, final Throwable cause) {
            ConnectionLogUtil.enhanceLogWithConnectionId(log, connectionId);
            connectionLogger.failure("Session was closed: {0}", cause.getMessage());
            log.warning("Session closed: {} - {}", session, cause.getMessage());
            final ConnectionFailure failure =
                    new ImmutableConnectionFailure(ActorRef.noSender(), cause, "JMS Session closed");
            self.tell(StatusReport.failure(failure), ActorRef.noSender());
        }

        @Override
        public void onConsumerClosed(final MessageConsumer consumer, final Throwable cause) {
<<<<<<< HEAD
            ConnectionLogUtil.enhanceLogWithConnectionId(log, connectionId);
            connectionLogger.failure("Consumer {0} was closed: {1}", consumer.toString(), cause.getMessage());
=======
            LogUtil.enhanceLogWithCustomField(log, BaseClientData.MDC_CONNECTION_ID, connectionId);
>>>>>>> 7a639d8a
            log.warning("Consumer <{}> closed due to {}: {}", consumer.toString(),
                    cause.getClass().getSimpleName(), cause.getMessage());
            self.tell(StatusReport.consumerClosed(consumer), ActorRef.noSender());
        }

        @Override
        public void onProducerClosed(final MessageProducer producer, final Throwable cause) {
            ConnectionLogUtil.enhanceLogWithConnectionId(log, connectionId);
            connectionLogger.failure("Producer {0} was closed: {1}", producer.toString(), cause.getMessage());
            log.warning("Producer <{}> closed due to {}: {}", producer, cause.getClass().getSimpleName(),
                    cause.getMessage());
            self.tell(StatusReport.producerClosed(producer), ActorRef.noSender());
        }

    }

}<|MERGE_RESOLUTION|>--- conflicted
+++ resolved
@@ -50,14 +50,9 @@
 import org.eclipse.ditto.services.connectivity.messaging.internal.ConnectionFailure;
 import org.eclipse.ditto.services.connectivity.messaging.internal.DisconnectClient;
 import org.eclipse.ditto.services.connectivity.messaging.internal.ImmutableConnectionFailure;
-<<<<<<< HEAD
 import org.eclipse.ditto.services.connectivity.messaging.monitoring.logs.ConnectionLogger;
 import org.eclipse.ditto.services.connectivity.util.ConnectionLogUtil;
-import org.eclipse.ditto.services.utils.config.ConfigUtil;
-=======
-import org.eclipse.ditto.services.utils.akka.LogUtil;
 import org.eclipse.ditto.services.utils.config.InstanceIdentifierSupplier;
->>>>>>> 7a639d8a
 import org.eclipse.ditto.signals.commands.connectivity.exceptions.ConnectionFailedException;
 
 import akka.actor.ActorRef;
@@ -538,23 +533,14 @@
      */
     private static final class StatusReportingListener implements JmsConnectionListener {
 
-<<<<<<< HEAD
-        final ActorRef self;
-        final DiagnosticLoggingAdapter log;
-        final String connectionId;
-        final ConnectionLogger connectionLogger;
-
-        private StatusReportingListener(final ActorRef self, final String connectionId,
-                final DiagnosticLoggingAdapter log, final ConnectionLogger connectionLogger) {
-=======
         private final ActorRef self;
         private final DiagnosticLoggingAdapter log;
         private final String connectionId;
+        private final ConnectionLogger connectionLogger;
 
         private StatusReportingListener(final ActorRef self, final String connectionId,
-                final DiagnosticLoggingAdapter log) {
-
->>>>>>> 7a639d8a
+                final DiagnosticLoggingAdapter log, final ConnectionLogger connectionLogger) {
+
             this.self = self;
             this.connectionId = connectionId;
             this.log = log;
@@ -613,12 +599,8 @@
 
         @Override
         public void onConsumerClosed(final MessageConsumer consumer, final Throwable cause) {
-<<<<<<< HEAD
             ConnectionLogUtil.enhanceLogWithConnectionId(log, connectionId);
             connectionLogger.failure("Consumer {0} was closed: {1}", consumer.toString(), cause.getMessage());
-=======
-            LogUtil.enhanceLogWithCustomField(log, BaseClientData.MDC_CONNECTION_ID, connectionId);
->>>>>>> 7a639d8a
             log.warning("Consumer <{}> closed due to {}: {}", consumer.toString(),
                     cause.getClass().getSimpleName(), cause.getMessage());
             self.tell(StatusReport.consumerClosed(consumer), ActorRef.noSender());
