--- conflicted
+++ resolved
@@ -254,13 +254,8 @@
 
         this.loggingEnabledDuration = monitoringConfig.logger().logDuration();
         this.checkLoggingActiveInterval = monitoringConfig.logger().loggingActiveCheckInterval();
-<<<<<<< HEAD
-=======
-        this.clientActorsPerNode = clientActorsPerNode;
-
         connectionIdResolver = PlaceholderFactory.newExpressionResolver(PlaceholderFactory.newConnectionIdPlaceholder(),
                 connectionId);
->>>>>>> 20aaa389
     }
 
     /**
