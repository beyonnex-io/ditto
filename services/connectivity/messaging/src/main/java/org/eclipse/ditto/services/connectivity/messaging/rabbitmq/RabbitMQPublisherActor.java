--- conflicted
+++ resolved
@@ -150,16 +150,7 @@
     }
 
     @Override
-<<<<<<< HEAD
-    protected CompletionStage<Acknowledgement> publishMessage(final Signal<?> signal,
-=======
-    protected DittoDiagnosticLoggingAdapter log() {
-        return log;
-    }
-
-    @Override
     protected CompletionStage<CommandResponseOrAcknowledgement> publishMessage(final Signal<?> signal,
->>>>>>> 69fed2fe
             @Nullable final Target autoAckTarget,
             final RabbitMQTarget publishTarget,
             final ExternalMessage message,
