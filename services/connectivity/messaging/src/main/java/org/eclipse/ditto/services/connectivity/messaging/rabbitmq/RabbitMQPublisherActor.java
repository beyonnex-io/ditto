/*
 * Copyright (c) 2017 Contributors to the Eclipse Foundation
 *
 * See the NOTICE file(s) distributed with this work for additional
 * information regarding copyright ownership.
 *
 * This program and the accompanying materials are made available under the
 * terms of the Eclipse Public License 2.0 which is available at
 * http://www.eclipse.org/legal/epl-2.0
 *
 * SPDX-License-Identifier: EPL-2.0
 */
package org.eclipse.ditto.services.connectivity.messaging.rabbitmq;

import java.io.IOException;
import java.nio.ByteBuffer;
import java.time.Duration;
import java.time.Instant;
import java.util.Collection;
import java.util.Collections;
import java.util.HashMap;
import java.util.Iterator;
import java.util.Map;
import java.util.Optional;
import java.util.Queue;
import java.util.concurrent.CompletableFuture;
import java.util.concurrent.CompletionStage;
import java.util.concurrent.ConcurrentHashMap;
import java.util.concurrent.ConcurrentLinkedQueue;
import java.util.concurrent.ConcurrentSkipListMap;
import java.util.concurrent.TimeUnit;
import java.util.function.Consumer;
import java.util.function.Function;
import java.util.stream.Collectors;

import javax.annotation.Nullable;

import org.eclipse.ditto.json.JsonValue;
import org.eclipse.ditto.model.base.acks.AcknowledgementLabel;
import org.eclipse.ditto.model.base.common.CharsetDeterminer;
import org.eclipse.ditto.model.base.common.HttpStatusCode;
import org.eclipse.ditto.model.base.headers.DittoHeaderDefinition;
import org.eclipse.ditto.model.connectivity.Connection;
import org.eclipse.ditto.model.connectivity.ConnectivityModelFactory;
import org.eclipse.ditto.model.connectivity.ConnectivityStatus;
import org.eclipse.ditto.model.connectivity.MessageSendingFailedException;
import org.eclipse.ditto.model.connectivity.ResourceStatus;
import org.eclipse.ditto.model.connectivity.Target;
import org.eclipse.ditto.model.things.ThingId;
import org.eclipse.ditto.services.connectivity.messaging.BasePublisherActor;
import org.eclipse.ditto.services.models.connectivity.ExternalMessage;
import org.eclipse.ditto.services.utils.akka.logging.DittoDiagnosticLoggingAdapter;
import org.eclipse.ditto.services.utils.akka.logging.DittoLoggerFactory;
import org.eclipse.ditto.services.utils.config.InstanceIdentifierSupplier;
import org.eclipse.ditto.signals.acks.base.Acknowledgement;
import org.eclipse.ditto.signals.base.Signal;

import com.newmotion.akka.rabbitmq.ChannelCreated;
import com.newmotion.akka.rabbitmq.ChannelMessage;
import com.rabbitmq.client.AMQP;
import com.rabbitmq.client.Channel;
import com.rabbitmq.client.ConfirmListener;
import com.rabbitmq.client.ReturnListener;

import akka.actor.ActorRef;
import akka.actor.Props;
import akka.event.LoggingAdapter;
import akka.japi.pf.ReceiveBuilder;

/**
 * Responsible for publishing {@link ExternalMessage}s into RabbitMQ / AMQP 0.9.1.
 * <p>
 * To receive responses the {@code replyTo} header must be set. Responses are sent to the default exchange with the
 * {@code replyTo} header as routing key.
 * </p>
 * The {@code address} of the {@code targets} from the {@link Connection} are interpreted as follows:
 * <ul>
 * <li>no {@code targets} defined: signals are not published at all</li>
 * <li>{@code address="target/routingKey"}: signals are published to exchange {@code target} with routing key {@code
 * routingKey}</li>
 * </ul>
 */
public final class RabbitMQPublisherActor extends BasePublisherActor<RabbitMQTarget> {

    /**
     * The name of this Actor in the ActorSystem.
     */
    static final String ACTOR_NAME = "rmqPublisherActor";

    private static final AcknowledgementLabel NO_ACK_LABEL = AcknowledgementLabel.of("ditto-rabbitmq-diagnostic");

    private final DittoDiagnosticLoggingAdapter log = DittoLoggerFactory.getDiagnosticLoggingAdapter(this);
    private final ConcurrentSkipListMap<Long, OutstandingAck> outstandingAcks = new ConcurrentSkipListMap<>();
    private final ConcurrentHashMap<RabbitMQTarget, Queue<OutstandingAck>> outstandingAcksByTarget =
            new ConcurrentHashMap<>();
    private ConfirmMode confirmMode = ConfirmMode.UNKNOWN;
    @Nullable private ActorRef channelActor;

    @SuppressWarnings("unused")
    private RabbitMQPublisherActor(final Connection connection) {
        super(connection);
    }

    /**
     * Creates Akka configuration object {@link Props} for this {@code RabbitMQPublisherActor}.
     *
     * @param connection the connection this publisher belongs to
     * @return the Akka configuration Props object.
     */
    static Props props(final Connection connection) {

        return Props.create(RabbitMQPublisherActor.class, connection);
    }

    @Override
    protected void preEnhancement(final ReceiveBuilder receiveBuilder) {
        receiveBuilder
                .match(ChannelCreated.class, channelCreated -> {
                    this.channelActor = channelCreated.channel();

                    final ChannelMessage channelMessage = ChannelMessage.apply(this::onChannelCreated, false);
                    channelCreated.channel().tell(channelMessage, getSelf());
                })
                .match(ChannelStatus.class, this::handleChannelStatus)
                .build();
    }

    @Override
    protected void postEnhancement(final ReceiveBuilder receiveBuilder) {
        // noop
    }

    @Override
    protected RabbitMQTarget toPublishTarget(final String address) {
        return RabbitMQTarget.fromTargetAddress(address);
    }

    @Override
    protected DittoDiagnosticLoggingAdapter log() {
        return log;
    }

    @Override
    protected CompletionStage<Acknowledgement> publishMessage(final Signal<?> signal,
            @Nullable final Target autoAckTarget, final RabbitMQTarget publishTarget,
            final ExternalMessage message, int ackSizeQuota) {

        if (channelActor == null) {
            return sendFailedFuture(signal, "No channel available, dropping response.");
        }

        if (publishTarget.getRoutingKey() == null) {
            return sendFailedFuture(signal, "No routing key, dropping message.");
        }

        final Map<String, String> messageHeaders = message.getHeaders();
        final String contentType = messageHeaders.get(ExternalMessage.CONTENT_TYPE_HEADER);
        final String correlationId = messageHeaders.get(DittoHeaderDefinition.CORRELATION_ID.getKey());

        final Map<String, Object> stringObjectMap = messageHeaders.entrySet()
                .stream()
                .collect(Collectors.toMap(Map.Entry::getKey, e -> (Object) e.getValue()));

        final AMQP.BasicProperties basicProperties = new AMQP.BasicProperties.Builder()
                .contentType(contentType)
                .correlationId(correlationId)
                .headers(stringObjectMap)
                .build();

        final byte[] body;
        if (message.isTextMessage()) {
            body = message.getTextPayload()
                    .map(text -> text.getBytes(CharsetDeterminer.getInstance().apply(contentType)))
                    .orElseThrow(() -> new IllegalArgumentException("Failed to convert text to bytes."));
        } else {
            body = message.getBytePayload()
                    .map(ByteBuffer::array)
                    .orElse(new byte[]{});
        }

        final CompletableFuture<Acknowledgement> resultFuture = new CompletableFuture<>();
        // create consumer outside channel message: need to check actor state and decide whether to handle acks.
        final Consumer<Long> nextPublishSeqNoConsumer =
                computeNextPublishSeqNoConsumer(signal, autoAckTarget, publishTarget, resultFuture);
        final ChannelMessage channelMessage = ChannelMessage.apply(channel -> {
            try {
                log.debug("Publishing to exchange <{}> and routing key <{}>: {}", publishTarget.getExchange(),
                        publishTarget.getRoutingKey(), basicProperties);
                nextPublishSeqNoConsumer.accept(channel.getNextPublishSeqNo());
                channel.basicPublish(publishTarget.getExchange(), publishTarget.getRoutingKey(), true, basicProperties,
                        body);
            } catch (final Exception e) {
                final String errorMessage = String.format("Failed to publish message to RabbitMQ: %s", e.getMessage());
                resultFuture.completeExceptionally(sendFailed(signal, errorMessage, e));
            }
            return null;
        }, false);

        channelActor.tell(channelMessage, getSelf());
        return resultFuture;
    }

    // This method is NOT thread-safe, but its returned consumer MUST be thread-safe.
    private Consumer<Long> computeNextPublishSeqNoConsumer(final Signal<?> signal,
            @Nullable final Target autoAckTarget,
            final RabbitMQTarget publishTarget,
            final CompletableFuture<Acknowledgement> resultFuture) {
        if (confirmMode == ConfirmMode.ACTIVE) {
            // TODO: configure - also in other publisher actors?
            final Duration timeoutDuration = Duration.ofSeconds(60L);
            return seqNo -> addOutstandingAck(seqNo, signal, resultFuture, autoAckTarget, publishTarget, timeoutDuration);
        } else {
            final Acknowledgement unsupportedAck = getUnsupportedAck(signal, autoAckTarget);
            return seqNo -> resultFuture.complete(unsupportedAck);
        }
    }

    // Thread-safe
    private void addOutstandingAck(final Long seqNo, final Signal<?> signal,
            final CompletableFuture<Acknowledgement> resultFuture,
            @Nullable final Target autoAckTarget,
            final RabbitMQTarget publishTarget,
            final Duration timeoutDuration) {

        final OutstandingAck outstandingAck = new OutstandingAck(signal, autoAckTarget, resultFuture);
        final Acknowledgement timeoutAck = getTimeoutAck(signal, autoAckTarget);

        // index the outstanding ack by delivery tag
        outstandingAcks.put(seqNo, outstandingAck);
        resultFuture.completeOnTimeout(timeoutAck, timeoutDuration.toMillis(), TimeUnit.MILLISECONDS)
                .handle((ack, error) -> {
                    // Only remove future from cache. Actual logging/reporting done elsewhere.
                    outstandingAcks.remove(seqNo);
                    return null;
                });

        // index the outstanding ack by publish target in order to generate negative acks on basic.return messages
        outstandingAcksByTarget.compute(publishTarget, (key, queue) -> {
            final Queue<OutstandingAck> result = queue != null ? queue : new ConcurrentLinkedQueue<>();
            result.offer(outstandingAck);
            return result;
        });
        // maintain outstanding-acks-by-target. It need not be accurate because outstandingAcksByTarget is only used
        // on basic.return, which affects all messages published to 1 target but is not precise.
        resultFuture.whenComplete((ignoredAck, ignoredError) -> {
            outstandingAcksByTarget.computeIfPresent(publishTarget, (key, queue) -> {
                queue.poll();
                return queue.isEmpty() ? null : queue;
            });
        });
    }

    private void handleChannelStatus(final ChannelStatus channelStatus) {
        if (channelStatus.confirmationException != null) {
            log.error(channelStatus.confirmationException, "Failed to enter confirm mode.");
            confirmMode = ConfirmMode.INACTIVE;
        } else {
            confirmMode = ConfirmMode.ACTIVE;
        }
        resourceStatusMap.putAll(channelStatus.targetStatus);
    }

    // called by ChannelActor; must be thread-safe.
    private Void onChannelCreated(final Channel channel) {
        final IOException confirmationStatus =
                enterConfirmationMode(channel, outstandingAcks, outstandingAcksByTarget).orElse(null);
        final Map<Target, ResourceStatus> targetStatus =
                declareExchangesPassive(channel, targets, this::toPublishTarget, log);
        getSelf().tell(new ChannelStatus(confirmationStatus, targetStatus), ActorRef.noSender());
        return null;
    }

    private static Acknowledgement getTimeoutAck(final Signal<?> signal, @Nullable final Target autoAckTarget) {
        return buildAcknowledgement(signal, autoAckTarget, HttpStatusCode.REQUEST_TIMEOUT, "No publisher confirm arrived.");
    }

<<<<<<< HEAD
    private static Acknowledgement getUnsupportedAck(final Signal<?> signal, @Nullable final Target autoAckTarget) {
        if (autoAckTarget != null && autoAckTarget.getAcknowledgement().isPresent()) {
            return buildAcknowledgement(signal, autoAckTarget, HttpStatusCode.NOT_IMPLEMENTED,
=======
    private static Acknowledgement getUnsupportedAck(final Signal<?> signal, @Nullable final Target target) {
        if (target != null && target.getDeliveredAcknowledgementLabel().isPresent()) {
            return buildAcknowledgement(signal, target, HttpStatusCode.NOT_IMPLEMENTED,
>>>>>>> f39fa266
                    "The external broker does not support RabbitMQ publisher confirms. " +
                            "Acknowledgement is not possible.");
        } else {
            return getSuccessAck(signal, autoAckTarget);
        }
    }

    private static Acknowledgement getSuccessAck(final Signal<?> signal, @Nullable final Target autoAckTarget) {
        return buildAcknowledgement(signal, autoAckTarget, HttpStatusCode.OK, null);
    }

    private static Acknowledgement getFailureAck(final Signal<?> signal, @Nullable final Target autoAckTarget) {
        return buildAcknowledgement(signal, autoAckTarget, HttpStatusCode.SERVICE_UNAVAILABLE,
                "Received negative confirm from the external broker.");
    }

    private static Acknowledgement getReturnAck(final Signal<?> signal, @Nullable final Target autoAckTarget,
            final int replyCode, final String replyText) {
        return buildAcknowledgement(signal, autoAckTarget, HttpStatusCode.SERVICE_UNAVAILABLE,
                String.format("Received basic.return from the external broker: %d %s", replyCode, replyText));
    }

    private static Acknowledgement buildAcknowledgement(final Signal<?> signal, @Nullable final Target autoAckTarget,
            final HttpStatusCode statusCode, @Nullable final String message) {
        final AcknowledgementLabel label =
<<<<<<< HEAD
                Optional.ofNullable(autoAckTarget).flatMap(Target::getAcknowledgement).orElse(NO_ACK_LABEL);
=======
                Optional.ofNullable(target).flatMap(Target::getDeliveredAcknowledgementLabel).orElse(NO_ACK_LABEL);
>>>>>>> f39fa266
        return Acknowledgement.of(label, ThingId.of(signal.getEntityId()), statusCode, signal.getDittoHeaders(),
                message == null ? null : JsonValue.of(message));
    }

    private static Map<Target, ResourceStatus> declareExchangesPassive(final Channel channel,
            final Collection<Target> targets,
            final Function<String, RabbitMQTarget> toPublishTarget,
            final LoggingAdapter log) {

        final Map<String, Target> exchanges = targets.stream()
                .collect(Collectors.toMap(
                        t -> toPublishTarget.apply(t.getAddress()).getExchange(),
                        Function.identity()
                ));
        final Map<Target, ResourceStatus> declarationStatus = new HashMap<>();
        for (final String exchange : exchanges.keySet()) {
            log.debug("Checking for existence of exchange <{}>", exchange);
            try {
                channel.exchangeDeclarePassive(exchange);
            } catch (final IOException e) {
                log.warning("Failed to declare exchange <{}> passively", exchange);
                final Target target = exchanges.get(exchange);
                if (target != null) {
                    declarationStatus.put(target,
                            ConnectivityModelFactory.newTargetStatus(
                                    InstanceIdentifierSupplier.getInstance().get(),
                                    ConnectivityStatus.FAILED,
                                    target.getAddress(),
                                    "Exchange '" + exchange + "' was missing at " +
                                            Instant.now())
                    );
                }
            }
        }
        return Collections.unmodifiableMap(declarationStatus);
    }

    private static Optional<IOException> enterConfirmationMode(final Channel channel,
            final ConcurrentSkipListMap<Long, OutstandingAck> outstandingAcks,
            final ConcurrentHashMap<RabbitMQTarget, Queue<OutstandingAck>> outstandingAcksByTarget) {
        try {
            channel.confirmSelect();
            channel.clearConfirmListeners();
            channel.clearReturnListeners();
            final ActorConfirmListener confirmListener =
                    new ActorConfirmListener(outstandingAcks, outstandingAcksByTarget);
            channel.addConfirmListener(confirmListener);
            channel.addReturnListener(confirmListener);
            return Optional.empty();
        } catch (final IOException e) {
            return Optional.of(e);
        }
    }

    private static <T> CompletionStage<T> sendFailedFuture(final Signal<?> signal, final String errorMessage) {
        return CompletableFuture.failedFuture(sendFailed(signal, errorMessage, null));
    }

    private static MessageSendingFailedException sendFailed(final Signal<?> signal, final String errorMessage,
            @Nullable final Throwable cause) {
        return MessageSendingFailedException.newBuilder()
                .message(errorMessage)
                .dittoHeaders(signal.getDittoHeaders())
                .cause(cause)
                .build();
    }

    private static final class ChannelStatus {

        @Nullable private final IOException confirmationException;
        private final Map<Target, ResourceStatus> targetStatus;

        private ChannelStatus(@Nullable final IOException confirmationException,
                final Map<Target, ResourceStatus> targetStatus) {
            this.confirmationException = confirmationException;
            this.targetStatus = targetStatus;
        }
    }

    private static final class ActorConfirmListener implements ConfirmListener, ReturnListener {

        private final ConcurrentSkipListMap<Long, OutstandingAck> outstandingAcks;
        private final ConcurrentHashMap<RabbitMQTarget, Queue<OutstandingAck>> outstandingAcksByTarget;

        private ActorConfirmListener(final ConcurrentSkipListMap<Long, OutstandingAck> outstandingAcks,
                final ConcurrentHashMap<RabbitMQTarget, Queue<OutstandingAck>> outstandingAcksByTarget) {
            this.outstandingAcks = outstandingAcks;
            this.outstandingAcksByTarget = outstandingAcksByTarget;
        }

        /**
         * Handle ACK from the broker. ACK messages are always sent after a RETURN message.
         * The channel actor runs this listener in its thread, which guarantees that this.handleAck is always
         * called after this.handleReturn returns.
         *
         * @param deliveryTag The delivery tag of the acknowledged message.
         * @param multiple Whether this acknowledgement applies to multiple messages.
         */
        @Override
        public void handleAck(final long deliveryTag, final boolean multiple) {
            forEach(deliveryTag, multiple, OutstandingAck::completeWithSuccess);
        }

        /**
         * Handle NACK from the broker. NACK messages are always handled after this.handleReturn returns.
         *
         * @param deliveryTag The delivery tag of the acknowledged message.
         * @param multiple Whether this acknowledgement applies to multiple messages.
         */
        @Override
        public void handleNack(final long deliveryTag, final boolean multiple) {
            forEach(deliveryTag, multiple, OutstandingAck::completeWithFailure);
        }

        /**
         * Handle RETURN from the broker. RETURN messages are sent if a routing key does not exist for an existing
         * exchange. Since users can set publish target for each message by the means of placeholders, and because
         * queues can be created and deleted at any time, getting RETURN messages does not imply failure of the whole
         * channel.
         * <p>
         * Here all outstanding acks of an exchange, routing-key pair are completed exceptionally with the reply text
         * and reply code.
         *
         * @param replyCode reply code of this RETURN message.
         * @param replyText textual description of this RETURN message.
         * @param exchange exchange of the outgoing message being returned.
         * @param routingKey routing key of the outgoing message being returned.
         * @param properties AMQP properties of the RETURN message; typically empty regardless of the properties of the
         * outgoing message being returned.
         * @param body body of the returned message.
         */
        @Override
        public void handleReturn(final int replyCode, final String replyText, final String exchange,
                final String routingKey,
                final AMQP.BasicProperties properties, final byte[] body) {

            final RabbitMQTarget rabbitMQTarget = RabbitMQTarget.of(exchange, routingKey);
            final Queue<OutstandingAck> queue = outstandingAcksByTarget.get(rabbitMQTarget);
            // cleanup handled in another thread on completion of each outstanding ack
            if (queue != null) {
                queue.forEach(outstandingAck -> outstandingAck.completeForReturn(replyCode, replyText));
            }
        }

        private void forEach(final long deliveryTag, final boolean multiple,
                final Consumer<OutstandingAck> outstandingAckConsumer) {
            if (multiple) {
                // iterator is in key order because each ConcurrentSkipListMap is a SortedMap
                final Iterator<Map.Entry<Long, OutstandingAck>> it = outstandingAcks.entrySet().iterator();
                while (it.hasNext()) {
                    final Map.Entry<Long, OutstandingAck> entry = it.next();
                    if (entry.getKey() > deliveryTag) {
                        break;
                    }
                    outstandingAckConsumer.accept(entry.getValue());
                    it.remove();
                }
            } else {
                final OutstandingAck outstandingAck = outstandingAcks.get(deliveryTag);
                if (outstandingAck != null) {
                    outstandingAckConsumer.accept(outstandingAck);
                    outstandingAcks.remove(deliveryTag);
                }
            }
        }
    }

    private static final class OutstandingAck {

        private final Signal<?> signal;
        @Nullable private final Target autoAckTarget;
        private final CompletableFuture<Acknowledgement> future;

        private OutstandingAck(final Signal<?> signal,
                @Nullable final Target autoAckTarget,
                final CompletableFuture<Acknowledgement> future) {
            this.signal = signal;
            this.autoAckTarget = autoAckTarget;
            this.future = future;
        }

        private void completeWithSuccess() {
            future.complete(getSuccessAck(signal, autoAckTarget));
        }

        private void completeWithFailure() {
            future.complete(getFailureAck(signal, autoAckTarget));
        }

        private void completeForReturn(final int replyCode, final String replyText) {
            future.complete(getReturnAck(signal, autoAckTarget, replyCode, replyText));
        }
    }

    private enum ConfirmMode {
        UNKNOWN,
        ACTIVE,
        INACTIVE
    }

}<|MERGE_RESOLUTION|>--- conflicted
+++ resolved
@@ -274,15 +274,9 @@
         return buildAcknowledgement(signal, autoAckTarget, HttpStatusCode.REQUEST_TIMEOUT, "No publisher confirm arrived.");
     }
 
-<<<<<<< HEAD
     private static Acknowledgement getUnsupportedAck(final Signal<?> signal, @Nullable final Target autoAckTarget) {
-        if (autoAckTarget != null && autoAckTarget.getAcknowledgement().isPresent()) {
+        if (autoAckTarget != null && autoAckTarget.getDeliveredAcknowledgementLabel().isPresent()) {
             return buildAcknowledgement(signal, autoAckTarget, HttpStatusCode.NOT_IMPLEMENTED,
-=======
-    private static Acknowledgement getUnsupportedAck(final Signal<?> signal, @Nullable final Target target) {
-        if (target != null && target.getDeliveredAcknowledgementLabel().isPresent()) {
-            return buildAcknowledgement(signal, target, HttpStatusCode.NOT_IMPLEMENTED,
->>>>>>> f39fa266
                     "The external broker does not support RabbitMQ publisher confirms. " +
                             "Acknowledgement is not possible.");
         } else {
@@ -294,8 +288,8 @@
         return buildAcknowledgement(signal, autoAckTarget, HttpStatusCode.OK, null);
     }
 
-    private static Acknowledgement getFailureAck(final Signal<?> signal, @Nullable final Target autoAckTarget) {
-        return buildAcknowledgement(signal, autoAckTarget, HttpStatusCode.SERVICE_UNAVAILABLE,
+    private static Acknowledgement getFailureAck(final Signal<?> signal, @Nullable final Target target) {
+        return buildAcknowledgement(signal, target, HttpStatusCode.SERVICE_UNAVAILABLE,
                 "Received negative confirm from the external broker.");
     }
 
@@ -308,11 +302,7 @@
     private static Acknowledgement buildAcknowledgement(final Signal<?> signal, @Nullable final Target autoAckTarget,
             final HttpStatusCode statusCode, @Nullable final String message) {
         final AcknowledgementLabel label =
-<<<<<<< HEAD
-                Optional.ofNullable(autoAckTarget).flatMap(Target::getAcknowledgement).orElse(NO_ACK_LABEL);
-=======
-                Optional.ofNullable(target).flatMap(Target::getDeliveredAcknowledgementLabel).orElse(NO_ACK_LABEL);
->>>>>>> f39fa266
+                Optional.ofNullable(autoAckTarget).flatMap(Target::getDeliveredAcknowledgementLabel).orElse(NO_ACK_LABEL);
         return Acknowledgement.of(label, ThingId.of(signal.getEntityId()), statusCode, signal.getDittoHeaders(),
                 message == null ? null : JsonValue.of(message));
     }
