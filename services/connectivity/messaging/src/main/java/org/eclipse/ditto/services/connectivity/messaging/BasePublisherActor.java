--- conflicted
+++ resolved
@@ -28,27 +28,35 @@
 import java.util.Optional;
 import java.util.Set;
 import java.util.concurrent.CompletableFuture;
+import java.util.concurrent.CompletionException;
 import java.util.concurrent.CompletionStage;
 import java.util.stream.Collectors;
 import java.util.stream.Stream;
 
 import javax.annotation.Nullable;
 
+import org.eclipse.ditto.json.JsonObject;
+import org.eclipse.ditto.json.JsonPointer;
 import org.eclipse.ditto.model.base.acks.AcknowledgementLabel;
 import org.eclipse.ditto.model.base.acks.AcknowledgementRequest;
-import org.eclipse.ditto.model.base.acks.DittoAcknowledgementLabel;
 import org.eclipse.ditto.model.base.common.CharsetDeterminer;
+import org.eclipse.ditto.model.base.common.HttpStatusCode;
+import org.eclipse.ditto.model.base.entity.id.EntityIdWithType;
+import org.eclipse.ditto.model.base.exceptions.DittoRuntimeException;
 import org.eclipse.ditto.model.base.headers.DittoHeaders;
 import org.eclipse.ditto.model.connectivity.Connection;
 import org.eclipse.ditto.model.connectivity.ConnectivityModelFactory;
 import org.eclipse.ditto.model.connectivity.ConnectivityStatus;
 import org.eclipse.ditto.model.connectivity.GenericTarget;
 import org.eclipse.ditto.model.connectivity.HeaderMapping;
+import org.eclipse.ditto.model.connectivity.MessageSendingFailedException;
 import org.eclipse.ditto.model.connectivity.ReplyTarget;
 import org.eclipse.ditto.model.connectivity.ResourceStatus;
 import org.eclipse.ditto.model.connectivity.Source;
 import org.eclipse.ditto.model.connectivity.Target;
 import org.eclipse.ditto.model.placeholders.ExpressionResolver;
+import org.eclipse.ditto.model.placeholders.PlaceholderFilter;
+import org.eclipse.ditto.model.things.ThingId;
 import org.eclipse.ditto.services.connectivity.messaging.config.ConnectionConfig;
 import org.eclipse.ditto.services.connectivity.messaging.config.ConnectivityConfig;
 import org.eclipse.ditto.services.connectivity.messaging.config.DittoConnectivityConfig;
@@ -58,9 +66,14 @@
 import org.eclipse.ditto.services.connectivity.messaging.monitoring.ConnectionMonitor;
 import org.eclipse.ditto.services.connectivity.messaging.monitoring.ConnectionMonitorRegistry;
 import org.eclipse.ditto.services.connectivity.messaging.monitoring.DefaultConnectionMonitorRegistry;
+import org.eclipse.ditto.services.connectivity.util.ConnectionLogUtil;
 import org.eclipse.ditto.services.connectivity.util.ConnectivityMdcEntryKey;
 import org.eclipse.ditto.services.models.connectivity.ExternalMessage;
+import org.eclipse.ditto.services.models.connectivity.ExternalMessageBuilder;
+import org.eclipse.ditto.services.models.connectivity.ExternalMessageFactory;
 import org.eclipse.ditto.services.models.connectivity.OutboundSignal;
+import org.eclipse.ditto.services.utils.akka.LogUtil;
+import org.eclipse.ditto.services.utils.akka.logging.DittoDiagnosticLoggingAdapter;
 import org.eclipse.ditto.services.utils.akka.logging.DittoLoggerFactory;
 import org.eclipse.ditto.services.utils.akka.logging.ThreadSafeDittoLoggingAdapter;
 import org.eclipse.ditto.services.utils.config.DefaultScopedConfig;
@@ -74,6 +87,8 @@
 import akka.actor.AbstractActor;
 import akka.actor.ActorRef;
 import akka.actor.ActorSystem;
+import akka.event.DiagnosticLoggingAdapter;
+import akka.japi.Pair;
 import akka.japi.pf.ReceiveBuilder;
 
 /**
@@ -151,49 +166,16 @@
 
     private void sendMultiMappedOutboundSignal(final OutboundSignal.MultiMapped multiMapped) {
         final int quota = computeMaxAckPayloadBytesForSignal(multiMapped);
-<<<<<<< HEAD
         final ExceptionToAcknowledgementConverter errorConverter = getExceptionConverter();
         final List<OutboundSignal.Mapped> mappedOutboundSignals = multiMapped.getMappedOutboundSignals();
-        final CompletableFuture<Acknowledgement>[] sendMonitorAndAckFutures = mappedOutboundSignals.stream()
+        final CompletableFuture<CommandResponseOrAcknowledgement>[] sendMonitorAndResponseFutures = mappedOutboundSignals.stream()
                 // message sending step
                 .flatMap(outbound -> sendMappedOutboundSignal(outbound, quota))
                 // monitor and acknowledge step
                 .flatMap(sendingOrDropped -> sendingOrDropped.monitorAndAcknowledge(errorConverter).stream())
                 // convert to completable future array for aggregation
                 .map(CompletionStage::toCompletableFuture)
-                .<CompletableFuture<Acknowledgement>>toArray(CompletableFuture[]::new);
-
-        final Signal<?> multiMappedSource = multiMapped.getSource();
-        aggregateNonNullFutures(sendMonitorAndAckFutures)
-                .thenAccept(ackList -> {
-                    final ActorRef sender = multiMapped.getSender().orElse(null);
-                    if (!ackList.isEmpty() && sender != null) {
-                        final Acknowledgements aggregatedAcks = appendConnectionId(
-                                Acknowledgements.of(ackList, multiMappedSource.getDittoHeaders()));
-                        if (logger.isDebugEnabled()) {
-                            logger.withCorrelationId(multiMappedSource)
-                                    .debug("Message sent. Replying to <{}>: <{}>", sender, aggregatedAcks);
-                        }
-                        sender.tell(aggregatedAcks, getSelf());
-                    } else if (ackList.isEmpty() && logger.isDebugEnabled()) {
-                        logger.withCorrelationId(multiMappedSource).debug("Message sent: No acks requested.");
-                    } else {
-                        logger.withCorrelationId(multiMappedSource)
-                                .error("Message sent: Acks requested, but no sender: <{}>", multiMappedSource);
-                    }
-=======
-        final ErrorConverter errorConverter = getErrorConverter();
-        final CompletableFuture<CommandResponseOrAcknowledgement>[] sendMonitorAndResponseFutures =
-                multiMapped.getMappedOutboundSignals()
-                        .stream()
-                        // message sending step
-                        .flatMap(outbound -> sendMappedOutboundSignal(outbound, quota))
-                        // monitor and acknowledge step
-                        .flatMap(sendingOrDropped -> sendingOrDropped.monitorAndAcknowledge(errorConverter)
-                                .stream())
-                        // convert to completable future array for aggregation
-                        .map(CompletionStage::toCompletableFuture)
-                        .<CompletableFuture<CommandResponseOrAcknowledgement>>toArray(CompletableFuture[]::new);
+                .<CompletableFuture<CommandResponseOrAcknowledgement>>toArray(CompletableFuture[]::new);
 
         aggregateNonNullFutures(sendMonitorAndResponseFutures)
                 .thenAccept(responsesList -> {
@@ -211,66 +193,59 @@
                             .flatMap(Optional::stream)
                             .collect(Collectors.toList());
                     sendBackResponses(multiMapped, sender, nonAcknowledgementsResponses);
->>>>>>> 69fed2fe
                 })
                 .exceptionally(e -> {
-                    logger.withCorrelationId(multiMappedSource)
-                            .error("Message sending failed unexpectedly: <{}>", multiMapped, e);
+                    logger.withCorrelationId(multiMapped.getSource())
+                            .error(e, "Message sending failed unexpectedly: <{}>", multiMapped);
                     return null;
                 });
     }
 
-<<<<<<< HEAD
-    /**
-     * Gets the converter from publisher exceptions to Acknowledgements.
-     * Override to handle client-specific exceptions.
-     *
-     * @return the converter.
-     */
-    protected ExceptionToAcknowledgementConverter getExceptionConverter() {
-        return DefaultExceptionToAcknowledgementConverter.getInstance();
-=======
     protected abstract boolean shouldPublishAcknowledgement(final Acknowledgement acknowledgement);
 
     private void issueAcknowledgements(final OutboundSignal.MultiMapped multiMapped, @Nullable final ActorRef sender,
-            final List<Acknowledgement> ackList) {
-        if (sender == getSelf()) {
-            logIfDebug(multiMapped, l -> l.debug("Not sending acks <{}> because sender is this publisher actor," +
-                    " which can't handle acknowledgements.", ackList));
+            final Collection<Acknowledgement> ackList) {
+
+        final ThreadSafeDittoLoggingAdapter l = logger.withCorrelationId(multiMapped.getSource());
+        if (Objects.equals(sender, getSelf())) {
+            l.debug("Not sending acks <{}> because sender is this publisher actor," +
+                    " which can't handle acknowledgements.", ackList);
         } else if (!ackList.isEmpty() && sender != null) {
             final Acknowledgements aggregatedAcks = appendConnectionId(
                     Acknowledgements.of(ackList, multiMapped.getSource().getDittoHeaders()));
-            logIfDebug(multiMapped, l ->
-                    l.debug("Message sent. Replying to <{}>: <{}>", sender, aggregatedAcks));
+            l.debug("Message sent. Replying to <{}>: <{}>", sender, aggregatedAcks);
             sender.tell(aggregatedAcks, getSelf());
         } else if (ackList.isEmpty()) {
-            logIfDebug(multiMapped, l -> l.debug("Message sent: No acks requested."));
+            l.debug("Message sent: No acks requested.");
         } else {
-            log().withCorrelationId(multiMapped.getSource())
-                    .error("Message sent: Acks requested, but no sender: <{}>", multiMapped.getSource());
+            l.error("Message sent: Acks requested, but no sender: <{}>", multiMapped.getSource());
         }
     }
 
     private void sendBackResponses(final OutboundSignal.MultiMapped multiMapped, @Nullable final ActorRef sender,
-            final List<CommandResponse<?>> nonAcknowledgementsResponses) {
+            final Collection<CommandResponse<?>> nonAcknowledgementsResponses) {
+
+        final ThreadSafeDittoLoggingAdapter l = logger.withCorrelationId(multiMapped.getSource());
         if (!nonAcknowledgementsResponses.isEmpty() && sender != null) {
             nonAcknowledgementsResponses.forEach(response -> {
-                logIfDebug(multiMapped, l ->
-                        l.debug("CommandResponse created from HTTP response. Replying to <{}>: <{}>", sender,
-                                response));
+                l.debug("CommandResponse created from HTTP response. Replying to <{}>: <{}>", sender, response);
                 sender.tell(response, getSelf());
             });
         } else if (nonAcknowledgementsResponses.isEmpty()) {
-            logIfDebug(multiMapped, l -> l.debug("No CommandResponse created from HTTP response."));
+            l.debug("No CommandResponse created from HTTP response.");
         } else {
-            log().withCorrelationId(multiMapped.getSource())
-                    .error("CommandResponse created from HTTP response, but no sender: <{}>", multiMapped.getSource());
-        }
-    }
-
-    private Acknowledgements appendConnectionId(final Acknowledgements acknowledgements) {
-        return MessageMappingProcessorActor.appendConnectionIdToAcknowledgements(acknowledgements, connectionId);
->>>>>>> 69fed2fe
+            l.error("CommandResponse created from HTTP response, but no sender: <{}>", multiMapped.getSource());
+        }
+    }
+
+    /**
+     * Gets the converter from publisher exceptions to Acknowledgements.
+     * Override to handle client-specific exceptions.
+     *
+     * @return the converter.
+     */
+    protected ExceptionToAcknowledgementConverter getExceptionConverter() {
+        return DefaultExceptionToAcknowledgementConverter.getInstance();
     }
 
     private static <T> CompletionStage<List<T>> aggregateNonNullFutures(final CompletableFuture<T>[] futures) {
@@ -324,8 +299,8 @@
             final int acks = (int) sendingContexts.stream().filter(SendingContext::shouldAcknowledge).count();
             final int maxPayloadBytes = acks == 0 ? maxPayloadBytesForSignal : maxPayloadBytesForSignal / acks;
             return sendingContexts.stream()
-<<<<<<< HEAD
-                    .map(sendingContext -> tryToPublishToGenericTarget(resolver, sendingContext, maxPayloadBytes, l));
+                    .map(sendingContext -> tryToPublishToGenericTarget(resolver, sendingContext,
+                            maxPayloadBytesForSignal, maxPayloadBytes, l));
         }
     }
 
@@ -339,10 +314,6 @@
                     .map(replyTarget -> getSendingContextForReplyTarget(mappedOutboundSignal, replyTarget));
         } else {
             result = Optional.empty();
-=======
-                    .map(sendingContext -> publishToGenericTarget(resolver, sendingContext, maxPayloadBytesForSignal,
-                            maxPayloadBytes));
->>>>>>> 69fed2fe
         }
         return result;
     }
@@ -401,37 +372,12 @@
 
     private SendingOrDropped tryToPublishToGenericTarget(final ExpressionResolver resolver,
             final SendingContext sendingContext,
-<<<<<<< HEAD
+            final int maxTotalMessageSize,
             final int quota,
             final ThreadSafeDittoLoggingAdapter logger) {
 
         try {
-            return publishToGenericTarget(resolver, sendingContext, quota, logger);
-=======
-            final int maxTotalMessageSize,
-            final int quota) {
-        try {
-            final OutboundSignal.Mapped outbound = sendingContext.outboundSignal;
-            final GenericTarget genericTarget = sendingContext.genericTarget;
-            final String address = genericTarget.getAddress();
-            final Optional<T> publishTargetOptional =
-                    resolveTargetAddress(resolver, address).map(this::toPublishTarget);
-            if (publishTargetOptional.isPresent()) {
-                log().debug("Publishing mapped message of type <{}> to address <{}>: {}",
-                        outbound.getSource().getType(), address, sendingContext.externalMessage);
-                final T publishTarget = publishTargetOptional.get();
-                @Nullable final Target autoAckTarget = sendingContext.autoAckTarget;
-                final HeaderMapping headerMapping = genericTarget.getHeaderMapping().orElse(null);
-                final ExternalMessage mappedMessage = applyHeaderMapping(resolver, outbound, headerMapping, log());
-                final CompletionStage<CommandResponseOrAcknowledgement> responsesFuture =
-                        publishMessage(outbound.getSource(), autoAckTarget, publishTarget, mappedMessage,
-                                maxTotalMessageSize, quota);
-                // set the external message after header mapping for the result of header mapping to show up in log
-                return new Sending(sendingContext.setExternalMessage(mappedMessage), responsesFuture, log());
-            } else {
-                return new Dropped(sendingContext, log());
-            }
->>>>>>> 69fed2fe
+            return publishToGenericTarget(resolver, sendingContext, maxTotalMessageSize, quota, logger);
         } catch (final Exception e) {
             return new Sending(sendingContext, CompletableFuture.failedFuture(e), logger);
         }
@@ -439,6 +385,7 @@
 
     private SendingOrDropped publishToGenericTarget(final ExpressionResolver resolver,
             final SendingContext sendingContext,
+            final int maxTotalMessageSize,
             final int quota,
             final ThreadSafeDittoLoggingAdapter logger) {
 
@@ -456,10 +403,11 @@
             @Nullable final Target autoAckTarget = sendingContext.getAutoAckTarget().orElse(null);
             final HeaderMapping headerMapping = genericTarget.getHeaderMapping().orElse(null);
             final ExternalMessage mappedMessage = applyHeaderMapping(resolver, outbound, headerMapping);
-            final CompletionStage<Acknowledgement> ackFuture =
-                    publishMessage(outboundSource, autoAckTarget, publishTarget, mappedMessage, quota);
+            final CompletionStage<CommandResponseOrAcknowledgement> responsesFuture =
+                    publishMessage(outboundSource, autoAckTarget, publishTarget, mappedMessage,
+                                maxTotalMessageSize, quota);
             // set the external message after header mapping for the result of header mapping to show up in log
-            result = new Sending(sendingContext.setExternalMessage(mappedMessage), ackFuture, logger);
+            result = new Sending(sendingContext.setExternalMessage(mappedMessage), responsesFuture, logger);
         } else {
             result = new Dropped(sendingContext);
         }
@@ -512,32 +460,12 @@
      * @return future of command responses (acknowledgements and potentially responses to live commands / live messages)
      * to reply to sender, or future of null if ackSizeQuota is 0.
      */
-<<<<<<< HEAD
-    protected abstract CompletionStage<Acknowledgement> publishMessage(Signal<?> signal,
+    protected abstract CompletionStage<CommandResponseOrAcknowledgement> publishMessage(Signal<?> signal,
             @Nullable Target autoAckTarget,
             T publishTarget,
             ExternalMessage message,
+            int maxTotalMessageSize,
             int ackSizeQuota);
-=======
-    protected abstract CompletionStage<CommandResponseOrAcknowledgement> publishMessage(Signal<?> signal,
-            @Nullable Target autoAckTarget, T publishTarget, ExternalMessage message, int maxTotalMessageSize,
-            int ackSizeQuota);
-
-    /**
-     * @return the logger to use.
-     */
-    protected abstract DittoDiagnosticLoggingAdapter log();
-
-    private static <T> CompletionStage<List<T>> aggregateNonNullFutures(final CompletableFuture<T>[] futures) {
-        return CompletableFuture.allOf(futures)
-                .thenApply(aVoid ->
-                        Arrays.stream(futures)
-                                .map(CompletableFuture::join)
-                                .filter(Objects::nonNull)
-                                .collect(Collectors.toList())
-                );
-    }
->>>>>>> 69fed2fe
 
     /**
      * Decode a byte buffer according to the charset specified in an external message.
@@ -614,389 +542,6 @@
         return target.getIssuedAcknowledgementLabel().filter(requestedAcks::contains).isPresent();
     }
 
-<<<<<<< HEAD
-=======
-    private SendingContext sendingContextForReplyTarget(final OutboundSignal.Mapped outboundSignal,
-            final ReplyTarget replyTarget) {
-        final ExternalMessage externalMessage = outboundSignal.getExternalMessage();
-        return new SendingContext(connectionId, outboundSignal, externalMessage, replyTarget, responsePublishedMonitor,
-                null,
-                responseDroppedMonitor, null);
-    }
-
-    private SendingContext sendingContextForTarget(final OutboundSignal.Mapped outboundSignal, final Target target) {
-        final ConnectionMonitor publishedMonitor =
-                connectionMonitorRegistry.forOutboundPublished(connectionId, target.getOriginalAddress());
-        @Nullable final ConnectionMonitor acknowledgedMonitor =
-                isTargetAckRequested(outboundSignal, target) ?
-                        connectionMonitorRegistry.forInboundAcknowledged(connectionId, target.getOriginalAddress()) :
-                        null;
-        @Nullable final Target autoAckTarget = isTargetAckRequested(outboundSignal, target) ? target : null;
-        final ExternalMessage externalMessage = outboundSignal.getExternalMessage();
-        return new SendingContext(connectionId, outboundSignal, externalMessage, target, publishedMonitor,
-                acknowledgedMonitor,
-                publishedMonitor, autoAckTarget);
-    }
-
-    @Nullable
-    private static Acknowledgement convertErrorToAcknowledgement(final SendingContext sendingContext,
-            final Exception exception,
-            final ErrorConverter errorConverter) {
-        final Optional<AcknowledgementLabel> label = getAcknowledgementLabel(sendingContext.autoAckTarget);
-        if (label.isEmpty()) {
-            // auto ack not requested
-            return null;
-        } else {
-            // no ack possible for non-twin-events, thus entityId must be ThingId
-            final ThingId entityId = ThingId.of(sendingContext.outboundSignal.getSource().getEntityId());
-            final DittoHeaders dittoHeaders = sendingContext.outboundSignal.getSource().getDittoHeaders();
-            if (exception instanceof DittoRuntimeException) {
-                // assume DittoRuntimeException payload fits within quota
-                return errorConverter.convertDittoRuntimeException((DittoRuntimeException) exception,
-                        label.orElseThrow(), entityId, dittoHeaders);
-            } else {
-                // assume exception message fits within quota
-                return errorConverter.convertGenericException(exception, label.orElseThrow(), entityId, dittoHeaders);
-            }
-        }
-    }
-
-    private static final class SendingContext {
-
-        private final ConnectionId connectionId;
-        private final OutboundSignal.Mapped outboundSignal;
-        private final ExternalMessage externalMessage;
-        private final GenericTarget genericTarget;
-        private final ConnectionMonitor publishedMonitor;
-        @Nullable private final ConnectionMonitor acknowledgedMonitor;
-        private final ConnectionMonitor droppedMonitor;
-        @Nullable private final Target autoAckTarget;
-
-        private SendingContext(
-                final ConnectionId connectionId,
-                final OutboundSignal.Mapped outboundSignal,
-                final ExternalMessage externalMessage,
-                final GenericTarget genericTarget,
-                final ConnectionMonitor publishedMonitor,
-                @Nullable final ConnectionMonitor acknowledgedMonitor,
-                final ConnectionMonitor droppedMonitor,
-                @Nullable final Target autoAckTarget) {
-            this.connectionId = connectionId;
-            this.outboundSignal = outboundSignal;
-            this.externalMessage = externalMessage;
-            this.genericTarget = genericTarget;
-            this.publishedMonitor = publishedMonitor;
-            this.acknowledgedMonitor = acknowledgedMonitor;
-            this.droppedMonitor = droppedMonitor;
-            this.autoAckTarget = autoAckTarget;
-        }
-
-        private boolean shouldAcknowledge() {
-            return autoAckTarget != null && acknowledgedMonitor != null;
-        }
-
-        private SendingContext setExternalMessage(final ExternalMessage externalMessage) {
-            return new SendingContext(connectionId, outboundSignal, externalMessage, genericTarget, publishedMonitor,
-                    acknowledgedMonitor, droppedMonitor,
-                    autoAckTarget);
-        }
-    }
-
-    /**
-     * Either a signal being sent represented by a future acknowledgement, or a dropped signal.
-     */
-    private interface SendingOrDropped {
-
-        <T> T eval(BiFunction<SendingContext, CompletionStage<CommandResponseOrAcknowledgement>, T> onSending,
-                Function<SendingContext, T> onDropped);
-
-        /**
-         * @return the logger to use.
-         */
-        DittoDiagnosticLoggingAdapter log();
-
-        /**
-         * Return an optional future acknowledgement capturing the result of message sending.
-         * <p>
-         * <li>If the optional is empty, then the message is dropped.</li>
-         * <li>If the future has the value null, then the acknowledgement is logged and not requested.</li>
-         * <li>If the future has a non-null acknowledgement, then that ack is requested and should be sent back.</li>
-         *
-         * @return the send result optional.
-         */
-        default Optional<CompletionStage<CommandResponseOrAcknowledgement>> monitorAndAcknowledge(
-                final ErrorConverter errorConverter) {
-            return eval(
-                    (context, sendFuture) -> Optional.of(sendFuture.thenApply(
-                            responseOrAck -> {
-                                @Nullable final CommandResponse<?> commandResponse = responseOrAck.getCommandResponse()
-                                        .orElse(null);
-
-                                if (context.shouldAcknowledge()) {
-                                    if (context.autoAckTarget != null &&
-                                            context.autoAckTarget.getIssuedAcknowledgementLabel()
-                                                    .filter(DittoAcknowledgementLabel.LIVE_RESPONSE::equals)
-                                                    .isPresent()) {
-                                        final boolean isSendSuccess = commandResponse != null &&
-                                                !commandResponse.getStatusCode().isClientError() &&
-                                                !commandResponse.getStatusCode().isInternalError();
-                                        if (isSendSuccess) {
-                                            context.publishedMonitor.success(context.externalMessage);
-                                        } else if (commandResponse != null) {
-                                            if (context.acknowledgedMonitor != null) {
-                                                context.acknowledgedMonitor.failure(context.externalMessage,
-                                                        liveResponseToException(commandResponse));
-                                            }
-                                        } else {
-                                            /*
-                                             * command response == null; report error.
-                                             * This indicates a bug in the publisher actor because if the issued-ack is
-                                             * "live-response" the response must be considered as the ack which has to
-                                             * be issued by the auto ack target.
-                                             */
-                                            context.publishedMonitor.failure(context.externalMessage,
-                                                    NULL_ACK_EXCEPTION);
-                                            return new CommandResponseOrAcknowledgement(
-                                                    commandResponse,
-                                                    convertErrorToAcknowledgement(context, NULL_ACK_EXCEPTION,
-                                                            errorConverter)
-                                            );
-                                        }
-
-                                    } else if (responseOrAck.getAcknowledgement().isPresent()) {
-                                        final Acknowledgement ack = responseOrAck.getAcknowledgement().get();
-                                        final boolean isSendSuccess = !context.shouldAcknowledge() ||
-                                                !ack.getStatusCode().isClientError() &&
-                                                        !ack.getStatusCode().isInternalError();
-                                        if (isSendSuccess) {
-                                            context.publishedMonitor.success(context.externalMessage);
-                                        } else {
-                                            if (context.acknowledgedMonitor != null) {
-                                                context.acknowledgedMonitor.failure(context.externalMessage,
-                                                        ackToException(ack));
-                                            }
-                                        }
-                                    } else {
-                                        /*
-                                         * ack == null; report error.
-                                         * This indicates a bug in the publisher actor because ack is only allowed to
-                                         * be null if the issued-ack should be "live-response".
-                                         */
-                                        context.publishedMonitor.failure(context.externalMessage,
-                                                NULL_ACK_EXCEPTION);
-                                        return new CommandResponseOrAcknowledgement(
-                                                commandResponse,
-                                                convertErrorToAcknowledgement(context, NULL_ACK_EXCEPTION,
-                                                        errorConverter)
-                                        );
-                                    }
-                                }
-                                return responseOrAck;
-                            })
-                            .exceptionally(error -> {
-                                final Exception rootCause = getRootCause(error);
-                                monitorSendFailure(context.externalMessage, rootCause, context.publishedMonitor,
-                                        context.connectionId, log());
-                                return new CommandResponseOrAcknowledgement(null,
-                                        convertErrorToAcknowledgement(context, rootCause, errorConverter)
-                                );
-                            })
-                    ),
-                    context -> {
-                        context.droppedMonitor.success(context.outboundSignal.getSource(),
-                                "Signal dropped, target address unresolved: {0}",
-                                context.genericTarget.getAddress()
-                        );
-                        return Optional.empty();
-                    }
-            );
-        }
-
-        private static DittoRuntimeException ackToException(final Acknowledgement ack) {
-            return MessageSendingFailedException.newBuilder()
-                    .statusCode(ack.getStatusCode())
-                    .message("Received negative acknowledgement for label <" + ack.getLabel() + ">.")
-                    .description("Payload: " + ack.getEntity().map(JsonValue::toString).orElse("<empty>"))
-                    .build();
-        }
-
-        private static DittoRuntimeException liveResponseToException(final CommandResponse response) {
-            return MessageSendingFailedException.newBuilder()
-                    .statusCode(response.getStatusCode())
-                    .message("Received negative acknowledgement for label <" +
-                            DittoAcknowledgementLabel.LIVE_RESPONSE.toString() + ">.")
-                    .description("Payload: " + response.toJson())
-                    .build();
-        }
-
-        private static Exception getRootCause(final Throwable throwable) {
-            if (throwable instanceof CompletionException && throwable.getCause() != null) {
-                return getRootCause(throwable.getCause());
-            } else if (throwable instanceof Exception) {
-                return (Exception) throwable;
-            } else {
-                return new RuntimeException(throwable);
-            }
-        }
-
-        private static void monitorSendFailure(final ExternalMessage message, final Exception exception,
-                final ConnectionMonitor publishedMonitor, final ConnectionId connectionId,
-                final DittoDiagnosticLoggingAdapter log) {
-
-            ConnectionLogUtil.enhanceLogWithConnectionId(log, connectionId);
-            if (exception instanceof DittoRuntimeException) {
-                final DittoRuntimeException dittoRuntimeException = (DittoRuntimeException) exception;
-                publishedMonitor.failure(message, dittoRuntimeException);
-                log.withCorrelationId(dittoRuntimeException)
-                        .info("Ran into a failure when publishing signal - {}: {}",
-                                dittoRuntimeException.getClass().getSimpleName(),
-                                dittoRuntimeException.getMessage());
-            } else {
-                publishedMonitor.exception(message, exception);
-                @Nullable final String correlationId = message.getInternalHeaders().getCorrelationId().orElseGet(() ->
-                        message.findHeaderIgnoreCase(CORRELATION_ID.getKey())
-                                .orElse(null));
-                log.withCorrelationId(correlationId)
-                        .info("Unexpected failure when publishing signal  - {}: {}",
-                                exception.getClass().getSimpleName(),
-                                exception.getMessage());
-            }
-            ConnectionLogUtil.removeConnectionId(log);
-        }
-
-    }
-
-    private static final class Sending implements SendingOrDropped {
-
-        private final SendingContext sendingContext;
-        private final CompletionStage<CommandResponseOrAcknowledgement> responsesFuture;
-        private final DittoDiagnosticLoggingAdapter log;
-
-        private Sending(final SendingContext sendingContext,
-                final CompletionStage<CommandResponseOrAcknowledgement> responsesFuture,
-                final DittoDiagnosticLoggingAdapter log) {
-            this.sendingContext = sendingContext;
-            this.responsesFuture = responsesFuture;
-            this.log = log;
-        }
-
-        @Override
-        public DittoDiagnosticLoggingAdapter log() {
-            return log;
-        }
-
-        @Override
-        public <T> T eval(
-                final BiFunction<SendingContext, CompletionStage<CommandResponseOrAcknowledgement>, T> onSending,
-                final Function<SendingContext, T> onDropped) {
-            return onSending.apply(sendingContext, responsesFuture);
-        }
-    }
-
-    private static final class Dropped implements SendingOrDropped {
-
-        private final SendingContext outboundSignal;
-        private final DittoDiagnosticLoggingAdapter log;
-
-        private Dropped(final SendingContext outboundSignal, final DittoDiagnosticLoggingAdapter log) {
-            this.outboundSignal = outboundSignal;
-            this.log = log;
-        }
-
-        @Override
-        public DittoDiagnosticLoggingAdapter log() {
-            return log;
-        }
-
-        @Override
-        public <T> T eval(
-                final BiFunction<SendingContext, CompletionStage<CommandResponseOrAcknowledgement>, T> onSending,
-                final Function<SendingContext, T> onDropped) {
-            return onDropped.apply(outboundSignal);
-        }
-    }
-
-    /**
-     * Fully customizable converter from publisher errors to acknowledgements.
-     */
-    protected static class ErrorConverter {
-
-        private static final ErrorConverter DEFAULT_INSTANCE = new ErrorConverter();
-
-        /**
-         * Convert a DittoRuntimeException to an acknowledgement. By default, the payload is the JSON representation
-         * of the DittoRuntimeException excluding the field "status", which is used as the status code of
-         * the acknowledgement itself.
-         *
-         * @param dittoRuntimeException the DittoRuntimeException.
-         * @param label the desired acknowledgement label.
-         * @param entityId the entity ID.
-         * @param dittoHeaders the DittoHeaders of the sending context.
-         * @return acknowledgement for the DittoRuntimeException.
-         */
-        protected Acknowledgement convertDittoRuntimeException(final DittoRuntimeException dittoRuntimeException,
-                final AcknowledgementLabel label,
-                final EntityIdWithType entityId,
-                final DittoHeaders dittoHeaders) {
-            final HttpStatusCode status = dittoRuntimeException.getStatusCode();
-            final JsonObject payload = dittoRuntimeException.toJson(
-                    field -> !DittoRuntimeException.JsonFields.STATUS.getPointer()
-                            .equals(JsonPointer.of(field.getKey()))
-            );
-            return Acknowledgement.of(label, entityId, status, dittoHeaders, payload);
-        }
-
-        /**
-         * Convert a generic exception into an acknowledgement.
-         *
-         * @param exception the generic exception (non-DittoRuntimeException).
-         * @param label the desired acknowledgement label.
-         * @param entityId the entity ID.
-         * @param dittoHeaders the DittoHeaders of the sending context.
-         * @return acknowledgement for the generic exception.
-         */
-        protected Acknowledgement convertGenericException(
-                final Exception exception,
-                final AcknowledgementLabel label,
-                final EntityIdWithType entityId,
-                final DittoHeaders dittoHeaders) {
-
-            final HttpStatusCode status = getStatusCodeForGenericException(exception);
-            final String message = getDescriptionForGenericException(exception);
-            final JsonObject payload = JsonObject.newBuilder()
-                    .set(DittoRuntimeException.JsonFields.MESSAGE,
-                            "Encountered '" + exception.getClass().getSimpleName() + "'")
-                    .set(DittoRuntimeException.JsonFields.DESCRIPTION, message)
-                    .build();
-            return Acknowledgement.of(label, entityId, status, dittoHeaders, payload);
-        }
-
-        /**
-         * Get the acknowledgement status code of a generic exception.
-         *
-         * @param exception the generic exception (non-DittoRuntimeException).
-         * @return the status code of the converted acknowledgement.
-         */
-        protected HttpStatusCode getStatusCodeForGenericException(final Exception exception) {
-            return HttpStatusCode.INTERNAL_SERVER_ERROR;
-        }
-
-        /**
-         * Get the description of a generic exception.
-         *
-         * @param exception the generic exception (non-DittoRuntimeException).
-         * @return the description in the payload of the converted acknowledgement.
-         */
-        protected String getDescriptionForGenericException(final Exception exception) {
-            final String message = Optional.ofNullable(exception.getMessage()).orElse("Unknown error.");
-            if (null != exception.getCause()) {
-                return message + " - Cause: '" + exception.getCause().getClass().getSimpleName() + "'";
-            } else {
-                return message;
-            }
-        }
-    }
-
     /**
      * A CommandResponse created by publishing a message or an Acknowledgement created by this publishing or even both.
      */
@@ -1019,6 +564,7 @@
         protected Optional<Acknowledgement> getAcknowledgement() {
             return Optional.ofNullable(acknowledgement);
         }
-    }
->>>>>>> 69fed2fe
+
+    }
+
 }