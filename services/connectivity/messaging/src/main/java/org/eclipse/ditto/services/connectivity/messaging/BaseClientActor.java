--- conflicted
+++ resolved
@@ -1106,64 +1106,13 @@
      * which will also cause an sideeffect that stores the mapping actor in the local variable {@code
      * messageMappingProcessorActor}.
      */
-<<<<<<< HEAD
-    protected Either<DittoRuntimeException, ActorRef> startMessageMappingProcessorActor() {
-        if (!getMessageMappingProcessorActor().isPresent()) {
-            final Connection connection = connection();
-
-            final MessageMappingProcessor processor;
-            try {
-                // this one throws DittoRuntimeExceptions when the mapper could not be configured
-                processor = MessageMappingProcessor.of(connectionId(), connection().getMappings(),
-                        getContext().getSystem(), connectivityConfig, protocolAdapterProvider, log);
-            } catch (final DittoRuntimeException dre) {
-                connectionLogger.failure("Failed to start message mapping processor due to: {}.", dre.getMessage());
-                log.info(
-                        "Got DittoRuntimeException during initialization of MessageMappingProcessor: {} {} - desc: {}",
-                        dre.getClass().getSimpleName(), dre.getMessage(), dre.getDescription().orElse(""));
-                return Left.apply(dre);
-            }
-
-            log.info("Configured for processing messages with the following MessageMapperRegistry: <{}>",
-                    processor.getRegistry());
-
-            log.debug("Starting MessageMappingProcessorActor with pool size of <{}>.",
-                    connection.getProcessorPoolSize());
-            final ActorRef publisherActor = getPublisherActor().orElseThrow(
-                    () -> new NullPointerException("publisher actor must not be null."));
-            final Props props =
-                    MessageMappingProcessorActor.props(publisherActor, conciergeForwarder, processor,
-                            connectionId());
-
-            /*
-             * By using a ConsistentHashingPool, messages sent to this actor which are wrapped into
-             * akka.routing.ConsistentHashingRouter.ConsistentHashableEnvelope may define which consistent hashing
-             * key to use.
-             * That way the message with the same hash are always sent to the same pooled instance of the
-             * MessageMappingProcessorActor.
-             *
-             * That is needed in order to guarantee message processing order. Otherwise two messages received for the
-             * same Thing may be processed out-of-order if the mapping of the first message takes longer than the
-             * mapping of the second message.
-             * This however will also limit throughput as the used hashing key is often connection source address based
-             * and does not yet "know" of the Thing ID.
-             */
-            messageMappingProcessorActor =
-                    getContext().actorOf(new ConsistentHashingPool(connection.getProcessorPoolSize())
-                            .withDispatcher("message-mapping-processor-dispatcher")
-                            .props(props), nextChildActorName(MessageMappingProcessorActor.ACTOR_NAME));
-        } else {
-            log.info("MessageMappingProcessor already instantiated: not initializing again.");
-=======
     private ActorRef startMessageMappingProcessorActor() {
-        final MappingContext mappingContext = stateData().getConnection().getMappingContext().orElse(null);
-
         final Connection connection = connection();
 
         final MessageMappingProcessor processor;
         try {
             // this one throws DittoRuntimeExceptions when the mapper could not be configured
-            processor = MessageMappingProcessor.of(connectionId(), mappingContext, getContext().getSystem(),
+            processor = MessageMappingProcessor.of(connectionId(), connection().getMappings(), getContext().getSystem(),
                     connectivityConfig, protocolAdapterProvider, log);
         } catch (final DittoRuntimeException dre) {
             connectionLogger.failure("Failed to start message mapping processor due to: {}.", dre.getMessage());
@@ -1172,7 +1121,6 @@
                     dre.getClass().getSimpleName(), dre.getMessage(), dre.getDescription().orElse(""));
             getSender().tell(dre, getSelf());
             throw dre;
->>>>>>> cd9e0603
         }
 
         log.info("Configured for processing messages with the following MessageMapperRegistry: <{}>",
