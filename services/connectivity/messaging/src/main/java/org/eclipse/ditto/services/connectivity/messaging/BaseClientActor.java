/*
 * Copyright (c) 2017 Contributors to the Eclipse Foundation
 *
 * See the NOTICE file(s) distributed with this work for additional
 * information regarding copyright ownership.
 *
 * This program and the accompanying materials are made available under the
 * terms of the Eclipse Public License 2.0 which is available at
 * http://www.eclipse.org/legal/epl-2.0
 *
 * SPDX-License-Identifier: EPL-2.0
 */
package org.eclipse.ditto.services.connectivity.messaging;

import static org.eclipse.ditto.model.base.common.ConditionChecker.checkNotNull;
import static org.eclipse.ditto.services.connectivity.messaging.BaseClientState.CONNECTED;
import static org.eclipse.ditto.services.connectivity.messaging.BaseClientState.CONNECTING;
import static org.eclipse.ditto.services.connectivity.messaging.BaseClientState.DISCONNECTED;
import static org.eclipse.ditto.services.connectivity.messaging.BaseClientState.DISCONNECTING;
import static org.eclipse.ditto.services.connectivity.messaging.BaseClientState.TESTING;
import static org.eclipse.ditto.services.connectivity.messaging.BaseClientState.UNKNOWN;

import java.io.IOException;
import java.io.UnsupportedEncodingException;
import java.net.InetSocketAddress;
import java.net.Socket;
import java.net.URLEncoder;
import java.nio.charset.StandardCharsets;
import java.time.Instant;
import java.util.Arrays;
import java.util.List;
import java.util.Objects;
import java.util.Optional;
import java.util.concurrent.CompletableFuture;
import java.util.concurrent.CompletionStage;
import java.util.concurrent.TimeUnit;
import java.util.function.IntFunction;
import java.util.function.Supplier;
import java.util.stream.Collectors;
import java.util.stream.Stream;

import javax.annotation.Nullable;

import org.eclipse.ditto.model.base.exceptions.DittoRuntimeException;
import org.eclipse.ditto.model.base.headers.DittoHeaders;
import org.eclipse.ditto.model.base.headers.WithDittoHeaders;
import org.eclipse.ditto.model.connectivity.Connection;
import org.eclipse.ditto.model.connectivity.ConnectionMetrics;
import org.eclipse.ditto.model.connectivity.ConnectivityModelFactory;
import org.eclipse.ditto.model.connectivity.ConnectivityStatus;
import org.eclipse.ditto.model.connectivity.MappingContext;
import org.eclipse.ditto.model.connectivity.ResourceStatus;
import org.eclipse.ditto.model.connectivity.Source;
import org.eclipse.ditto.model.connectivity.SourceMetrics;
import org.eclipse.ditto.model.connectivity.Target;
import org.eclipse.ditto.model.connectivity.TargetMetrics;
import org.eclipse.ditto.services.connectivity.mapping.MappingConfig;
import org.eclipse.ditto.services.connectivity.messaging.config.ClientConfig;
import org.eclipse.ditto.services.connectivity.messaging.internal.ClientConnected;
import org.eclipse.ditto.services.connectivity.messaging.internal.ClientDisconnected;
import org.eclipse.ditto.services.connectivity.messaging.internal.ConnectionFailure;
import org.eclipse.ditto.services.connectivity.messaging.internal.RetrieveAddressStatus;
import org.eclipse.ditto.services.connectivity.messaging.metrics.ConnectivityCounterRegistry;
import org.eclipse.ditto.services.models.connectivity.OutboundSignal;
import org.eclipse.ditto.services.utils.akka.LogUtil;
<<<<<<< HEAD
import org.eclipse.ditto.services.utils.config.InstanceIdentifierSupplier;
import org.eclipse.ditto.services.utils.protocol.ProtocolAdapterProvider;
import org.eclipse.ditto.services.utils.protocol.config.ProtocolConfig;
=======
import org.eclipse.ditto.services.utils.config.ConfigUtil;
import org.eclipse.ditto.services.utils.metrics.DittoMetrics;
import org.eclipse.ditto.services.utils.metrics.instruments.gauge.Gauge;
>>>>>>> 8591cf26
import org.eclipse.ditto.signals.base.Signal;
import org.eclipse.ditto.signals.commands.connectivity.exceptions.ConnectionFailedException;
import org.eclipse.ditto.signals.commands.connectivity.exceptions.ConnectionSignalIllegalException;
import org.eclipse.ditto.signals.commands.connectivity.modify.CloseConnection;
import org.eclipse.ditto.signals.commands.connectivity.modify.CreateConnection;
import org.eclipse.ditto.signals.commands.connectivity.modify.OpenConnection;
import org.eclipse.ditto.signals.commands.connectivity.modify.ResetConnectionMetrics;
import org.eclipse.ditto.signals.commands.connectivity.modify.TestConnection;
import org.eclipse.ditto.signals.commands.connectivity.query.RetrieveConnectionMetrics;
import org.eclipse.ditto.signals.commands.connectivity.query.RetrieveConnectionMetricsResponse;
import org.eclipse.ditto.signals.commands.connectivity.query.RetrieveConnectionStatus;

import akka.actor.AbstractFSM;
import akka.actor.ActorRef;
import akka.actor.ActorSystem;
import akka.actor.FSM;
import akka.actor.Props;
import akka.actor.Status;
import akka.event.DiagnosticLoggingAdapter;
import akka.japi.pf.FSMStateFunctionBuilder;
import akka.routing.DefaultResizer;
import akka.routing.Resizer;
import akka.routing.RoundRobinPool;
import scala.concurrent.duration.Duration;
import scala.concurrent.duration.FiniteDuration;
import scala.util.Either;
import scala.util.Left;
import scala.util.Right;

/**
 * Base class for ClientActors which implement the connection handling for various connectivity protocols.
 * <p>
 * The actor expects to receive a {@link CreateConnection} command after it was started.
 * If this command is not received within timeout (can be the case when this actor is remotely deployed after the
 * command was sent) the actor requests the required information from ConnectionActor.
 * </p>
 */
public abstract class BaseClientActor extends AbstractFSM<BaseClientState, BaseClientData> {

    protected static final int CONNECTING_TIMEOUT = 10;
    protected static final int TEST_CONNECTION_TIMEOUT = 10;

    private static final int SOCKET_CHECK_TIMEOUT_MS = 2000;

    protected final DiagnosticLoggingAdapter log = LogUtil.obtain(this);

    private final MappingConfig mappingConfig;
    private final ProtocolAdapterProvider protocolAdapterProvider;
    private final ActorRef conciergeForwarder;
    private final Gauge clientGauge;

    @Nullable private ActorRef messageMappingProcessorActor;

    // counter for all child actors ever started to disambiguate between them
    private int childActorCount = 0;

    protected BaseClientActor(final Connection connection,
            final ConnectivityStatus desiredConnectionStatus,
            final ClientConfig clientConfig,
            final MappingConfig mappingConfig,
            final ProtocolConfig protocolConfig,
            final ActorRef conciergeForwarder) {

        checkNotNull(connection, "connection");

        LogUtil.enhanceLogWithCustomField(log, BaseClientData.MDC_CONNECTION_ID, connection.getId());

        this.mappingConfig = mappingConfig;
        this.conciergeForwarder = conciergeForwarder;
        protocolAdapterProvider = ProtocolAdapterProvider.load(protocolConfig, getContext().getSystem());

<<<<<<< HEAD
        final BaseClientData startingData = new BaseClientData(connection.getId(), connection,
                ConnectivityStatus.UNKNOWN, desiredConnectionStatus, "initialized", Instant.now(), null, null);
=======
        final BaseClientData startingData =
                new BaseClientData(connection.getId(), connection, ConnectivityStatus.UNKNOWN,
                        desiredConnectionStatus, "initialized", Instant.now(), null, null);
>>>>>>> 8591cf26

        final java.time.Duration javaInitTimeout = clientConfig.getInitTimeout();
        final FiniteDuration initTimeout = Duration.create(javaInitTimeout.toMillis(), TimeUnit.MILLISECONDS);

        clientGauge = DittoMetrics.gauge("connection_client")
                .tag("id", connection.getId())
                .tag("type", connection.getConnectionType().getName());

        startWith(UNKNOWN, startingData, initTimeout);

        // stable states
        when(UNKNOWN, inUnknownState());
        when(CONNECTED, inConnectedState());
        when(DISCONNECTED, inDisconnectedState());

        // volatile states that time out
        final FiniteDuration connectingTimeout = Duration.create(CONNECTING_TIMEOUT, TimeUnit.SECONDS);
        when(CONNECTING, connectingTimeout, inConnectingState());
        when(DISCONNECTING, connectingTimeout, inDisconnectingState());
        when(TESTING, connectingTimeout, inTestingState());

        onTransition(this::onTransition);

        whenUnhandled(inAnyState().anyEvent(this::onUnknownEvent));

        ConnectivityCounterRegistry.initCountersForConnection(connection);

        initialize();
    }

    /**
     * Handles {@link TestConnection} commands by returning a CompletionState of
     * {@link akka.actor.Status.Status Status} which may be {@link akka.actor.Status.Success Success} or
     * {@link akka.actor.Status.Failure Failure}.
     *
     * @param connection the Connection to test
     * @return the CompletionStage with the test result
     */
    protected abstract CompletionStage<Status.Status> doTestConnection(Connection connection);

    /**
     * Allocate resources once this {@code Client} connected successfully.
     *
     * @param clientConnected the ClientConnected message which may be subclassed and thus adding more information
     */
    protected abstract void allocateResourcesOnConnection(ClientConnected clientConnected);

    /**
     * Clean up everything spawned in {@code allocateResourcesOnConnection}. It should be idempotent.
     */
    protected abstract void cleanupResourcesForConnection();

    /**
     * @return the Actor to use for publishing commandResponses/events.
     */
    protected abstract ActorRef getPublisherActor();

    /**
     * Invoked when this {@code Client} should connect.
     *
     * @param connection the Connection to use for connecting.
     * @param origin the ActorRef which caused the ConnectClient command.
     */
    protected abstract void doConnectClient(Connection connection, @Nullable ActorRef origin);

    /**
     * Invoked when this {@code Client} should disconnect.
     *
     * @param connection the Connection to use for disconnecting.
     * @param origin the ActorRef which caused the DisconnectClient command.
     */
    protected abstract void doDisconnectClient(Connection connection, @Nullable ActorRef origin);

    /**
     * Release any temporary resources allocated during a connection operation when the operation times out.
     * Do nothing by default.
     *
     * @param state current state of the client actor.
     */
    protected void cleanupFurtherResourcesOnConnectionTimeout(final BaseClientState state) {
        // do nothing by default
    }

    /**
     * Check whether a {@code ClientConnected}, {@code ClientDisconnected} or {@code ConnectionFailed} is up to date.
     * All events are interpreted as up-to-date by default.
     *
     * @param event an event from somewhere.
     * @param state the current actor state.
     * @param sender sender of the event.
     * @return whether the event is up-to-date and should be interpreted.
     */
    protected boolean isEventUpToDate(final Object event, final BaseClientState state, final ActorRef sender) {
        return true;
    }

    /**
     * Creates the handler for messages common to all states.
     * <p>
     * Overwrite and extend by additional matchers.
     * </p>
     *
     * @return an FSM function builder
     */
    protected FSMStateFunctionBuilder<BaseClientState, BaseClientData> inAnyState() {
        return matchEvent(RetrieveConnectionMetrics.class, BaseClientData.class, this::retrieveConnectionMetrics)
                .event(RetrieveConnectionStatus.class, BaseClientData.class, this::retrieveConnectionStatus)
                .event(ResetConnectionMetrics.class, BaseClientData.class, this::resetConnectionMetrics)
                .event(OutboundSignal.class, BaseClientData.class, (signal, data) -> {
                    handleOutboundSignal(signal);
                    return stay();
                });
    }

    /**
     * @return the optional MessageMappingProcessorActor.
     */
    protected final Optional<ActorRef> getMessageMappingProcessorActor() {
        return Optional.ofNullable(messageMappingProcessorActor);
    }

    /**
     * Escapes the passed actorName in a actorName valid way.
     * Actor name should be a valid URL with ASCII letters, see also {@code akka.actor.ActorPath#isValidPathElement},
     * therefor we encode the name as an ASCII URL.
     *
     * @param name the actorName to escape.
     * @return the escaped name.
     */
    protected static String escapeActorName(final String name) {
        try {
            return URLEncoder.encode(name, StandardCharsets.US_ASCII.name());
        } catch (final UnsupportedEncodingException e) {
            // should never happen, every JDK must support US_ASCII
            throw new IllegalStateException(e);
        }
    }

    /**
     * Transforms a List of CompletableFutures to a CompletableFuture of a List.
     *
     * @param futures the stream of futures
     * @param <T> the type of the CompletableFuture and the List elements
     * @return the CompletableFuture of a List
     */
    protected static <T> CompletableFuture<List<T>> collectAsList(final Stream<CompletionStage<T>> futures) {
        final CompletableFuture<T>[] futureArray = futures.map(CompletionStage::toCompletableFuture)
                .toArray((IntFunction<CompletableFuture<T>[]>) CompletableFuture[]::new);

        return CompletableFuture.allOf(futureArray).thenApply(aVoid ->
                Arrays.stream(futureArray)
                        .map(CompletableFuture::join)
                        .collect(Collectors.toList()));
    }

    /**
     * Starts a child actor.
     *
     * @param name the Actor's name
     * @param props the Props
     * @return the created ActorRef
     */
    protected final ActorRef startChildActor(final String name, final Props props) {
        log.debug("Starting child actor <{}>.", name);
        final String nameEscaped = escapeActorName(name);
        return getContext().actorOf(props, nameEscaped);
    }

    /**
     * Start a child actor whose name is guaranteed to be different from all other child actors started by this method.
     *
     * @param prefix prefix of the child actor name.
     * @param props props of the child actor.
     * @return the created ActorRef.
     */
    protected final ActorRef startChildActorConflictFree(final String prefix, final Props props) {
        return startChildActor(nextChildActorName(prefix), props);
    }

    /**
     * Stops a child actor.
     *
     * @param name the Actor's name
     */
    protected final void stopChildActor(final String name) {
        final String nameEscaped = escapeActorName(name);
        final Optional<ActorRef> child = getContext().findChild(nameEscaped);
        if (child.isPresent()) {
            log.debug("Stopping child actor <{}>.", nameEscaped);
            getContext().stop(child.get());
        } else {
            log.debug("Cannot stop child actor <{}> because it does not exist.", nameEscaped);
        }
    }

    /**
     * Stops a child actor.
     *
     * @param actor the ActorRef
     */
    protected final void stopChildActor(final ActorRef actor) {
        log.debug("Stopping child actor <{}>.", actor.path());
        getContext().stop(actor);
    }

    /**
     * @return whether this client is consuming at all
     */
    protected final boolean isConsuming() {
        return !connection().getSources().isEmpty();
    }

    /**
     * @return whether this client is publishing at all
     */
    protected final boolean isPublishing() {
        return !connection().getTargets().isEmpty();
    }

    /**
     * @return the currently managed Connection
     */
    protected final Connection connection() {
        return stateData().getConnection();
    }

    /**
     * @return the Connection Id
     */
    protected final String connectionId() {
        return stateData().getConnectionId();
    }

    /**
     * @return the sources configured for this connection or an empty list if no sources were configured.
     */
    protected final List<Source> getSourcesOrEmptyList() {
        return connection().getSources();
    }

    /**
     * @return the targets configured for this connection or an empty list if no targets were configured.
     */
    protected final List<Target> getTargetsOrEmptyList() {
        return connection().getTargets();
    }

    /**
     * Invoked on each transition {@code from} a {@link BaseClientState} {@code to} another.
     * <p>
     * May be extended to react on special transitions.
     * </p>
     *
     * @param from the previous State
     * @param to the next State
     */
    private void onTransition(final BaseClientState from, final BaseClientState to) {
        LogUtil.enhanceLogWithCustomField(log, BaseClientData.MDC_CONNECTION_ID, connectionId());
        log.debug("Transition: {} -> {}", from, to);
        if (to == CONNECTED) {
            clientGauge.increment();
        }
        if (to == DISCONNECTED) {
            clientGauge.decrement();
        }
    }

    private FSMStateFunctionBuilder<BaseClientState, BaseClientData> inUnknownState() {
        return matchEvent(OpenConnection.class, BaseClientData.class, this::openConnection)
                .event(CloseConnection.class, BaseClientData.class, this::closeConnection)
                .event(TestConnection.class, BaseClientData.class, this::testConnection)
                .eventEquals(StateTimeout(), BaseClientData.class, (state, data) -> {
                    if (ConnectivityStatus.OPEN == data.getDesiredConnectionStatus()) {
                        log.info("Did not receive connect command within init-timeout, connecting");
                        final OpenConnection openConnection = OpenConnection.of(connectionId(), DittoHeaders.empty());
                        getSelf().tell(openConnection, getSelf());
                    } else if (ConnectivityStatus.CLOSED == data.getDesiredConnectionStatus()) {
                        log.info(
                                "Did not receive connect command within init-timeout, desired state is closed, going to disconnected state.");
                        return goTo(DISCONNECTED);
                    } else {
                        log.info(
                                "Did not receive connect command within init-timeout, desired state is {}, do nothing.",
                                data.getDesiredConnectionStatus());
                    }
                    return stay(); // handle self-told commands later
                });
    }

    /**
     * Creates the handler for messages in disconnected state.
     * Overwrite and extend by additional matchers.
     *
     * @return an FSM function builder
     */
    protected FSMStateFunctionBuilder<BaseClientState, BaseClientData> inDisconnectedState() {
        return matchEvent(OpenConnection.class, BaseClientData.class, this::openConnection)
                .event(TestConnection.class, BaseClientData.class, this::testConnection);
    }

    /**
     * Creates the handler for messages in connecting state.
     * Overwrite and extend by additional matchers.
     *
     * @return an FSM function builder
     */
    protected FSMStateFunctionBuilder<BaseClientState, BaseClientData> inConnectingState() {
        return matchEventEquals(StateTimeout(), BaseClientData.class, this::connectionTimedOut)
                .event(ConnectionFailure.class, BaseClientData.class, this::connectionFailure)
                .event(ClientConnected.class, BaseClientData.class, this::clientConnected);
    }

    /**
     * Creates the handler for messages in connected state.
     * Overwrite and extend by additional matchers.
     *
     * @return an FSM function builder
     */
    protected FSMStateFunctionBuilder<BaseClientState, BaseClientData> inConnectedState() {
        return matchEvent(CloseConnection.class, BaseClientData.class, this::closeConnection);
    }

    /**
     * Creates the handler for messages in disconnected state.
     * Overwrite and extend by additional matchers.
     *
     * @return an FSM function builder
     */
    protected FSMStateFunctionBuilder<BaseClientState, BaseClientData> inDisconnectingState() {
        return matchEventEquals(StateTimeout(), BaseClientData.class, this::connectionTimedOut)
                .event(ConnectionFailure.class, BaseClientData.class, this::connectionFailure)
                .event(ClientDisconnected.class, BaseClientData.class, this::clientDisconnected);
    }

    /**
     * Creates the handler for messages in testing state.
     * Overwrite and extend by additional matchers.
     *
     * @return an FSM function builder
     */
    protected FSMStateFunctionBuilder<BaseClientState, BaseClientData> inTestingState() {
        return matchEvent(Status.Status.class, (e, d) -> Objects.equals(getSender(), getSelf()),
                (status, data) -> {
                    final Status.Status answerToPublish = getStatusToReport(status);
                    data.getSessionSender().ifPresent(sender -> sender.tell(answerToPublish, getSelf()));
                    return stop();
                })
                .eventEquals(StateTimeout(), BaseClientData.class, (stats, data) -> {
                    log.info("test timed out.");
                    data.getSessionSender().ifPresent(sender -> {
                        final DittoRuntimeException error = ConnectionFailedException.newBuilder(connectionId())
                                .description(String.format("Failed to open requested connection within <%d> seconds!",
                                        TEST_CONNECTION_TIMEOUT))
                                .dittoHeaders(data.getSessionHeaders())
                                .build();
                        sender.tell(new Status.Failure(error), getSelf());
                    });
                    return stop();
                });
    }

    private State<BaseClientState, BaseClientData> onUnknownEvent(final Object event,
            final BaseClientData state) {

        Object message = event;
        if (event instanceof Failure) {
            message = ((Failure) event).cause();
        }
        if (event instanceof Status.Failure) {
            message = ((Status.Failure) event).cause();
        }

        if (message instanceof Throwable) {
            log.error((Throwable) message, "received Exception {} in state {} - status: {} - sender: {}",
                    message,
                    stateName(),
                    state.getConnectionStatus() + ": " + state.getConnectionStatusDetails().orElse(""),
                    getSender());
        } else {
            log.warning("received unknown/unsupported message {} in state {} - status: {} - sender: {}",
                    message,
                    stateName(),
                    state.getConnectionStatus() + ": " + state.getConnectionStatusDetails().orElse(""),
                    getSender());
        }

        final ActorRef sender = getSender();
        if (!Objects.equals(sender, getSelf()) && !Objects.equals(sender, getContext().system().deadLetters())) {
            sender.tell(unhandledExceptionForSignalInState(event, stateName()), getSelf());
        }

        return stay();
    }

    private FSM.State<BaseClientState, BaseClientData> closeConnection(final CloseConnection closeConnection,
            final BaseClientData data) {
        final ActorRef sender = getSender();
        doDisconnectClient(data.getConnection(), sender);
        return goTo(DISCONNECTING).using(setSession(data, sender, closeConnection.getDittoHeaders())
                .setDesiredConnectionStatus(ConnectivityStatus.CLOSED)
                .setConnectionStatusDetails("closing or deleting connection at " + Instant.now()));
    }

    private FSM.State<BaseClientState, BaseClientData> openConnection(final OpenConnection openConnection,
            final BaseClientData data) {

        final ActorRef sender = getSender();
        final Connection connection = data.getConnection();
        final DittoHeaders dittoHeaders = openConnection.getDittoHeaders();
        if (canConnectViaSocket(connection)) {
            doConnectClient(connection, sender);
            return goTo(CONNECTING).using(setSession(data, sender, dittoHeaders));
        } else {
            cleanupResourcesForConnection();
            final DittoRuntimeException error = newConnectionFailedException(data.getConnection(), dittoHeaders);
            sender.tell(new Status.Failure(error), getSelf());
            return goTo(UNKNOWN)
                    .using(data.setConnectionStatus(ConnectivityStatus.FAILED)
                            .setConnectionStatusDetails(error.getMessage())
                            .resetSession());
        }
    }

    private FSM.State<BaseClientState, BaseClientData> testConnection(final TestConnection testConnection,
            final BaseClientData data) {

        final ActorRef self = getSelf();
        final ActorRef sender = getSender();
        final Connection connection = testConnection.getConnection();

        if (!canConnectViaSocket(connection)) {
            final ConnectionFailedException connectionFailedException =
                    newConnectionFailedException(connection, testConnection.getDittoHeaders());
            final Status.Status failure = new Status.Failure(connectionFailedException);
            getSelf().tell(failure, self);
        } else {
            final CompletionStage<Status.Status> connectionStatusStage = doTestConnection(connection);
            final CompletionStage<Status.Status> mappingStatusStage =
                    testMessageMappingProcessor(connection.getMappingContext().orElse(null));

            connectionStatusStage.toCompletableFuture()
                    .thenCombine(mappingStatusStage, (connectionStatus, mappingStatus) -> {
                        if (connectionStatus instanceof Status.Success &&
                                mappingStatus instanceof Status.Success) {
                            return new Status.Success("successfully connected + initialized mapper");
                        } else if (connectionStatus instanceof Status.Failure) {
                            return connectionStatus;
                        } else {
                            return mappingStatus;
                        }
                    })
                    .thenAccept(testStatus -> self.tell(testStatus, self))
                    .exceptionally(error -> {
                        self.tell(new Status.Failure(error), self);
                        return null;
                    });
        }

        return goTo(TESTING)
                .using(setSession(data, sender, testConnection.getDittoHeaders())
                        .setConnection(connection)
                        .setConnectionStatusDetails("Testing connection since " + Instant.now()));
    }

    private FSM.State<BaseClientState, BaseClientData> connectionTimedOut(final Object event,
            final BaseClientData data) {

        data.getSessionSender().ifPresent(sender -> {
            final DittoRuntimeException error = ConnectionFailedException.newBuilder(connectionId())
                    .dittoHeaders(data.getSessionHeaders())
                    .build();
            sender.tell(new Status.Failure(error), getSelf());
        });
        cleanupResourcesForConnection();
        cleanupFurtherResourcesOnConnectionTimeout(stateName());
        return goTo(UNKNOWN).using(data.resetSession()
                .setConnectionStatus(ConnectivityStatus.FAILED)
                .setConnectionStatusDetails("Connection timed out at " + Instant.now() + " while " + stateName()));
    }

    private State<BaseClientState, BaseClientData> clientConnected(final ClientConnected clientConnected,
            final BaseClientData data) {

        return ifEventUpToDate(clientConnected, () -> {
            LogUtil.enhanceLogWithCustomField(log, BaseClientData.MDC_CONNECTION_ID, connectionId());
            allocateResourcesOnConnection(clientConnected);
            data.getSessionSender().ifPresent(origin -> origin.tell(new Status.Success(CONNECTED), getSelf()));
            return goTo(CONNECTED).using(data.resetSession()
                    .setConnectionStatus(ConnectivityStatus.OPEN)
                    .setConnectionStatusDetails("Connected at " + Instant.now()));
        });
    }

    private State<BaseClientState, BaseClientData> clientDisconnected(final ClientDisconnected event,
            final BaseClientData data) {

        return ifEventUpToDate(event, () -> {
            LogUtil.enhanceLogWithCustomField(log, BaseClientData.MDC_CONNECTION_ID, connectionId());
            cleanupResourcesForConnection();
            data.getSessionSender().ifPresent(sender -> sender.tell(new Status.Success(DISCONNECTED), getSelf()));
            return goTo(DISCONNECTED).using(data.resetSession()
                    .setConnectionStatus(ConnectivityStatus.CLOSED)
                    .setConnectionStatusDetails("Disconnected at " + Instant.now()));
        });
    }

    private State<BaseClientState, BaseClientData> connectionFailure(final ConnectionFailure event,
            final BaseClientData data) {
        return ifEventUpToDate(event, () -> {
            LogUtil.enhanceLogWithCustomField(log, BaseClientData.MDC_CONNECTION_ID, connectionId());
            cleanupResourcesForConnection();
            data.getSessionSender().ifPresent(sender -> sender.tell(getStatusToReport(event.getFailure()), getSelf()));
            return goTo(UNKNOWN).using(data.resetSession()
                    .setConnectionStatus(ConnectivityStatus.FAILED)
                    .setConnectionStatusDetails(event.getFailureDescription())
                    .setSessionSender(getSender())
            );
        });
    }

    private State<BaseClientState, BaseClientData> ifEventUpToDate(final Object event,
            final Supplier<State<BaseClientState, BaseClientData>> thenExecute) {

        final BaseClientState state = stateName();
        final ActorRef sender = getSender();
        if (isEventUpToDate(event, state, sender)) {
            return thenExecute.get();
        } else {
            log.warning("Received stale event <{}> at state <{}>", event, state);
            return stay();
        }
    }

    private FSM.State<BaseClientState, BaseClientData> retrieveConnectionStatus(final RetrieveConnectionStatus command,
            final BaseClientData data) {

        LogUtil.enhanceLogWithCorrelationId(log, command);
        log.debug("Received RetrieveConnectionStatus message from {}, forwarding to consumers and publishers.",
                getSender());

        // send to all children (consumers, publishers, except mapping actor)
        getContext().getChildren().forEach(child -> {
            if (messageMappingProcessorActor != child) {
                log.debug("Forwarding RetrieveAddressStatus to child: {}", child.path());
                child.tell(RetrieveAddressStatus.getInstance(), getSender());
            }
        });

        final ResourceStatus clientStatus =
                ConnectivityModelFactory.newClientStatus(getInstanceIdentifier(),
                        data.getConnectionStatus(),
                        "[" + stateName().name() + "] " + data.getConnectionStatusDetails().orElse(""),
                        getInConnectionStatusSince());
        getSender().tell(clientStatus, getSelf());

        return stay();
    }

    private static String getInstanceIdentifier() {
        return InstanceIdentifierSupplier.getInstance().get();
    }

    private FSM.State<BaseClientState, BaseClientData> retrieveConnectionMetrics(
            final RetrieveConnectionMetrics command, final BaseClientData data) {

        LogUtil.enhanceLogWithCorrelationId(log, command);
        log.debug("Received RetrieveConnectionMetrics message, gathering metrics.");
        final DittoHeaders dittoHeaders = command.getDittoHeaders().toBuilder()
                .source(getInstanceIdentifier())
                .build();

        final SourceMetrics sourceMetrics = ConnectivityCounterRegistry.aggregateSourceMetrics(connectionId());
        final TargetMetrics targetMetrics = ConnectivityCounterRegistry.aggregateTargetMetrics(connectionId());

        final ConnectionMetrics connectionMetrics =
                ConnectivityCounterRegistry.aggregateConnectionMetrics(sourceMetrics, targetMetrics);

        this.getSender().tell(
                RetrieveConnectionMetricsResponse.of(connectionId(), connectionMetrics, sourceMetrics, targetMetrics,
                        dittoHeaders),
                this.getSelf());
        return stay();
    }

    private FSM.State<BaseClientState, BaseClientData> resetConnectionMetrics(final ResetConnectionMetrics command,
            final BaseClientData data) {

        LogUtil.enhanceLogWithCorrelationId(log, command);
        log.debug("Received ResetConnectionMetrics message, resetting metrics.");
        ConnectivityCounterRegistry.resetCountersForConnection(data.getConnection());
        ConnectivityCounterRegistry.initCountersForConnection(data.getConnection());

        return stay();
    }

    private static ConnectionFailedException newConnectionFailedException(final Connection connection,
            final DittoHeaders dittoHeaders) {

        return ConnectionFailedException
                .newBuilder(connection.getId())
                .dittoHeaders(dittoHeaders)
                .description("Could not establish a connection on '" +
                        connection.getHostname() + ":" + connection.getPort() + "'. Make sure the " +
                        "endpoint is reachable and that no firewall prevents the connection.")
                .build();
    }

    private DittoRuntimeException unhandledExceptionForSignalInState(final Object signal,
            final BaseClientState state) {
        final DittoHeaders headers = signal instanceof WithDittoHeaders
                ? ((WithDittoHeaders) signal).getDittoHeaders()
                : DittoHeaders.empty();
        switch (state) {
            case CONNECTING:
            case DISCONNECTING:
                return ConnectionSignalIllegalException.newBuilder(connectionId())
                        .operationName(state.name().toLowerCase())
                        .timeout(CONNECTING_TIMEOUT)
                        .dittoHeaders(headers)
                        .build();
            default:
                final String signalType = signal instanceof Signal
                        ? ((Signal) signal).getType()
                        : "unknown"; // no need to disclose Java class of signal to clients
                return ConnectionSignalIllegalException.newBuilder(connectionId())
                        .illegalSignalForState(signalType, state.name().toLowerCase())
                        .dittoHeaders(headers)
                        .build();
        }
    }

    private boolean canConnectViaSocket(final Connection connection) {
        return checkHostAndPortForAvailability(connection.getHostname(), connection.getPort());
    }

    private boolean checkHostAndPortForAvailability(final String host, final int port) {
        try (final Socket socket = new Socket()) {
            socket.connect(new InetSocketAddress(host, port), SOCKET_CHECK_TIMEOUT_MS);
            return true;
        } catch (final IOException | IllegalArgumentException ex) {
            LogUtil.enhanceLogWithCustomField(log, BaseClientData.MDC_CONNECTION_ID, connectionId());
            log.warning("Socket could not be opened for <{}:{}> due to <{}:{}>", host, port,
                    ex.getClass().getCanonicalName(), ex.getMessage());
        }
        return false;
    }

    private void handleOutboundSignal(final OutboundSignal signal) {
        enhanceLogUtil(signal.getSource());
        if (messageMappingProcessorActor != null) {
            messageMappingProcessorActor.tell(signal, getSender());
        } else {
            log.info("Cannot handle <{}> signal as there is no MessageMappingProcessor available.",
                    signal.getSource().getType());
        }
    }

    private void enhanceLogUtil(final WithDittoHeaders<?> signal) {
        LogUtil.enhanceLogWithCorrelationId(log, signal);
        LogUtil.enhanceLogWithCustomField(log, BaseClientData.MDC_CONNECTION_ID, connectionId());
    }

    private Instant getInConnectionStatusSince() {
        return stateData().getInConnectionStatusSince();
    }

    private CompletionStage<Status.Status> testMessageMappingProcessor(@Nullable final MappingContext mappingContext) {
        try {
            return tryToConfigureMessageMappingProcessor(mappingContext);
        } catch (final DittoRuntimeException dre) {
            log.info("Got DittoRuntimeException during initialization of MessageMappingProcessor: {} {} - desc: {}",
                    dre.getClass().getSimpleName(), dre.getMessage(), dre.getDescription().orElse(""));
            getSender().tell(dre, getSelf());
            return CompletableFuture.completedFuture(new Status.Failure(dre));
        }
    }

    private CompletionStage<Status.Status> tryToConfigureMessageMappingProcessor(
            @Nullable final MappingContext mappingContext) {

        final ActorSystem actorSystem = getContext().getSystem();

        // this one throws DittoRuntimeExceptions when the mapper could not be configured
        MessageMappingProcessor.of(connectionId(), mappingContext, actorSystem, mappingConfig, protocolAdapterProvider,
                log);
        return CompletableFuture.completedFuture(new Status.Success("mapping"));
    }

    /**
     * Starts the {@link MessageMappingProcessorActor} responsible for payload transformation/mapping as child actor
     * behind a (cluster node local) RoundRobin pool and a dynamic resizer from the current mapping context.
     */
    protected Either<DittoRuntimeException, ActorRef> startMessageMappingProcessor() {
        final MappingContext mappingContext = stateData().getConnection().getMappingContext().orElse(null);
        return startMessageMappingProcessor(mappingContext);
    }

    /**
     * Starts the {@link MessageMappingProcessorActor} responsible for payload transformation/mapping as child actor
     * behind a (cluster node local) RoundRobin pool and a dynamic resizer.
     *
     * @param mappingContext the MappingContext containing information about how to map external messages
     */
    protected Either<DittoRuntimeException, ActorRef> startMessageMappingProcessor(
            @Nullable final MappingContext mappingContext) {

        if (!getMessageMappingProcessorActor().isPresent()) {
            final Connection connection = connection();

            final MessageMappingProcessor processor;
            try {
                // this one throws DittoRuntimeExceptions when the mapper could not be configured
                processor = MessageMappingProcessor.of(connectionId(), mappingContext, getContext().getSystem(),
                        mappingConfig, protocolAdapterProvider, log);
            } catch (final DittoRuntimeException dre) {
                log.info(
                        "Got DittoRuntimeException during initialization of MessageMappingProcessor: {} {} - desc: {}",
                        dre.getClass().getSimpleName(), dre.getMessage(), dre.getDescription().orElse(""));
                return Left.apply(dre);
            }

            log.info("Configured for processing messages with the following MessageMapperRegistry: <{}>",
                    processor.getRegistry());

            log.debug("Starting MessageMappingProcessorActor with pool size of <{}>.",
                    connection.getProcessorPoolSize());
            final Props props =
                    MessageMappingProcessorActor.props(getPublisherActor(), conciergeForwarder, processor,
                            connectionId());

            final Resizer resizer = new DefaultResizer(1, connection.getProcessorPoolSize());
            messageMappingProcessorActor = getContext().actorOf(new RoundRobinPool(1)
                    .withDispatcher("message-mapping-processor-dispatcher")
                    .withResizer(resizer)
                    .props(props), nextChildActorName(MessageMappingProcessorActor.ACTOR_NAME));
        } else {
            log.info("MessageMappingProcessor already instantiated: not initializing again.");
        }
        return Right.apply(messageMappingProcessorActor);
    }

    protected void stopMessageMappingProcessorActor() {
        if (messageMappingProcessorActor != null) {
            log.debug("Stopping MessageMappingProcessorActor.");
            getContext().stop(messageMappingProcessorActor);
            messageMappingProcessorActor = null;
        }
    }

    private String nextChildActorName(final String prefix) {
        return prefix + ++childActorCount;
    }

    private BaseClientData setSession(final BaseClientData data, final ActorRef sender, final DittoHeaders headers) {
        if (!Objects.equals(sender, getSelf()) && !Objects.equals(sender, getContext().system().deadLetters())) {
            return data.setSessionSender(sender)
                    .setSessionHeaders(headers);
        } else {
            return data.resetSession();
        }
    }

    /**
     * Add meaningful message to status for reporting.
     *
     * @param status status to report.
     * @return status with meaningful message.
     */
    private Status.Status getStatusToReport(final Status.Status status) {
        final Status.Status answerToPublish;
        if (status instanceof Status.Failure) {
            final Status.Failure failure = (Status.Failure) status;
            log.info("test failed: <{}>", failure.cause());
            if (!(failure.cause() instanceof DittoRuntimeException)) {
                final DittoRuntimeException error = ConnectionFailedException.newBuilder(connectionId())
                        .description(describeEventualCause(failure.cause()))
                        .dittoHeaders(stateData().getSessionHeaders())
                        .build();
                answerToPublish = new Status.Failure(error);
            } else {
                answerToPublish = status;
            }
        } else {
            answerToPublish = status;
        }
        return answerToPublish;
    }

    private static String describeEventualCause(final Throwable throwable) {
        final Throwable cause = throwable.getCause();
        if (cause == null || cause == throwable) {
            return "Cause: " + throwable.getMessage();
        } else {
            return describeEventualCause(cause);
        }
    }

}<|MERGE_RESOLUTION|>--- conflicted
+++ resolved
@@ -63,15 +63,11 @@
 import org.eclipse.ditto.services.connectivity.messaging.metrics.ConnectivityCounterRegistry;
 import org.eclipse.ditto.services.models.connectivity.OutboundSignal;
 import org.eclipse.ditto.services.utils.akka.LogUtil;
-<<<<<<< HEAD
 import org.eclipse.ditto.services.utils.config.InstanceIdentifierSupplier;
 import org.eclipse.ditto.services.utils.protocol.ProtocolAdapterProvider;
 import org.eclipse.ditto.services.utils.protocol.config.ProtocolConfig;
-=======
-import org.eclipse.ditto.services.utils.config.ConfigUtil;
 import org.eclipse.ditto.services.utils.metrics.DittoMetrics;
 import org.eclipse.ditto.services.utils.metrics.instruments.gauge.Gauge;
->>>>>>> 8591cf26
 import org.eclipse.ditto.signals.base.Signal;
 import org.eclipse.ditto.signals.commands.connectivity.exceptions.ConnectionFailedException;
 import org.eclipse.ditto.signals.commands.connectivity.exceptions.ConnectionSignalIllegalException;
@@ -143,14 +139,8 @@
         this.conciergeForwarder = conciergeForwarder;
         protocolAdapterProvider = ProtocolAdapterProvider.load(protocolConfig, getContext().getSystem());
 
-<<<<<<< HEAD
         final BaseClientData startingData = new BaseClientData(connection.getId(), connection,
                 ConnectivityStatus.UNKNOWN, desiredConnectionStatus, "initialized", Instant.now(), null, null);
-=======
-        final BaseClientData startingData =
-                new BaseClientData(connection.getId(), connection, ConnectivityStatus.UNKNOWN,
-                        desiredConnectionStatus, "initialized", Instant.now(), null, null);
->>>>>>> 8591cf26
 
         final java.time.Duration javaInitTimeout = clientConfig.getInitTimeout();
         final FiniteDuration initTimeout = Duration.create(javaInitTimeout.toMillis(), TimeUnit.MILLISECONDS);
