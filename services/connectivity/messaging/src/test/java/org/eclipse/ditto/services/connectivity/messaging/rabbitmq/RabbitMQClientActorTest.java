/*
 * Copyright (c) 2017 Contributors to the Eclipse Foundation
 *
 * See the NOTICE file(s) distributed with this work for additional
 * information regarding copyright ownership.
 *
 * This program and the accompanying materials are made available under the
 * terms of the Eclipse Public License 2.0 which is available at
 * http://www.eclipse.org/legal/epl-2.0
 *
 * SPDX-License-Identifier: EPL-2.0
 */
package org.eclipse.ditto.services.connectivity.messaging.rabbitmq;

import static org.assertj.core.api.Assertions.assertThatExceptionOfType;
import static org.mockito.Mockito.verify;
import static org.mockito.Mockito.when;

import java.io.IOException;
import java.util.Collections;
import java.util.concurrent.TimeUnit;
import java.util.concurrent.TimeoutException;
import java.util.stream.Stream;

import org.assertj.core.api.ThrowableAssert;
import org.eclipse.ditto.model.base.headers.DittoHeaders;
import org.eclipse.ditto.model.connectivity.Connection;
import org.eclipse.ditto.model.connectivity.ConnectionConfigurationInvalidException;
import org.eclipse.ditto.model.connectivity.ConnectionId;
import org.eclipse.ditto.model.connectivity.ConnectionType;
import org.eclipse.ditto.model.connectivity.ConnectivityModelFactory;
import org.eclipse.ditto.model.connectivity.ConnectivityStatus;
import org.eclipse.ditto.model.connectivity.Target;
import org.eclipse.ditto.model.connectivity.Topic;
import org.eclipse.ditto.services.connectivity.messaging.AbstractBaseClientActorTest;
import org.eclipse.ditto.services.connectivity.messaging.BaseClientState;
import org.eclipse.ditto.services.connectivity.messaging.TestConstants;
import org.eclipse.ditto.signals.commands.connectivity.modify.CloseConnection;
import org.eclipse.ditto.signals.commands.connectivity.modify.OpenConnection;
import org.junit.AfterClass;
import org.junit.Before;
import org.junit.BeforeClass;
import org.junit.Test;
import org.junit.runner.RunWith;
import org.mockito.Mock;
import org.mockito.Mockito;
import org.mockito.junit.MockitoJUnitRunner;

import com.rabbitmq.client.Channel;
import com.rabbitmq.client.ConnectionFactory;

import akka.actor.Actor;
import akka.actor.ActorRef;
import akka.actor.ActorSystem;
import akka.actor.Props;
import akka.actor.Status;
import akka.testkit.CallingThreadDispatcher;
import akka.testkit.javadsl.TestKit;

@RunWith(MockitoJUnitRunner.class)
public final class RabbitMQClientActorTest extends AbstractBaseClientActorTest {

    private static final Status.Success CONNECTED_SUCCESS = new Status.Success(BaseClientState.CONNECTED);
    private static final Status.Success DISCONNECTED_SUCCESS = new Status.Success(BaseClientState.DISCONNECTED);

    private static final IllegalArgumentException CUSTOM_EXCEPTION =
            new IllegalArgumentException("custom error message");

    private static final ConnectionId CONNECTION_ID = TestConstants.createRandomConnectionId();
    private static final ConnectivityStatus CONNECTION_STATUS = ConnectivityStatus.OPEN;

    @SuppressWarnings("NullableProblems") private static ActorSystem actorSystem;
    private static Connection connection;

    @Mock
    private final ConnectionFactory mockConnectionFactory = Mockito.mock(ConnectionFactory.class);
    private final RabbitConnectionFactoryFactory
            rabbitConnectionFactoryFactory = (con, exHandler) -> mockConnectionFactory;
    @Mock
    private final com.rabbitmq.client.Connection mockConnection = Mockito.mock(com.rabbitmq.client.Connection.class);
    @Mock
    private final Channel mockChannel = Mockito.mock(Channel.class);

    @BeforeClass
    public static void setUp() {
        actorSystem = ActorSystem.create("AkkaTestSystem", TestConstants.CONFIG);
        connection = TestConstants.createConnection(CONNECTION_ID)
                .toBuilder()
                .connectionStatus(ConnectivityStatus.CLOSED)
                .build();
    }

    @AfterClass
    public static void tearDown() {
        TestKit.shutdownActorSystem(actorSystem, scala.concurrent.duration.Duration.apply(5, TimeUnit.SECONDS), false);
    }

    @Before
    public void init() throws IOException, TimeoutException {
        when(mockConnectionFactory.newConnection()).thenReturn(mockConnection);
        when(mockConnection.createChannel()).thenReturn(mockChannel);
    }

    @Test
    public void invalidTargetFormatThrowsConnectionConfigurationInvalidException() {
        final Connection connection = ConnectivityModelFactory.newConnectionBuilder(CONNECTION_ID,
                ConnectionType.AMQP_091, ConnectivityStatus.OPEN, TestConstants.getUriOfNewMockServer())
                .targets(Collections.singletonList(ConnectivityModelFactory.newTargetBuilder()
                        .address("exchangeOnly")
                        .authorizationContext(TestConstants.Authorization.AUTHORIZATION_CONTEXT)
                        .topics(Topic.TWIN_EVENTS)
                        .build()))
                .build();

        final ThrowableAssert.ThrowingCallable props1 =
                () -> RabbitMQClientActor.propsForTests(connection, Actor.noSender(), Actor.noSender(), null);
        final ThrowableAssert.ThrowingCallable props2 =
                () -> RabbitMQClientActor.propsForTests(connection, Actor.noSender(), Actor.noSender(), rabbitConnectionFactoryFactory);
        Stream.of(props1, props2)
                .forEach(throwingCallable ->
                        assertThatExceptionOfType(ConnectionConfigurationInvalidException.class)
                                .isThrownBy(throwingCallable)
                                .withMessageContaining("exchangeOnly")
                                .withNoCause()
                );
    }

    @Test
    public void testExceptionDuringConnectionFactoryCreation() {
        new TestKit(actorSystem) {{
            final Props props =
                    RabbitMQClientActor.propsForTests(connection, getRef(),
                            getRef(), (con, exHandler) -> { throw CUSTOM_EXCEPTION; })
                            .withDispatcher(CallingThreadDispatcher.Id());
            final ActorRef connectionActor = actorSystem.actorOf(props);

            connectionActor.tell(OpenConnection.of(CONNECTION_ID, DittoHeaders.empty()), getRef());

            expectMsgClass(Status.Failure.class);
        }};
    }

    @Test
    public void testConnectionHandling() {
        new TestKit(actorSystem) {{
            final Props props = createClientActor(getRef(), getConnection(false));
            final ActorRef rabbitClientActor = actorSystem.actorOf(props);
            watch(rabbitClientActor);

            rabbitClientActor.tell(OpenConnection.of(CONNECTION_ID, DittoHeaders.empty()), getRef());
            expectMsg(CONNECTED_SUCCESS);

            rabbitClientActor.tell(CloseConnection.of(CONNECTION_ID, DittoHeaders.empty()), getRef());
            expectMsg(DISCONNECTED_SUCCESS);
        }};
    }

    @Test
    public void testConnectionWithoutPublisherHandling() {
        new TestKit(actorSystem) {{
            final ConnectionId randomConnectionId = TestConstants.createRandomConnectionId();
            final Connection connectionWithoutTargets =
                    TestConstants.createConnection(randomConnectionId, new Target[0]);
            final Props props =
                    RabbitMQClientActor.propsForTests(connectionWithoutTargets, getRef(), getRef(),
                            (con, exHandler) -> mockConnectionFactory).withDispatcher(CallingThreadDispatcher.Id());
            final ActorRef rabbitClientActor = actorSystem.actorOf(props);
            watch(rabbitClientActor);

            rabbitClientActor.tell(OpenConnection.of(randomConnectionId, DittoHeaders.empty()), getRef());
            expectMsg(CONNECTED_SUCCESS);

            rabbitClientActor.tell(CloseConnection.of(randomConnectionId, DittoHeaders.empty()), getRef());
            expectMsg(DISCONNECTED_SUCCESS);
        }};
    }

    @Test
    public void testReconnection() {
        new TestKit(actorSystem) {{
            final Props props = createClientActor(getRef(), getConnection(false));
            final ActorRef rabbitClientActor = actorSystem.actorOf(props);

            // reconnect a few times
            for (int i = 0; i < 3; ++i) {
                rabbitClientActor.tell(OpenConnection.of(CONNECTION_ID, DittoHeaders.empty()), getRef());
                expectMsg(CONNECTED_SUCCESS);

                rabbitClientActor.tell(CloseConnection.of(CONNECTION_ID, DittoHeaders.empty()), getRef());
                expectMsg(DISCONNECTED_SUCCESS);
            }
        }};
    }

    @Test
    public void sendCommandDuringInit() {
        new TestKit(actorSystem) {{
            final Props props = createClientActor(getRef(), getConnection(false));
            final ActorRef rabbitClientActor = actorSystem.actorOf(props);
            watch(rabbitClientActor);

            rabbitClientActor.tell(OpenConnection.of(CONNECTION_ID, DittoHeaders.empty()), getRef());

            expectMsg(CONNECTED_SUCCESS);
        }};
    }

    @Test
    public void sendConnectCommandWhenAlreadyConnected() throws IOException {
        new TestKit(actorSystem) {{
            final Props props = createClientActor(getRef(), getConnection(false));
            final ActorRef rabbitClientActor = actorSystem.actorOf(props);

            rabbitClientActor.tell(OpenConnection.of(CONNECTION_ID, DittoHeaders.empty()), getRef());
            expectMsg(CONNECTED_SUCCESS);

            rabbitClientActor.tell(OpenConnection.of(CONNECTION_ID, DittoHeaders.empty()), getRef());
            expectMsg(CONNECTED_SUCCESS);

            // a publisher and a consumer channel should be created
            verify(mockConnection, Mockito.times(2)).createChannel();
        }};
    }

    @Test
    public void sendDisconnectWhenAlreadyDisconnected() {
        new TestKit(actorSystem) {{
            final Props props = createClientActor(getRef(), getConnection(false));
            final ActorRef rabbitClientActor = actorSystem.actorOf(props);

            rabbitClientActor.tell(CloseConnection.of(CONNECTION_ID, DittoHeaders.empty()), getRef());
            expectMsg(DISCONNECTED_SUCCESS);
            Mockito.verifyZeroInteractions(mockConnection);
        }};
    }

    @Test
    public void testCloseConnectionFails() {
        new TestKit(actorSystem) {{
            final Props props = createClientActor(getRef(), getConnection(false));
            final ActorRef rabbitClientActor = actorSystem.actorOf(props);

            rabbitClientActor.tell(OpenConnection.of(CONNECTION_ID, DittoHeaders.empty()), getRef());
            expectMsg(CONNECTED_SUCCESS);

            rabbitClientActor.tell(CloseConnection.of(CONNECTION_ID, DittoHeaders.empty()), getRef());
            expectMsg(DISCONNECTED_SUCCESS);
        }};
    }

    @Override
    protected Connection getConnection(final boolean isSecure) {
        return isSecure ? setScheme(connection, "amqps") : connection;
    }

    @Override
<<<<<<< HEAD
    protected Props createClientActor(final ActorRef conciergeForwarder, final Connection connection) {
        return RabbitMQClientActor.propsForTests(connection, conciergeForwarder,
                connectionActor, (con, exHandler) -> mockConnectionFactory)
                .withDispatcher(CallingThreadDispatcher.Id());
=======
    protected Props createClientActor(final ActorRef testProbe) {
        return RabbitMQClientActor.propsForTests(getConnection(), testProbe, testProbe,
                (con, exHandler) -> mockConnectionFactory).withDispatcher(CallingThreadDispatcher.Id());
>>>>>>> 9cd5e756
    }

    @Override
    protected ActorSystem getActorSystem() {
        return actorSystem;
    }

}<|MERGE_RESOLUTION|>--- conflicted
+++ resolved
@@ -115,7 +115,9 @@
         final ThrowableAssert.ThrowingCallable props1 =
                 () -> RabbitMQClientActor.propsForTests(connection, Actor.noSender(), Actor.noSender(), null);
         final ThrowableAssert.ThrowingCallable props2 =
-                () -> RabbitMQClientActor.propsForTests(connection, Actor.noSender(), Actor.noSender(), rabbitConnectionFactoryFactory);
+                () -> RabbitMQClientActor.propsForTests(connection, Actor.noSender(), Actor.noSender(),
+                        rabbitConnectionFactoryFactory
+                );
         Stream.of(props1, props2)
                 .forEach(throwingCallable ->
                         assertThatExceptionOfType(ConnectionConfigurationInvalidException.class)
@@ -254,16 +256,10 @@
     }
 
     @Override
-<<<<<<< HEAD
-    protected Props createClientActor(final ActorRef conciergeForwarder, final Connection connection) {
-        return RabbitMQClientActor.propsForTests(connection, conciergeForwarder,
-                connectionActor, (con, exHandler) -> mockConnectionFactory)
+    protected Props createClientActor(final ActorRef testProbe, final Connection connection) {
+        return RabbitMQClientActor.propsForTests(connection, testProbe,
+                testProbe, (con, exHandler) -> mockConnectionFactory)
                 .withDispatcher(CallingThreadDispatcher.Id());
-=======
-    protected Props createClientActor(final ActorRef testProbe) {
-        return RabbitMQClientActor.propsForTests(getConnection(), testProbe, testProbe,
-                (con, exHandler) -> mockConnectionFactory).withDispatcher(CallingThreadDispatcher.Id());
->>>>>>> 9cd5e756
     }
 
     @Override
