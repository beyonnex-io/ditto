/*
 * Copyright (c) 2017 Contributors to the Eclipse Foundation
 *
 * See the NOTICE file(s) distributed with this work for additional
 * information regarding copyright ownership.
 *
 * This program and the accompanying materials are made available under the
 * terms of the Eclipse Public License 2.0 which is available at
 * http://www.eclipse.org/legal/epl-2.0
 *
 * SPDX-License-Identifier: EPL-2.0
 */
package org.eclipse.ditto.services.connectivity.messaging.amqp;

import static java.util.Collections.singletonList;
import static org.assertj.core.api.Assertions.assertThat;
import static org.assertj.core.api.Assertions.assertThatExceptionOfType;
import static org.eclipse.ditto.model.base.common.ConditionChecker.checkNotNull;
import static org.eclipse.ditto.services.connectivity.messaging.TestConstants.CLIENT_CONFIG;
import static org.eclipse.ditto.services.connectivity.messaging.TestConstants.MAPPING_CONFIG;
import static org.eclipse.ditto.services.connectivity.messaging.TestConstants.PROTOCOL_CONFIG;
import static org.eclipse.ditto.services.connectivity.messaging.TestConstants.createRandomConnectionId;
import static org.mockito.ArgumentMatchers.any;
import static org.mockito.ArgumentMatchers.anyString;
import static org.mockito.Mockito.doNothing;
import static org.mockito.Mockito.doThrow;
import static org.mockito.Mockito.timeout;
import static org.mockito.Mockito.verify;
import static org.mockito.Mockito.when;

import java.net.URI;
import java.util.Arrays;
import java.util.HashMap;
import java.util.Map;
import java.util.concurrent.CountDownLatch;
import java.util.concurrent.TimeUnit;
import java.util.concurrent.atomic.AtomicBoolean;
import java.util.function.BiFunction;
import java.util.function.Consumer;
import java.util.function.Predicate;
import java.util.stream.IntStream;
import java.util.stream.Stream;

import javax.annotation.Nullable;
import javax.jms.CompletionListener;
import javax.jms.Destination;
import javax.jms.JMSException;
import javax.jms.Message;
import javax.jms.MessageConsumer;
import javax.jms.MessageListener;
import javax.jms.MessageProducer;
import javax.jms.Session;
import javax.jms.TextMessage;

import org.apache.qpid.jms.JmsConnection;
import org.apache.qpid.jms.JmsConnectionListener;
import org.apache.qpid.jms.JmsQueue;
import org.apache.qpid.jms.message.JmsMessage;
import org.apache.qpid.jms.message.JmsTextMessage;
import org.apache.qpid.jms.provider.amqp.AmqpConnection;
import org.apache.qpid.jms.provider.amqp.message.AmqpJmsTextMessageFacade;
import org.apache.qpid.proton.amqp.Symbol;
import org.assertj.core.api.ThrowableAssert;
import org.awaitility.Awaitility;
import org.eclipse.ditto.model.base.common.DittoConstants;
import org.eclipse.ditto.model.base.headers.DittoHeaders;
import org.eclipse.ditto.model.connectivity.Connection;
import org.eclipse.ditto.model.connectivity.ConnectionConfigurationInvalidException;
import org.eclipse.ditto.model.connectivity.ConnectionType;
import org.eclipse.ditto.model.connectivity.ConnectivityModelFactory;
import org.eclipse.ditto.model.connectivity.ConnectivityStatus;
import org.eclipse.ditto.model.connectivity.ResourceStatus;
import org.eclipse.ditto.model.connectivity.Source;
import org.eclipse.ditto.model.connectivity.Topic;
import org.eclipse.ditto.protocoladapter.TopicPath;
import org.eclipse.ditto.services.connectivity.messaging.BaseClientState;
import org.eclipse.ditto.services.connectivity.messaging.TestConstants;
import org.eclipse.ditto.services.connectivity.messaging.TestConstants.Authorization;
import org.eclipse.ditto.services.connectivity.messaging.WithMockServers;
import org.eclipse.ditto.services.models.connectivity.OutboundSignal;
import org.eclipse.ditto.services.models.connectivity.OutboundSignalFactory;
import org.eclipse.ditto.signals.commands.base.Command;
import org.eclipse.ditto.signals.commands.base.CommandResponse;
import org.eclipse.ditto.signals.commands.connectivity.exceptions.ConnectionFailedException;
import org.eclipse.ditto.signals.commands.connectivity.exceptions.ConnectionSignalIllegalException;
import org.eclipse.ditto.signals.commands.connectivity.modify.CloseConnection;
import org.eclipse.ditto.signals.commands.connectivity.modify.OpenConnection;
import org.eclipse.ditto.signals.commands.connectivity.modify.TestConnection;
import org.eclipse.ditto.signals.commands.connectivity.query.RetrieveConnectionStatus;
import org.eclipse.ditto.signals.commands.things.ThingErrorResponse;
import org.eclipse.ditto.signals.commands.things.exceptions.ThingNotModifiableException;
import org.eclipse.ditto.signals.commands.things.modify.ModifyThing;
import org.eclipse.ditto.signals.commands.things.modify.ModifyThingResponse;
import org.eclipse.ditto.signals.events.things.ThingModifiedEvent;
import org.junit.AfterClass;
import org.junit.Before;
import org.junit.BeforeClass;
import org.junit.Test;
import org.junit.runner.RunWith;
import org.mockito.ArgumentCaptor;
import org.mockito.Mock;
import org.mockito.Mockito;
import org.mockito.junit.MockitoJUnitRunner;
import org.mockito.stubbing.Answer;

import akka.actor.ActorRef;
import akka.actor.ActorSystem;
import akka.actor.Props;
import akka.actor.Status;
import akka.testkit.TestProbe;
import akka.testkit.javadsl.TestKit;

@RunWith(MockitoJUnitRunner.class)
public final class AmqpClientActorTest extends WithMockServers {

    private static final Status.Success CONNECTED_SUCCESS = new Status.Success(BaseClientState.CONNECTED);
    private static final Status.Success DISCONNECTED_SUCCESS = new Status.Success(BaseClientState.DISCONNECTED);
    private static final JMSException JMS_EXCEPTION = new JMSException("FAIL");
    private static final URI DUMMY = URI.create("amqp://test:1234");
    private static final String CONNECTION_ID = TestConstants.createRandomConnectionId();
    private static final ConnectionFailedException SESSION_EXCEPTION =
            ConnectionFailedException.newBuilder(CONNECTION_ID).build();

    @SuppressWarnings("NullableProblems") private static ActorSystem actorSystem;
    private static Connection connection;

    private final ConnectivityStatus connectionStatus = ConnectivityStatus.OPEN;

    @Mock
    private final JmsConnection mockConnection = Mockito.mock(JmsConnection.class);
    private final JmsConnectionFactory jmsConnectionFactory = (connection1, exceptionListener) -> mockConnection;
    @Mock
    private final Session mockSession = Mockito.mock(Session.class);
    @Mock
    private final MessageConsumer mockConsumer = Mockito.mock(MessageConsumer.class);
    @Mock
    private final MessageProducer mockProducer = Mockito.mock(MessageProducer.class);

    private ArgumentCaptor<JmsConnectionListener> listenerArgumentCaptor;

    @BeforeClass
    public static void setUp() {
        actorSystem = ActorSystem.create("AkkaTestSystem", TestConstants.CONFIG);
        connection = TestConstants.createConnection(CONNECTION_ID, actorSystem);
    }

    @AfterClass
    public static void tearDown() {
        TestKit.shutdownActorSystem(actorSystem, scala.concurrent.duration.Duration.apply(5, TimeUnit.SECONDS),
                false);
    }

    @Before
    public void init() throws JMSException {
        when(mockConnection.createSession(Session.CLIENT_ACKNOWLEDGE)).thenReturn(mockSession);

        listenerArgumentCaptor = ArgumentCaptor.forClass(JmsConnectionListener.class);
        doNothing().when(mockConnection).addConnectionListener(listenerArgumentCaptor.capture());

        when(mockSession.createConsumer(any(JmsQueue.class))).thenReturn(mockConsumer);
        when(mockSession.createProducer(any(Destination.class))).thenAnswer((Answer<MessageProducer>) destinationInv -> {
            final Destination destination = destinationInv.getArgument(0);

            when(mockSession.createTextMessage(anyString())).thenAnswer((Answer<JmsMessage>) textMsgInv -> {
                final String textMsg = textMsgInv.getArgument(0);
                final AmqpJmsTextMessageFacade facade = new AmqpJmsTextMessageFacade();
                facade.initialize(Mockito.mock(AmqpConnection.class));
                final JmsTextMessage jmsTextMessage = new JmsTextMessage(facade);
                jmsTextMessage.setText(textMsg);
                jmsTextMessage.setJMSDestination(destination);
                return jmsTextMessage;
            });

            return mockProducer;
        });
    }

    @Test
    public void invalidSpecificOptionsThrowConnectionConfigurationInvalidException() {
        final Map<String, String> specificOptions = new HashMap<>();
        specificOptions.put("failover.unknown.option", "100");
        specificOptions.put("failover.nested.amqp.vhost", "ditto");
        final Connection connection = ConnectivityModelFactory.newConnectionBuilder(createRandomConnectionId(),
                ConnectionType.AMQP_10, ConnectivityStatus.OPEN, TestConstants.getUriOfNewMockServer())
                .specificConfig(specificOptions)
                .sources(singletonList(
                        ConnectivityModelFactory.newSourceBuilder()
                                .authorizationContext(Authorization.AUTHORIZATION_CONTEXT)
                                .address("source1")
                                .build()))
                .build();

        final ThrowableAssert.ThrowingCallable props1 =
                () -> AmqpClientActor.propsForTests(connection, connectionStatus, CLIENT_CONFIG, MAPPING_CONFIG,
                        PROTOCOL_CONFIG, null, null);
        final ThrowableAssert.ThrowingCallable props2 =
                () -> AmqpClientActor.propsForTests(connection, connectionStatus, CLIENT_CONFIG, MAPPING_CONFIG,
                        PROTOCOL_CONFIG, null, jmsConnectionFactory);

        Stream.of(props1, props2).forEach(throwingCallable ->
                assertThatExceptionOfType(ConnectionConfigurationInvalidException.class)
                        .isThrownBy(throwingCallable)
                        .withMessageContaining("unknown.option"));
    }

    @Test
    public void testExceptionDuringJMSConnectionCreation() {
        new TestKit(actorSystem) {{
            final Props props =
                    AmqpClientActor.propsForTests(connection, connectionStatus, CLIENT_CONFIG, MAPPING_CONFIG,
                            PROTOCOL_CONFIG, getRef(), (ac, el) -> {
                                throw JMS_EXCEPTION;
                            });
            final ActorRef connectionActor = actorSystem.actorOf(props);

            connectionActor.tell(OpenConnection.of(CONNECTION_ID, DittoHeaders.empty()), getRef());

            expectMsg(new Status.Failure(SESSION_EXCEPTION));
        }};
    }

    @Test
    public void testConnectionHandling() {
        new TestKit(actorSystem) {{
            final TestProbe aggregator = new TestProbe(actorSystem);

            final Props props =
                    AmqpClientActor.propsForTests(connection, connectionStatus, CLIENT_CONFIG, MAPPING_CONFIG,
                            PROTOCOL_CONFIG, getRef(), (connection1, exceptionListener) -> mockConnection);
            final ActorRef amqpClientActor = actorSystem.actorOf(props);
            watch(amqpClientActor);

            amqpClientActor.tell(OpenConnection.of(CONNECTION_ID, DittoHeaders.empty()), getRef());
            expectMsg(CONNECTED_SUCCESS);

            amqpClientActor.tell(RetrieveConnectionStatus.of(CONNECTION_ID, DittoHeaders.empty()), aggregator.ref());
            final ResourceStatus resourceStatus1 = aggregator.expectMsgClass(ResourceStatus.class);

            amqpClientActor.tell(CloseConnection.of(CONNECTION_ID, DittoHeaders.empty()), getRef());
            expectMsg(DISCONNECTED_SUCCESS);

            amqpClientActor.tell(RetrieveConnectionStatus.of(CONNECTION_ID, DittoHeaders.empty()), aggregator.ref());
            final ResourceStatus resourceStatus2 = aggregator.expectMsgClass(ResourceStatus.class);
        }};
    }

    @Test
    public void testReconnect() {
        new TestKit(actorSystem) {{
            final Props props =
                    AmqpClientActor.propsForTests(connection, connectionStatus, CLIENT_CONFIG, MAPPING_CONFIG,
                            PROTOCOL_CONFIG, getRef(), (connection1, exceptionListener) -> mockConnection);
            final ActorRef amqpClientActor = actorSystem.actorOf(props);
            watch(amqpClientActor);

            amqpClientActor.tell(OpenConnection.of(CONNECTION_ID, DittoHeaders.empty()), getRef());
            expectMsg(CONNECTED_SUCCESS);

            // introduce artificial code difference from RabbitMQClientActorTest.testReconnect
            for (int i = 0; i < 10; ++i) {
                amqpClientActor.tell(CloseConnection.of(CONNECTION_ID, DittoHeaders.empty()), getRef());
                expectMsg(DISCONNECTED_SUCCESS);

                amqpClientActor.tell(OpenConnection.of(CONNECTION_ID, DittoHeaders.empty()), getRef());
                expectMsg(CONNECTED_SUCCESS);
            }

            amqpClientActor.tell(CloseConnection.of(CONNECTION_ID, DittoHeaders.empty()), getRef());
            expectMsg(DISCONNECTED_SUCCESS);
        }};
    }


    @Test
    public void testReconnectAndVerifyConnectionStatus() {
        new TestKit(actorSystem) {{
            final TestProbe aggregator = new TestProbe(actorSystem);

            final Props props =
                    AmqpClientActor.propsForTests(connection, connectionStatus, CLIENT_CONFIG, MAPPING_CONFIG,
                            PROTOCOL_CONFIG, getRef(), (connection1, exceptionListener) -> mockConnection);
            final ActorRef amqpClientActor = actorSystem.actorOf(props);
            watch(amqpClientActor);

            amqpClientActor.tell(OpenConnection.of(CONNECTION_ID, DittoHeaders.empty()), getRef());
            expectMsg(CONNECTED_SUCCESS);

            amqpClientActor.tell(RetrieveConnectionStatus.of(CONNECTION_ID, DittoHeaders.empty()), aggregator.ref());
            final ResourceStatus resourceStatus = aggregator.expectMsgClass(ResourceStatus.class);
            System.out.println(resourceStatus);

            final JmsConnectionListener connectionListener = checkNotNull(listenerArgumentCaptor.getValue());

            connectionListener.onConnectionInterrupted(DUMMY);
            verifyConnectionStatus(amqpClientActor, aggregator, ConnectivityStatus.FAILED);

            connectionListener.onConnectionRestored(DUMMY);
            verifyConnectionStatus(amqpClientActor, aggregator, ConnectivityStatus.OPEN);

            amqpClientActor.tell(CloseConnection.of(CONNECTION_ID, DittoHeaders.empty()), getRef());
            expectMsg(DISCONNECTED_SUCCESS);
        }};
    }

    private static void verifyConnectionStatus(final ActorRef amqpClientActor, final TestProbe aggregator,
            final ConnectivityStatus open) {

        amqpClientActor.tell(RetrieveConnectionStatus.of(CONNECTION_ID, DittoHeaders.empty()), aggregator.ref());
        Awaitility.await().until(() -> awaitStatusInStatusResponse(aggregator, open));
    }

    private static Boolean awaitStatusInStatusResponse(final TestProbe aggregator,
            final ConnectivityStatus expectedStatus) {

        final ResourceStatus status = aggregator.expectMsgClass(ResourceStatus.class);
        System.out.println("waiting for " + expectedStatus + ", received: " + status);
        return expectedStatus.equals(status.getStatus());
    }

    @Test
    public void sendCommandDuringInit() {
        new TestKit(actorSystem) {{
            final CountDownLatch latch = new CountDownLatch(1);
            final Props props =
                    AmqpClientActor.propsForTests(connection, connectionStatus, CLIENT_CONFIG, MAPPING_CONFIG,
                            PROTOCOL_CONFIG, getRef(),
                            (ac, el) -> waitForLatchAndReturn(latch, mockConnection));
            final ActorRef amqpClientActor = actorSystem.actorOf(props);
            watch(amqpClientActor);

            amqpClientActor.tell(OpenConnection.of(CONNECTION_ID, DittoHeaders.empty()), getRef());

            latch.countDown();

            expectMsg(CONNECTED_SUCCESS);
        }};
    }

    @Test
    public void sendConnectCommandWhenAlreadyConnected() throws JMSException {
        new TestKit(actorSystem) {{
            final Props props =
                    AmqpClientActor.propsForTests(connection, connectionStatus, CLIENT_CONFIG, MAPPING_CONFIG,
                            PROTOCOL_CONFIG, getRef(), (ac, el) -> mockConnection);
            final ActorRef amqpClientActor = actorSystem.actorOf(props);

            amqpClientActor.tell(OpenConnection.of(CONNECTION_ID, DittoHeaders.empty()), getRef());
            expectMsg(CONNECTED_SUCCESS);

            amqpClientActor.tell(OpenConnection.of(CONNECTION_ID, DittoHeaders.empty()), getRef());
            expectMsgClass(ConnectionSignalIllegalException.class);

            // no reconnect happens
            Mockito.verify(mockConnection, Mockito.times(1)).start();
        }};
    }

    @Test
    public void sendDisconnectWhenAlreadyDisconnected() {
        new TestKit(actorSystem) {{
            final Props props =
                    AmqpClientActor.propsForTests(connection, connectionStatus, CLIENT_CONFIG, MAPPING_CONFIG,
                            PROTOCOL_CONFIG, getRef(), (ac, el) -> mockConnection);
            final ActorRef amqpClientActor = actorSystem.actorOf(props);

            amqpClientActor.tell(CloseConnection.of(CONNECTION_ID, DittoHeaders.empty()), getRef());
            expectMsg(DISCONNECTED_SUCCESS);
            Mockito.verifyZeroInteractions(mockConnection);
        }};
    }

    @Test
    public void testStartConnectionFails() throws JMSException {
        new TestKit(actorSystem) {{
            doThrow(JMS_EXCEPTION).when(mockConnection).start();
            final Props props =
                    AmqpClientActor.propsForTests(connection, connectionStatus, CLIENT_CONFIG, MAPPING_CONFIG,
                            PROTOCOL_CONFIG, getRef(), (ac, el) -> mockConnection);
            final ActorRef amqpClientActor = actorSystem.actorOf(props);

            amqpClientActor.tell(OpenConnection.of(CONNECTION_ID, DittoHeaders.empty()), getRef());
            expectMsg(new Status.Failure(SESSION_EXCEPTION));
        }};
    }

    @Test
    public void testCreateSessionFails() throws JMSException {
        new TestKit(actorSystem) {{
            doThrow(JMS_EXCEPTION).when(mockConnection).createSession(Session.CLIENT_ACKNOWLEDGE);
            final Props props =
                    AmqpClientActor.propsForTests(connection, connectionStatus, CLIENT_CONFIG, MAPPING_CONFIG,
                            PROTOCOL_CONFIG, getRef(), (ac, el) -> mockConnection);
            final ActorRef amqpClientActor = actorSystem.actorOf(props);

            amqpClientActor.tell(OpenConnection.of(CONNECTION_ID, DittoHeaders.empty()), getRef());
            expectMsg(new Status.Failure(SESSION_EXCEPTION));
        }};
    }

    @Test
    public void testCreateConsumerFails() throws JMSException {
        new TestKit(actorSystem) {{
            when(mockConnection.createSession(Session.CLIENT_ACKNOWLEDGE)).thenReturn(mockSession);
            doThrow(JMS_EXCEPTION).when(mockSession).createConsumer(any());
            final Props props =
                    AmqpClientActor.propsForTests(connection, connectionStatus, CLIENT_CONFIG, MAPPING_CONFIG,
                            PROTOCOL_CONFIG, getRef(), (ac, el) -> mockConnection);
            final ActorRef amqpClientActor = actorSystem.actorOf(props);

            amqpClientActor.tell(OpenConnection.of(CONNECTION_ID, DittoHeaders.empty()), getRef());
            expectMsgClass(Status.Failure.class);
        }};
    }

    @Test
    public void testCloseConnectionFails() throws JMSException {
        new TestKit(actorSystem) {{
            doThrow(JMS_EXCEPTION).when(mockConnection).close();
            final Props props =
                    AmqpClientActor.propsForTests(connection, connectionStatus, CLIENT_CONFIG, MAPPING_CONFIG,
                            PROTOCOL_CONFIG, getRef(), (ac, el) -> mockConnection);
            final ActorRef amqpClientActor = actorSystem.actorOf(props);

            amqpClientActor.tell(OpenConnection.of(CONNECTION_ID, DittoHeaders.empty()), getRef());
            expectMsg(CONNECTED_SUCCESS);

            amqpClientActor.tell(CloseConnection.of(CONNECTION_ID, DittoHeaders.empty()), getRef());
            expectMsg(DISCONNECTED_SUCCESS);
        }};
    }

    @Test
    public void testConsumeMessageAndExpectForwardToConciergeForwarder() throws JMSException {
        testConsumeMessageAndExpectForwardToConciergeForwarder(connection, 1,
                c -> assertThat(c.getDittoHeaders().getAuthorizationContext()).isEqualTo(
                        Authorization.SOURCE_SPECIFIC_CONTEXT));
    }

    @Test
    public void testConsumeMessageForSourcesWithSameAddress() throws JMSException {
        final Connection connection =
                TestConstants.createConnection(CONNECTION_ID, actorSystem,
                        TestConstants.Sources.SOURCES_WITH_SAME_ADDRESS);

        final AtomicBoolean messageReceivedForGlobalContext = new AtomicBoolean(false);
        final AtomicBoolean messageReceivedForSourceContext = new AtomicBoolean(false);

        testConsumeMessageAndExpectForwardToConciergeForwarder(connection, 2,
                c -> {
                    if (c.getDittoHeaders()
                            .getAuthorizationContext()
                            .equals(Authorization.SOURCE_SPECIFIC_CONTEXT)) {
                        messageReceivedForSourceContext.set(true);
                    }
                    if (c.getDittoHeaders()
                            .getAuthorizationContext()
                            .equals(Authorization.SOURCE_SPECIFIC_CONTEXT)) {
                        messageReceivedForGlobalContext.set(true);
                    }
                });

        assertThat(messageReceivedForGlobalContext.get() && messageReceivedForSourceContext.get()).isTrue();
    }

    @Test
    public void testConsumeMessageAndExpectForwardToConciergeForwarderWithCorrectAuthContext() throws JMSException {
        final Connection connection =
                TestConstants.createConnection(CONNECTION_ID, actorSystem,
                        TestConstants.Sources.SOURCES_WITH_AUTH_CONTEXT);
        testConsumeMessageAndExpectForwardToConciergeForwarder(connection, 1,
                c -> assertThat(c.getDittoHeaders().getAuthorizationContext()).isEqualTo(
                        Authorization.SOURCE_SPECIFIC_CONTEXT));
    }

    private void testConsumeMessageAndExpectForwardToConciergeForwarder(final Connection connection,
            final int consumers, final Consumer<Command> commandConsumer) throws JMSException {
        testConsumeMessageAndExpectForwardToConciergeForwarder(connection, consumers, commandConsumer, null);
    }

    private void testConsumeMessageAndExpectForwardToConciergeForwarder(final Connection connection,
            final int consumers,
            final Consumer<Command> commandConsumer,
            @Nullable final Consumer<ActorRef> postStep) throws JMSException {

        new TestKit(actorSystem) {{
            final Props props =
                    AmqpClientActor.propsForTests(connection, connectionStatus, CLIENT_CONFIG, MAPPING_CONFIG,
                            PROTOCOL_CONFIG, getRef(), (ac, el) -> mockConnection);
            final ActorRef amqpClientActor = actorSystem.actorOf(props);

            amqpClientActor.tell(OpenConnection.of(CONNECTION_ID, DittoHeaders.empty()), getRef());
            expectMsg(CONNECTED_SUCCESS);

            final ArgumentCaptor<MessageListener> captor = ArgumentCaptor.forClass(MessageListener.class);
            verify(mockConsumer, timeout(1000).atLeast(consumers)).setMessageListener(captor.capture());
            for (final MessageListener messageListener : captor.getAllValues()) {
                messageListener.onMessage(mockMessage());
            }

            for (int i = 0; i < consumers; i++) {
                final Command command = expectMsgClass(Command.class);
                assertThat(command.getId()).isEqualTo(TestConstants.Things.THING_ID);
                assertThat(command.getDittoHeaders().getCorrelationId()).contains(TestConstants.CORRELATION_ID);
                commandConsumer.accept(command);
            }

            if (postStep != null) {
                postStep.accept(amqpClientActor);
            }
        }};
    }

    @Test
    public void testConsumeMessageAndExpectForwardToConciergeForwarderAndReceiveResponse() throws JMSException {
        testConsumeMessageAndExpectForwardToConciergeForwarderAndReceiveResponse(
                connection, (id, headers) -> ModifyThingResponse.modified(id, DittoHeaders.of(headers)),
                "replies",
                message -> message.contains("\"status\":2"));
    }

    @Test
    public void testConsumeMessageAndExpectForwardToConciergeForwarderAndReceiveResponseForConnectionWithoutTarget()
            throws JMSException {
        final String targetsKey = Connection.JsonFields.TARGETS.getPointer().toString();
        final Connection connectionWithoutTargets
                = ConnectivityModelFactory.connectionFromJson(connection.toJson().remove(targetsKey));

        testConsumeMessageAndExpectForwardToConciergeForwarderAndReceiveResponse(
                connectionWithoutTargets,
                (id, headers) -> ModifyThingResponse.modified(id, DittoHeaders.of(headers)),
                "replies",
                message -> message.contains("\"status\":2"));
    }

    @Test
    public void testConsumeMessageAndExpectForwardToConciergeForwarderAndReceiveError() throws JMSException {
        testConsumeMessageAndExpectForwardToConciergeForwarderAndReceiveResponse(
                connection, (id, headers) -> ThingErrorResponse.of(id,
                        ThingNotModifiableException.newBuilder(id).dittoHeaders(headers).build()),
                "replies",
                message -> message.contains("ditto/thing/things/twin/errors"));
    }

    private void testConsumeMessageAndExpectForwardToConciergeForwarderAndReceiveResponse(
            final Connection connection, final BiFunction<String, DittoHeaders, CommandResponse> responseSupplier,
            final String expectedAddress,
            final Predicate<String> messageTextPredicate) throws JMSException {

        new TestKit(actorSystem) {{
            final Props props =
                    AmqpClientActor.propsForTests(connection, connectionStatus, CLIENT_CONFIG, MAPPING_CONFIG,
                            PROTOCOL_CONFIG, getRef(), (ac, el) -> mockConnection);
            final ActorRef amqpClientActor = actorSystem.actorOf(props);

            amqpClientActor.tell(OpenConnection.of(CONNECTION_ID, DittoHeaders.empty()), getRef());
            expectMsg(CONNECTED_SUCCESS);

            final ArgumentCaptor<MessageListener> captor = ArgumentCaptor.forClass(MessageListener.class);
            verify(mockConsumer, timeout(1000).atLeastOnce()).setMessageListener(captor.capture());
            final MessageListener messageListener = captor.getValue();
            messageListener.onMessage(mockMessage());

            final Command command = expectMsgClass(Command.class);
            assertThat(command.getId()).isEqualTo(TestConstants.Things.THING_ID);
            assertThat(command.getDittoHeaders().getCorrelationId()).contains(TestConstants.CORRELATION_ID);
            assertThat(command).isInstanceOf(ModifyThing.class);

            getLastSender().tell(responseSupplier.apply(command.getId(), command.getDittoHeaders()), getRef());

            final ArgumentCaptor<JmsMessage> messageCaptor = ArgumentCaptor.forClass(JmsMessage.class);
            verify(mockProducer, timeout(2000)).send(messageCaptor.capture(), any(CompletionListener.class));

            final Message message = messageCaptor.getValue();
            assertThat(message).isNotNull();
            assertThat(message.getJMSDestination()).isEqualTo(new JmsQueue(expectedAddress));
            assertThat(messageTextPredicate).accepts(message.getBody(String.class));
        }};
    }

    @Test
    public void testTargetAddressPlaceholderReplacement() throws JMSException {
        final Connection connection =
                TestConstants.createConnection(CONNECTION_ID, actorSystem,
                        TestConstants.Targets.TARGET_WITH_PLACEHOLDER);

        // target Placeholder: target:{{ thing:namespace }}/{{thing:name}}@{{ topic:channel }}
        final String expectedAddress =
                "target:" + TestConstants.Things.NAMESPACE + "/" + TestConstants.Things.ID + "@" +
                        TopicPath.Channel.TWIN.getName();

        new TestKit(actorSystem) {{
            final Props props =
                    AmqpClientActor.propsForTests(connection, connectionStatus, CLIENT_CONFIG, MAPPING_CONFIG,
                            PROTOCOL_CONFIG, getRef(), (ac, el) -> mockConnection);
            final ActorRef amqpClientActor = actorSystem.actorOf(props);

            amqpClientActor.tell(OpenConnection.of(CONNECTION_ID, DittoHeaders.empty()), getRef());
            expectMsg(CONNECTED_SUCCESS);

            final ThingModifiedEvent thingModifiedEvent = TestConstants.thingModified(singletonList(""));

            final OutboundSignal outboundSignal = OutboundSignalFactory.newOutboundSignal(thingModifiedEvent,
                    singletonList(ConnectivityModelFactory.newTarget(
                            TestConstants.Targets.TARGET_WITH_PLACEHOLDER.getAddress(),
                            Authorization.AUTHORIZATION_CONTEXT,
                            null, null, Topic.TWIN_EVENTS))
            );

            amqpClientActor.tell(outboundSignal, getRef());

            final ArgumentCaptor<JmsMessage> messageCaptor = ArgumentCaptor.forClass(JmsMessage.class);
            verify(mockProducer, timeout(2000)).send(messageCaptor.capture(), any(CompletionListener.class));

            final Message message = messageCaptor.getValue();
            assertThat(message).isNotNull();
            assertThat(message.getJMSDestination()).isEqualTo(new JmsQueue(expectedAddress));
        }};
    }

    @Test
    public void testReceiveThingEventAndExpectForwardToJMSProducer() throws JMSException {
        final String expectedAddress = "target";

        new TestKit(actorSystem) {{
            final Props props =
                    AmqpClientActor.propsForTests(connection, connectionStatus, CLIENT_CONFIG, MAPPING_CONFIG,
                            PROTOCOL_CONFIG, getRef(), (ac, el) -> mockConnection);
            final ActorRef amqpClientActor = actorSystem.actorOf(props);

            amqpClientActor.tell(OpenConnection.of(CONNECTION_ID, DittoHeaders.empty()), getRef());
            expectMsg(CONNECTED_SUCCESS);

            final ThingModifiedEvent thingModifiedEvent = TestConstants.thingModified(singletonList(""));
<<<<<<< HEAD
            final OutboundSignal outboundSignal = OutboundSignalFactory.newOutboundSignal(thingModifiedEvent, singleton(
                    ConnectivityModelFactory.newTarget(expectedAddress, Authorization.AUTHORIZATION_CONTEXT, null, null,
                            Topic.TWIN_EVENTS)));
=======
            final OutboundSignal outboundSignal = OutboundSignalFactory.newOutboundSignal(thingModifiedEvent,
                    singletonList(ConnectivityModelFactory.newTarget(expectedAddress, Authorization.AUTHORIZATION_CONTEXT, null,
                            null, Topic.TWIN_EVENTS)));
>>>>>>> 8591cf26

            amqpClientActor.tell(outboundSignal, getRef());

            final ArgumentCaptor<JmsMessage> messageCaptor = ArgumentCaptor.forClass(JmsMessage.class);
            verify(mockProducer, timeout(2000)).send(messageCaptor.capture(), any(CompletionListener.class));

            final Message message = messageCaptor.getValue();
            assertThat(message).isNotNull();
            assertThat(message.getJMSDestination()).isEqualTo(new JmsQueue(expectedAddress));
            assertThat(message.getBody(String.class)).contains(
                    TestConstants.Things.NAMESPACE + "/" + TestConstants.Things.ID + "/" +
                            TopicPath.Group.THINGS.getName() + "/" + TopicPath.Channel.TWIN.getName() + "/" +
                            TopicPath.Criterion.EVENTS.getName() + "/" + TopicPath.Action.MODIFIED.getName());
        }};
    }

    @Test
    public void testSpecialCharactersInSourceAndRequestMetrics() throws JMSException {
        new TestKit(actorSystem) {
            {
                final String sourceWithSpecialCharacters =
                        IntStream.range(32, 255).mapToObj(i -> (char) i)
                                .collect(StringBuilder::new, StringBuilder::appendCodePoint, StringBuilder::append)
                                .toString();
                final String sourceWithUnicodeCharacters =
                        "\uD83D\uDE00\uD83D\uDE01\uD83D\uDE02\uD83D\uDE03\uD83D\uDE04" +
                                "\uD83D\uDE05\uD83D\uDE06\uD83D\uDE07\uD83D\uDE08\uD83D\uDE09\uD83D\uDE0A\uD83D\uDE0B\uD83D\uDE0C" +
                                "\uD83D\uDE0D\uD83D\uDE0E\uD83D\uDE0F";

                final Source source = ConnectivityModelFactory.newSourceBuilder()
                        .authorizationContext(Authorization.AUTHORIZATION_CONTEXT)
                        .address(sourceWithSpecialCharacters)
                        .address(sourceWithUnicodeCharacters)
                        .build();

                final String connectionId = createRandomConnectionId();
                final Connection connectionWithSpecialCharacters =
                        TestConstants.createConnection(connectionId, actorSystem, singletonList(source));

                testConsumeMessageAndExpectForwardToConciergeForwarder(connectionWithSpecialCharacters, 1, cmd -> {
                    // nothing to do here
                }, ref -> {
                    ref.tell(RetrieveConnectionStatus.of(connectionId, DittoHeaders.empty()), getRef());

                    fishForMessage(duration("3s"), "fishing for OPEN status",
                            msg -> isExpectedMessage(msg, sourceWithSpecialCharacters, sourceWithUnicodeCharacters));
                    fishForMessage(duration("3s"), "fishing for OPEN status",
                            msg -> isExpectedMessage(msg, sourceWithSpecialCharacters, sourceWithUnicodeCharacters));
                });
            }

            private boolean isExpectedMessage(final Object o, final String... expectedSources) {
                if (!(o instanceof ResourceStatus)) {
                    return false;
                }
                final ResourceStatus resourceStatus = (ResourceStatus) o;
                return resourceStatus.getResourceType() == ResourceStatus.ResourceType.SOURCE
                        && Arrays.asList(expectedSources).contains(resourceStatus.getAddress().get())
                        && ConnectivityStatus.OPEN.equals(resourceStatus.getStatus());
            }
        };
    }

    @Test
    public void testRetrieveConnectionStatus() throws JMSException {
        new TestKit(actorSystem)
        {{
            final String sourceWithSpecialCharacters =
                    IntStream.range(32, 255).mapToObj(i -> (char) i)
                            .collect(StringBuilder::new, StringBuilder::appendCodePoint, StringBuilder::append)
                            .toString();
            final String sourceWithUnicodeCharacters =
                    "\uD83D\uDE00\uD83D\uDE01\uD83D\uDE02\uD83D\uDE03\uD83D\uDE04" +
                            "\uD83D\uDE05\uD83D\uDE06\uD83D\uDE07\uD83D\uDE08\uD83D\uDE09\uD83D\uDE0A\uD83D\uDE0B\uD83D\uDE0C" +
                            "\uD83D\uDE0D\uD83D\uDE0E\uD83D\uDE0F";

            final Source source = ConnectivityModelFactory.newSourceBuilder()
                    .authorizationContext(Authorization.AUTHORIZATION_CONTEXT)
                    .address(sourceWithSpecialCharacters)
                    .address(sourceWithUnicodeCharacters)
                    .build();

            final String connectionId = createRandomConnectionId();
            final Connection connectionWithSpecialCharacters =
                    TestConstants.createConnection(connectionId, actorSystem, singletonList(source));

            testConsumeMessageAndExpectForwardToConciergeForwarder(connectionWithSpecialCharacters, 1, cmd -> {
                // nothing to do here
            }, ref -> ref.tell(RetrieveConnectionStatus.of(connectionId, DittoHeaders.empty()), getRef()));
        }};
    }

    @Test
    public void testTestConnection() {
        new TestKit(actorSystem) {{
            final Props props =
                    AmqpClientActor.propsForTests(connection, connectionStatus, CLIENT_CONFIG, MAPPING_CONFIG,
                            PROTOCOL_CONFIG, getRef(), (ac, el) -> mockConnection);
            final ActorRef amqpClientActor = actorSystem.actorOf(props);

            amqpClientActor.tell(TestConnection.of(connection, DittoHeaders.empty()), getRef());
            expectMsgClass(Status.Success.class);
        }};
    }

    @Test
    public void testTestConnectionFailsOnTimeout() throws JMSException {
        new TestKit(actorSystem) {{
            when(mockConnection.createSession(Session.CLIENT_ACKNOWLEDGE)).thenAnswer(
                    (Answer<Session>) invocationOnMock -> {
                        try {
                            Thread.sleep(15000);
                        } catch (final InterruptedException e) {
                            e.printStackTrace();
                        }
                        return mockSession;
                    });
            final Props props =
                    AmqpClientActor.propsForTests(connection, connectionStatus, CLIENT_CONFIG, MAPPING_CONFIG,
                            PROTOCOL_CONFIG, getRef(), (ac, el) -> mockConnection);
            final ActorRef amqpClientActor = actorSystem.actorOf(props);

            amqpClientActor.tell(TestConnection.of(connection, DittoHeaders.empty()), getRef());
            expectMsgClass(java.time.Duration.ofSeconds(11), Status.Failure.class);
        }};
    }

    private static Message mockMessage() throws JMSException {
        final AmqpJmsTextMessageFacade amqpJmsTextMessageFacade = new AmqpJmsTextMessageFacade();
        amqpJmsTextMessageFacade.setContentType(Symbol.getSymbol(DittoConstants.DITTO_PROTOCOL_CONTENT_TYPE));
        amqpJmsTextMessageFacade.initialize(Mockito.mock(AmqpConnection.class));

        final TextMessage jmsTextMessage = new JmsTextMessage(amqpJmsTextMessageFacade);
        jmsTextMessage.setJMSCorrelationID("cid");
        jmsTextMessage.setJMSReplyTo(new JmsQueue("reply"));
        jmsTextMessage.setText(TestConstants.modifyThing());
        return jmsTextMessage;
    }

    private static <T> T waitForLatchAndReturn(final CountDownLatch latch, final T result) {
        try {
            latch.await();
        } catch (final InterruptedException e) {
            e.printStackTrace();
        }
        return result;
    }

}<|MERGE_RESOLUTION|>--- conflicted
+++ resolved
@@ -521,6 +521,7 @@
     @Test
     public void testConsumeMessageAndExpectForwardToConciergeForwarderAndReceiveResponseForConnectionWithoutTarget()
             throws JMSException {
+
         final String targetsKey = Connection.JsonFields.TARGETS.getPointer().toString();
         final Connection connectionWithoutTargets
                 = ConnectivityModelFactory.connectionFromJson(connection.toJson().remove(targetsKey));
@@ -542,7 +543,8 @@
     }
 
     private void testConsumeMessageAndExpectForwardToConciergeForwarderAndReceiveResponse(
-            final Connection connection, final BiFunction<String, DittoHeaders, CommandResponse> responseSupplier,
+            final Connection connection,
+            final BiFunction<String, DittoHeaders, CommandResponse> responseSupplier,
             final String expectedAddress,
             final Predicate<String> messageTextPredicate) throws JMSException {
 
@@ -631,15 +633,10 @@
             expectMsg(CONNECTED_SUCCESS);
 
             final ThingModifiedEvent thingModifiedEvent = TestConstants.thingModified(singletonList(""));
-<<<<<<< HEAD
-            final OutboundSignal outboundSignal = OutboundSignalFactory.newOutboundSignal(thingModifiedEvent, singleton(
-                    ConnectivityModelFactory.newTarget(expectedAddress, Authorization.AUTHORIZATION_CONTEXT, null, null,
-                            Topic.TWIN_EVENTS)));
-=======
             final OutboundSignal outboundSignal = OutboundSignalFactory.newOutboundSignal(thingModifiedEvent,
-                    singletonList(ConnectivityModelFactory.newTarget(expectedAddress, Authorization.AUTHORIZATION_CONTEXT, null,
-                            null, Topic.TWIN_EVENTS)));
->>>>>>> 8591cf26
+                    singletonList(
+                            ConnectivityModelFactory.newTarget(expectedAddress, Authorization.AUTHORIZATION_CONTEXT,
+                                    null, null, Topic.TWIN_EVENTS)));
 
             amqpClientActor.tell(outboundSignal, getRef());
 
