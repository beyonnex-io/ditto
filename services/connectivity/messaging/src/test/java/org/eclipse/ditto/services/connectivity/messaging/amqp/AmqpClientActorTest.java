/*
 * Copyright (c) 2017-2018 Bosch Software Innovations GmbH.
 *
 * All rights reserved. This program and the accompanying materials
 * are made available under the terms of the Eclipse Public License v2.0
 * which accompanies this distribution, and is available at
 * https://www.eclipse.org/org/documents/epl-2.0/index.php
 *
 * SPDX-License-Identifier: EPL-2.0
 */

package org.eclipse.ditto.services.connectivity.messaging.amqp;

import static java.util.Collections.singleton;
import static java.util.Collections.singletonList;
import static org.assertj.core.api.Assertions.assertThat;
import static org.assertj.core.api.Assertions.assertThatExceptionOfType;
import static org.eclipse.ditto.model.base.common.ConditionChecker.checkNotNull;
import static org.eclipse.ditto.services.connectivity.messaging.TestConstants.createRandomConnectionId;
import static org.mockito.ArgumentMatchers.any;
import static org.mockito.ArgumentMatchers.anyString;
import static org.mockito.Mockito.doNothing;
import static org.mockito.Mockito.doThrow;
import static org.mockito.Mockito.timeout;
import static org.mockito.Mockito.verify;
import static org.mockito.Mockito.when;

import java.net.URI;
import java.util.HashMap;
import java.util.concurrent.CountDownLatch;
import java.util.concurrent.TimeUnit;
import java.util.concurrent.atomic.AtomicBoolean;
import java.util.function.BiFunction;
import java.util.function.Consumer;
import java.util.stream.IntStream;
import java.util.stream.Stream;

import javax.annotation.Nullable;
import javax.jms.Destination;
import javax.jms.JMSException;
import javax.jms.Message;
import javax.jms.MessageConsumer;
import javax.jms.MessageListener;
import javax.jms.MessageProducer;
import javax.jms.Session;
import javax.jms.TextMessage;

import org.apache.qpid.jms.JmsConnection;
import org.apache.qpid.jms.JmsConnectionListener;
import org.apache.qpid.jms.JmsQueue;
import org.apache.qpid.jms.message.JmsTextMessage;
import org.apache.qpid.jms.provider.amqp.AmqpConnection;
import org.apache.qpid.jms.provider.amqp.message.AmqpJmsTextMessageFacade;
import org.assertj.core.api.ThrowableAssert;
import org.awaitility.Awaitility;
import org.eclipse.ditto.model.base.common.DittoConstants;
import org.eclipse.ditto.model.base.headers.DittoHeaders;
import org.eclipse.ditto.model.connectivity.AddressMetric;
import org.eclipse.ditto.model.connectivity.Connection;
import org.eclipse.ditto.model.connectivity.ConnectionConfigurationInvalidException;
import org.eclipse.ditto.model.connectivity.ConnectionStatus;
import org.eclipse.ditto.model.connectivity.ConnectionType;
import org.eclipse.ditto.model.connectivity.ConnectivityModelFactory;
import org.eclipse.ditto.model.connectivity.Source;
import org.eclipse.ditto.model.connectivity.Topic;
import org.eclipse.ditto.services.connectivity.messaging.BaseClientState;
import org.eclipse.ditto.services.connectivity.messaging.TestConstants;
import org.eclipse.ditto.services.connectivity.messaging.TestConstants.Authorization;
import org.eclipse.ditto.services.models.connectivity.OutboundSignal;
import org.eclipse.ditto.services.models.connectivity.OutboundSignalFactory;
import org.eclipse.ditto.signals.commands.base.Command;
import org.eclipse.ditto.signals.commands.base.CommandResponse;
import org.eclipse.ditto.signals.commands.connectivity.exceptions.ConnectionFailedException;
import org.eclipse.ditto.signals.commands.connectivity.exceptions.ConnectionSignalIllegalException;
import org.eclipse.ditto.signals.commands.connectivity.modify.CloseConnection;
import org.eclipse.ditto.signals.commands.connectivity.modify.OpenConnection;
import org.eclipse.ditto.signals.commands.connectivity.modify.TestConnection;
import org.eclipse.ditto.signals.commands.connectivity.query.RetrieveConnectionMetrics;
import org.eclipse.ditto.signals.commands.connectivity.query.RetrieveConnectionMetricsResponse;
import org.eclipse.ditto.signals.commands.things.ThingErrorResponse;
import org.eclipse.ditto.signals.commands.things.exceptions.ThingNotModifiableException;
import org.eclipse.ditto.signals.commands.things.modify.ModifyThing;
import org.eclipse.ditto.signals.commands.things.modify.ModifyThingResponse;
import org.eclipse.ditto.signals.events.things.ThingModifiedEvent;
import org.junit.AfterClass;
import org.junit.Before;
import org.junit.BeforeClass;
import org.junit.Test;
import org.junit.runner.RunWith;
import org.mockito.ArgumentCaptor;
import org.mockito.Mock;
import org.mockito.Mockito;
import org.mockito.junit.MockitoJUnitRunner;
import org.mockito.stubbing.Answer;

import akka.actor.ActorRef;
import akka.actor.ActorSystem;
import akka.actor.Props;
import akka.actor.Status;
import akka.testkit.javadsl.TestKit;

@RunWith(MockitoJUnitRunner.class)
public class AmqpClientActorTest {

    private static final Status.Success CONNECTED_SUCCESS = new Status.Success(BaseClientState.CONNECTED);
    private static final Status.Success DISCONNECTED_SUCCESS = new Status.Success(BaseClientState.DISCONNECTED);
    private static final JMSException JMS_EXCEPTION = new JMSException("FAIL");
    private static final URI DUMMY = URI.create("amqp://test:1234");


    @SuppressWarnings("NullableProblems") private static ActorSystem actorSystem;

    private static final String connectionId = TestConstants.createRandomConnectionId();
    private static final ConnectionFailedException SESSION_EXCEPTION = ConnectionFailedException.newBuilder
            (connectionId).build();
    private static Connection connection;
    private final ConnectionStatus connectionStatus = ConnectionStatus.OPEN;

    @Mock
    private final JmsConnection mockConnection = Mockito.mock(JmsConnection.class);
    private final JmsConnectionFactory jmsConnectionFactory = (connection1, exceptionListener) -> mockConnection;
    @Mock
    private final Session mockSession = Mockito.mock(Session.class);
    @Mock
    private final MessageConsumer mockConsumer = Mockito.mock(MessageConsumer.class);
    @Mock
    private final MessageProducer mockProducer = Mockito.mock(MessageProducer.class);
    @Mock
    private final TextMessage mockTextMessage = Mockito.mock(TextMessage.class);
    @Mock
    private final TextMessage mockReplyMessage = Mockito.mock(TextMessage.class);
    @Mock
    private final TextMessage mockErrorMessage = Mockito.mock(TextMessage.class);
    private ArgumentCaptor<JmsConnectionListener> listenerArgumentCaptor;

    @BeforeClass
    public static void setUp() {
        actorSystem = ActorSystem.create("AkkaTestSystem", TestConstants.CONFIG);
        connection = TestConstants.createConnection(connectionId, actorSystem);
    }

    @AfterClass
    public static void tearDown() {
        TestKit.shutdownActorSystem(actorSystem, scala.concurrent.duration.Duration.apply(5, TimeUnit.SECONDS),
                false);
    }

    @Before
    public void init() throws JMSException {
        when(mockConnection.createSession(Session.CLIENT_ACKNOWLEDGE)).thenReturn(mockSession);

        listenerArgumentCaptor = ArgumentCaptor.forClass(JmsConnectionListener.class);
        doNothing().when(mockConnection).addConnectionListener(listenerArgumentCaptor.capture());

        when(mockSession.createConsumer(any(JmsQueue.class))).thenReturn(mockConsumer);
        when(mockSession.createProducer(any(Destination.class))).thenReturn(mockProducer);
        when(mockSession.createTextMessage(anyString())).thenAnswer(invocation -> {
            final String message = invocation.getArgument(0);
            if (message.contains("ditto/thing/things/twin/errors")) {
                return mockErrorMessage;
            } else if (message.contains("\"status\":2")) {
                return mockReplyMessage;
            } else {
                return mockTextMessage;
            }
        });
    }

    @Test
    public void invalidSpecificOptionsThrowConnectionConfigurationInvalidException() {
        final HashMap<String, String> specificOptions = new HashMap<>();
        specificOptions.put("failover.unknown.option", "100");
        specificOptions.put("failover.nested.amqp.vhost", "ditto");
        final Connection connection = ConnectivityModelFactory.newConnectionBuilder(createRandomConnectionId(),
                ConnectionType.AMQP_10, ConnectionStatus.OPEN, TestConstants.getUri())
                .specificConfig(specificOptions)
<<<<<<< HEAD
                .sources(singletonList(
                        ConnectivityModelFactory.newSourceBuilder()
                                .authorizationContext(Authorization.AUTHORIZATION_CONTEXT)
                                .address("source1")
                                .build()))
=======
                .sources(Collections.singletonList(ConnectivityModelFactory.newSource(1, 0,
                        TestConstants.Authorization.AUTHORIZATION_CONTEXT, "source1")))
>>>>>>> ff35f4bf
                .build();

        final ThrowableAssert.ThrowingCallable props1 =
                () -> AmqpClientActor.propsForTests(connection, connectionStatus, null, null);
        final ThrowableAssert.ThrowingCallable props2 =
                () -> AmqpClientActor.propsForTests(connection, connectionStatus, null, jmsConnectionFactory);

        Stream.of(props1, props2).forEach(throwingCallable ->
                assertThatExceptionOfType(ConnectionConfigurationInvalidException.class)
                        .isThrownBy(throwingCallable)
                        .withMessageContaining("unknown.option"));
    }

    @Test
    public void testExceptionDuringJMSConnectionCreation() {
        new TestKit(actorSystem) {{
            final Props props = AmqpClientActor.propsForTests(connection, connectionStatus, getRef(),
                    (ac, el) -> { throw JMS_EXCEPTION; });
            final ActorRef connectionActor = actorSystem.actorOf(props);

            connectionActor.tell(OpenConnection.of(connectionId, DittoHeaders.empty()), getRef());

            expectMsg(new Status.Failure(SESSION_EXCEPTION));
        }};
    }

    @Test
    public void testConnectionHandling() {
        new TestKit(actorSystem) {{
            final Props props = AmqpClientActor.propsForTests(connection, connectionStatus, getRef(),
                    (connection1, exceptionListener) -> mockConnection);
            final ActorRef amqpClientActor = actorSystem.actorOf(props);
            watch(amqpClientActor);

            amqpClientActor.tell(OpenConnection.of(connectionId, DittoHeaders.empty()), getRef());
            expectMsg(CONNECTED_SUCCESS);

            amqpClientActor.tell(CloseConnection.of(connectionId, DittoHeaders.empty()), getRef());
            expectMsg(DISCONNECTED_SUCCESS);
        }};
    }

    @Test
    public void testReconnect() {
        new TestKit(actorSystem) {{
            final Props props = AmqpClientActor.propsForTests(connection, connectionStatus, getRef(),
                    (connection1, exceptionListener) -> mockConnection);
            final ActorRef amqpClientActor = actorSystem.actorOf(props);
            watch(amqpClientActor);

            amqpClientActor.tell(OpenConnection.of(connectionId, DittoHeaders.empty()), getRef());
            expectMsg(CONNECTED_SUCCESS);

            // introduce artificial code difference from RabbitMQClientActorTest.testReconnect
            for (int i = 0; i < 10; ++i) {
                amqpClientActor.tell(CloseConnection.of(connectionId, DittoHeaders.empty()), getRef());
                expectMsg(DISCONNECTED_SUCCESS);

                amqpClientActor.tell(OpenConnection.of(connectionId, DittoHeaders.empty()), getRef());
                expectMsg(CONNECTED_SUCCESS);
            }

            amqpClientActor.tell(CloseConnection.of(connectionId, DittoHeaders.empty()), getRef());
            expectMsg(DISCONNECTED_SUCCESS);
        }};
    }


    @Test
    public void testReconnectAndVerifyConnectionStatus() {
        new TestKit(actorSystem) {
            {
                final Props props = AmqpClientActor.propsForTests(connection, connectionStatus, getRef(),
                        (connection1, exceptionListener) -> mockConnection);
                final ActorRef amqpClientActor = actorSystem.actorOf(props);
                watch(amqpClientActor);

                amqpClientActor.tell(OpenConnection.of(connectionId, DittoHeaders.empty()), getRef());
                expectMsg(CONNECTED_SUCCESS);

                amqpClientActor.tell(RetrieveConnectionMetrics.of(connectionId, DittoHeaders.empty()), getRef());
                final RetrieveConnectionMetricsResponse retrieveConnectionMetricsResponse =
                        expectMsgClass(RetrieveConnectionMetricsResponse.class);

                final JmsConnectionListener connectionListener = checkNotNull(listenerArgumentCaptor.getValue());

                connectionListener.onConnectionInterrupted(DUMMY);
                Awaitility.await().until(() -> awaitStatusInMetricsResponse(amqpClientActor, ConnectionStatus.FAILED));

                connectionListener.onConnectionRestored(DUMMY);
                Awaitility.await().until(() -> awaitStatusInMetricsResponse(amqpClientActor, ConnectionStatus.OPEN));

                amqpClientActor.tell(CloseConnection.of(connectionId, DittoHeaders.empty()), getRef());
                expectMsg(DISCONNECTED_SUCCESS);

            }

            private Boolean awaitStatusInMetricsResponse(final ActorRef amqpClientActor, final ConnectionStatus open) {
                amqpClientActor.tell(RetrieveConnectionMetrics.of(connectionId, DittoHeaders.empty()), getRef());
                final RetrieveConnectionMetricsResponse metrics =
                        expectMsgClass(RetrieveConnectionMetricsResponse.class);
                return open.equals(metrics.getConnectionMetrics().getConnectionStatus());
            }
        };
    }


    @Test
    public void sendCommandDuringInit() {
        new TestKit(actorSystem) {{
            final CountDownLatch latch = new CountDownLatch(1);
            final Props props = AmqpClientActor.propsForTests(connection, connectionStatus, getRef(),
                    (ac, el) -> waitForLatchAndReturn(latch, mockConnection));
            final ActorRef amqpClientActor = actorSystem.actorOf(props);
            watch(amqpClientActor);

            amqpClientActor.tell(OpenConnection.of(connectionId, DittoHeaders.empty()), getRef());

            latch.countDown();

            expectMsg(CONNECTED_SUCCESS);
        }};
    }

    @Test
    public void sendConnectCommandWhenAlreadyConnected() throws JMSException {
        new TestKit(actorSystem) {{
            final Props props =
                    AmqpClientActor.propsForTests(connection, connectionStatus, getRef(), (ac, el) -> mockConnection);
            final ActorRef amqpClientActor = actorSystem.actorOf(props);

            amqpClientActor.tell(OpenConnection.of(connectionId, DittoHeaders.empty()), getRef());
            expectMsg(CONNECTED_SUCCESS);

            amqpClientActor.tell(OpenConnection.of(connectionId, DittoHeaders.empty()), getRef());
            expectMsgClass(ConnectionSignalIllegalException.class);

            // no reconnect happens
            Mockito.verify(mockConnection, Mockito.times(1)).start();
        }};
    }

    @Test
    public void sendDisconnectWhenAlreadyDisconnected() {
        new TestKit(actorSystem) {{
            final Props props =
                    AmqpClientActor.propsForTests(connection, connectionStatus, getRef(), (ac, el) -> mockConnection);
            final ActorRef amqpClientActor = actorSystem.actorOf(props);

            amqpClientActor.tell(CloseConnection.of(connectionId, DittoHeaders.empty()), getRef());
            expectMsg(DISCONNECTED_SUCCESS);
            Mockito.verifyZeroInteractions(mockConnection);
        }};
    }

    @Test
    public void testStartConnectionFails() throws JMSException {
        new TestKit(actorSystem) {{
            doThrow(JMS_EXCEPTION).when(mockConnection).start();
            final Props props =
                    AmqpClientActor.propsForTests(connection, connectionStatus, getRef(), (ac, el) -> mockConnection);
            final ActorRef amqpClientActor = actorSystem.actorOf(props);

            amqpClientActor.tell(OpenConnection.of(connectionId, DittoHeaders.empty()), getRef());
            expectMsg(new Status.Failure(SESSION_EXCEPTION));
        }};
    }

    @Test
    public void testCreateSessionFails() throws JMSException {
        new TestKit(actorSystem) {{
            doThrow(JMS_EXCEPTION).when(mockConnection).createSession(Session.CLIENT_ACKNOWLEDGE);
            final Props props =
                    AmqpClientActor.propsForTests(connection, connectionStatus, getRef(), (ac, el) -> mockConnection);
            final ActorRef amqpClientActor = actorSystem.actorOf(props);

            amqpClientActor.tell(OpenConnection.of(connectionId, DittoHeaders.empty()), getRef());
            expectMsg(new Status.Failure(SESSION_EXCEPTION));
        }};
    }

    @Test
    public void testCreateConsumerFails() throws JMSException {
        new TestKit(actorSystem) {{
            when(mockConnection.createSession(Session.CLIENT_ACKNOWLEDGE)).thenReturn(mockSession);
            doThrow(JMS_EXCEPTION).when(mockSession).createConsumer(any());
            final Props props =
                    AmqpClientActor.propsForTests(connection, connectionStatus, getRef(), (ac, el) -> mockConnection);
            final ActorRef amqpClientActor = actorSystem.actorOf(props);

            amqpClientActor.tell(OpenConnection.of(connectionId, DittoHeaders.empty()), getRef());
            expectMsgClass(Status.Failure.class);
        }};
    }

    @Test
    public void testCloseConnectionFails() throws JMSException {
        new TestKit(actorSystem) {{
            doThrow(JMS_EXCEPTION).when(mockConnection).close();
            final Props props =
                    AmqpClientActor.propsForTests(connection, connectionStatus, getRef(), (ac, el) -> mockConnection);
            final ActorRef amqpClientActor = actorSystem.actorOf(props);

            amqpClientActor.tell(OpenConnection.of(connectionId, DittoHeaders.empty()), getRef());
            expectMsg(CONNECTED_SUCCESS);

            amqpClientActor.tell(CloseConnection.of(connectionId, DittoHeaders.empty()), getRef());
            expectMsg(DISCONNECTED_SUCCESS);
        }};
    }

    @Test
    public void testConsumeMessageAndExpectForwardToConciergeForwarder() throws JMSException {
        testConsumeMessageAndExpectForwardToConciergeForwarder(connection, 1,
                c -> assertThat(c.getDittoHeaders().getAuthorizationContext()).isEqualTo(
                        Authorization.SOURCE_SPECIFIC_CONTEXT));
    }

    @Test
    public void testConsumeMessageForSourcesWithSameAddress() throws JMSException {
        final Connection connection =
                TestConstants.createConnection(connectionId, actorSystem,
                        TestConstants.Sources.SOURCES_WITH_SAME_ADDRESS);

        final AtomicBoolean messageReceivedForGlobalContext = new AtomicBoolean(false);
        final AtomicBoolean messageReceivedForSourceContext = new AtomicBoolean(false);

        testConsumeMessageAndExpectForwardToConciergeForwarder(connection, 2,
                c -> {
                    if (c.getDittoHeaders()
                            .getAuthorizationContext()
                            .equals(Authorization.SOURCE_SPECIFIC_CONTEXT)) {
                        messageReceivedForSourceContext.set(true);
                    }
                    if (c.getDittoHeaders()
                            .getAuthorizationContext()
                            .equals(Authorization.SOURCE_SPECIFIC_CONTEXT)) {
                        messageReceivedForGlobalContext.set(true);
                    }
                });

        assertThat(messageReceivedForGlobalContext.get() && messageReceivedForSourceContext.get()).isTrue();
    }

    @Test
    public void testConsumeMessageAndExpectForwardToConciergeForwarderWithCorrectAuthContext() throws JMSException {
        final Connection connection =
                TestConstants.createConnection(connectionId, actorSystem,
                        TestConstants.Sources.SOURCES_WITH_AUTH_CONTEXT);
        testConsumeMessageAndExpectForwardToConciergeForwarder(connection, 1,
                c -> assertThat(c.getDittoHeaders().getAuthorizationContext()).isEqualTo(
                        Authorization.SOURCE_SPECIFIC_CONTEXT));
    }

    private void testConsumeMessageAndExpectForwardToConciergeForwarder(final Connection connection,
            final int consumers, final Consumer<Command> commandConsumer) throws JMSException {
        testConsumeMessageAndExpectForwardToConciergeForwarder(connection, consumers, commandConsumer, null);
    }

    private void testConsumeMessageAndExpectForwardToConciergeForwarder(final Connection connection,
            final int consumers, final Consumer<Command> commandConsumer, @Nullable final Consumer<ActorRef> postStep)
            throws JMSException {
        new TestKit(actorSystem) {{
            final Props props =
                    AmqpClientActor.propsForTests(connection, connectionStatus, getRef(), (ac, el) -> mockConnection);
            final ActorRef amqpClientActor = actorSystem.actorOf(props);

            amqpClientActor.tell(OpenConnection.of(connectionId, DittoHeaders.empty()), getRef());
            expectMsg(CONNECTED_SUCCESS);

            final ArgumentCaptor<MessageListener> captor = ArgumentCaptor.forClass(MessageListener.class);
            verify(mockConsumer, timeout(1000).atLeast(consumers)).setMessageListener(captor.capture());
            for (final MessageListener messageListener : captor.getAllValues()) {
                messageListener.onMessage(mockMessage());
            }

            for (int i = 0; i < consumers; i++) {
                final Command command = expectMsgClass(Command.class);
                assertThat(command.getId()).isEqualTo(TestConstants.Things.THING_ID);
                assertThat(command.getDittoHeaders().getCorrelationId()).contains(TestConstants.CORRELATION_ID);
                commandConsumer.accept(command);
            }

            if (postStep != null) {
                postStep.accept(amqpClientActor);
            }
        }};
    }

    @Test
    public void testConsumeMessageAndExpectForwardToConciergeForwarderAndReceiveResponse() throws JMSException {
        testConsumeMessageAndExpectForwardToConciergeForwarderAndReceiveResponse(
                (id, headers) -> ModifyThingResponse.modified(id, DittoHeaders.of(headers)),
                mockReplyMessage);
    }

    @Test
    public void testConsumeMessageAndExpectForwardToConciergeForwarderAndReceiveError() throws JMSException {
        testConsumeMessageAndExpectForwardToConciergeForwarderAndReceiveResponse(
                (id, headers) -> ThingErrorResponse.of(id,
                        ThingNotModifiableException.newBuilder(id).dittoHeaders(headers).build()),
                mockErrorMessage);
    }

    private void testConsumeMessageAndExpectForwardToConciergeForwarderAndReceiveResponse(
            final BiFunction<String, DittoHeaders, CommandResponse> responseSupplier,
            final TextMessage expectedJmsResponse) throws JMSException {
        new TestKit(actorSystem) {{
            final Props props =
                    AmqpClientActor.propsForTests(connection, connectionStatus, getRef(), (ac, el) -> mockConnection);
            final ActorRef amqpClientActor = actorSystem.actorOf(props);

            amqpClientActor.tell(OpenConnection.of(connectionId, DittoHeaders.empty()), getRef());
            expectMsg(CONNECTED_SUCCESS);

            final ArgumentCaptor<MessageListener> captor = ArgumentCaptor.forClass(MessageListener.class);
            verify(mockConsumer, timeout(1000).atLeastOnce()).setMessageListener(captor.capture());
            final MessageListener messageListener = captor.getValue();
            messageListener.onMessage(mockMessage());

            final Command command = expectMsgClass(Command.class);
            assertThat(command.getId()).isEqualTo(TestConstants.Things.THING_ID);
            assertThat(command.getDittoHeaders().getCorrelationId()).contains(TestConstants.CORRELATION_ID);
            assertThat(command).isInstanceOf(ModifyThing.class);

            getLastSender().tell(responseSupplier.apply(command.getId(), command.getDittoHeaders()), getRef());

            verify(mockProducer, timeout(2000)).send(expectedJmsResponse);
        }};
    }

    @Test
    public void testReceiveThingEventAndExpectForwardToJMSProducer() throws JMSException {
        new TestKit(actorSystem) {{
            final Props props =
                    AmqpClientActor.propsForTests(connection, connectionStatus, getRef(), (ac, el) -> mockConnection);
            final ActorRef amqpClientActor = actorSystem.actorOf(props);

            amqpClientActor.tell(OpenConnection.of(connectionId, DittoHeaders.empty()), getRef());
            expectMsg(CONNECTED_SUCCESS);

            final ThingModifiedEvent thingModifiedEvent = TestConstants.thingModified(singletonList(""));
            final OutboundSignal outboundSignal = OutboundSignalFactory.newOutboundSignal(thingModifiedEvent,
                    singleton(ConnectivityModelFactory.newTarget("target", Authorization.AUTHORIZATION_CONTEXT,
                            Topic.TWIN_EVENTS)));

            amqpClientActor.tell(outboundSignal, getRef());

            verify(mockProducer, timeout(2000)).send(mockTextMessage);
        }};
    }

    @Test
    public void testSpecialCharactersInSourceAndRequestMetrics() throws JMSException {
        new TestKit(actorSystem) {{
            final String sourceWithSpecialCharacters =
                    IntStream.range(32, 255).mapToObj(i -> (char) i)
                            .collect(StringBuilder::new, StringBuilder::appendCodePoint, StringBuilder::append)
                            .toString();
            final String sourceWithUnicodeCharacters = "\uD83D\uDE00\uD83D\uDE01\uD83D\uDE02\uD83D\uDE03\uD83D\uDE04" +
                    "\uD83D\uDE05\uD83D\uDE06\uD83D\uDE07\uD83D\uDE08\uD83D\uDE09\uD83D\uDE0A\uD83D\uDE0B\uD83D\uDE0C" +
                    "\uD83D\uDE0D\uD83D\uDE0E\uD83D\uDE0F";

            final Source source = ConnectivityModelFactory.newSourceBuilder()
                    .authorizationContext(Authorization.AUTHORIZATION_CONTEXT)
                    .address(sourceWithSpecialCharacters)
                    .address(sourceWithUnicodeCharacters)
                    .build();

            final String connectionId = createRandomConnectionId();
            final Connection connectionWithSpecialCharacters =
                    TestConstants.createConnection(connectionId, actorSystem, singletonList(source));

            testConsumeMessageAndExpectForwardToConciergeForwarder(connectionWithSpecialCharacters, 1, (cmd) -> {
                // nothing to do here
            }, ref -> {
                ref.tell(RetrieveConnectionMetrics.of(connectionId, DittoHeaders.empty()), getRef());

                final RetrieveConnectionMetricsResponse retrieveConnectionMetricsResponse =
                        expectMsgClass(RetrieveConnectionMetricsResponse.class);

                assertThat(retrieveConnectionMetricsResponse.getConnectionMetrics()
                        .getSourcesMetrics()
                        .stream()
                        .findFirst()
                        .map(metrics -> metrics.getAddressMetrics().get(sourceWithSpecialCharacters + "-0"))
                        .map(AddressMetric::getStatus))
                        .contains(ConnectionStatus.OPEN);
                assertThat(retrieveConnectionMetricsResponse.getConnectionMetrics()
                        .getSourcesMetrics()
                        .stream()
                        .findFirst()
                        .map(metrics -> metrics.getAddressMetrics().get(sourceWithUnicodeCharacters + "-0"))
                        .map(AddressMetric::getStatus))
                        .contains(ConnectionStatus.OPEN);
            });
        }};
    }

    @Test
    public void testTestConnection() {
        new TestKit(actorSystem) {{
            final Props props =
                    AmqpClientActor.propsForTests(connection, connectionStatus, getRef(), (ac, el) -> mockConnection);
            final ActorRef amqpClientActor = actorSystem.actorOf(props);

            amqpClientActor.tell(TestConnection.of(connection, DittoHeaders.empty()), getRef());
            expectMsgClass(Status.Success.class);
        }};
    }

    @Test
    public void testTestConnectionFailsOnTimeout() throws JMSException {
        new TestKit(actorSystem) {{
            when(mockConnection.createSession(Session.CLIENT_ACKNOWLEDGE)).thenAnswer(
                    (Answer<Session>) invocationOnMock -> {
                        try {
                            Thread.sleep(15000);
                        } catch (final InterruptedException e) {
                            e.printStackTrace();
                        }
                        return mockSession;
                    });
            final Props props =
                    AmqpClientActor.propsForTests(connection, connectionStatus, getRef(), (ac, el) -> mockConnection);
            final ActorRef amqpClientActor = actorSystem.actorOf(props);

            amqpClientActor.tell(TestConnection.of(connection, DittoHeaders.empty()), getRef());
            expectMsgClass(java.time.Duration.ofSeconds(11), Status.Failure.class);
        }};
    }

    private Message mockMessage() throws JMSException {
        final AmqpJmsTextMessageFacade amqpJmsTextMessageFacade = new AmqpJmsTextMessageFacade();
        amqpJmsTextMessageFacade.setContentType(DittoConstants.DITTO_PROTOCOL_CONTENT_TYPE);
        amqpJmsTextMessageFacade.initialize(Mockito.mock(AmqpConnection.class));

        final JmsTextMessage jmsTextMessage = new JmsTextMessage(amqpJmsTextMessageFacade);
        jmsTextMessage.setJMSCorrelationID("cid");
        jmsTextMessage.setJMSReplyTo(new JmsQueue("reply"));
        jmsTextMessage.setText(TestConstants.modifyThing());
        return jmsTextMessage;
    }

    private <T> T waitForLatchAndReturn(final CountDownLatch latch, final T result) {
        try {
            latch.await();
        } catch (final InterruptedException e) {
            e.printStackTrace();
        }
        return result;
    }

}<|MERGE_RESOLUTION|>--- conflicted
+++ resolved
@@ -85,6 +85,7 @@
 import org.junit.AfterClass;
 import org.junit.Before;
 import org.junit.BeforeClass;
+import org.junit.Ignore;
 import org.junit.Test;
 import org.junit.runner.RunWith;
 import org.mockito.ArgumentCaptor;
@@ -174,16 +175,11 @@
         final Connection connection = ConnectivityModelFactory.newConnectionBuilder(createRandomConnectionId(),
                 ConnectionType.AMQP_10, ConnectionStatus.OPEN, TestConstants.getUri())
                 .specificConfig(specificOptions)
-<<<<<<< HEAD
                 .sources(singletonList(
                         ConnectivityModelFactory.newSourceBuilder()
                                 .authorizationContext(Authorization.AUTHORIZATION_CONTEXT)
                                 .address("source1")
                                 .build()))
-=======
-                .sources(Collections.singletonList(ConnectivityModelFactory.newSource(1, 0,
-                        TestConstants.Authorization.AUTHORIZATION_CONTEXT, "source1")))
->>>>>>> ff35f4bf
                 .build();
 
         final ThrowableAssert.ThrowingCallable props1 =
