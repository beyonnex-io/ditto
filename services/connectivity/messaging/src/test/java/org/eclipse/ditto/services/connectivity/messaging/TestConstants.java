/*
 * Copyright (c) 2017 Contributors to the Eclipse Foundation
 *
 * See the NOTICE file(s) distributed with this work for additional
 * information regarding copyright ownership.
 *
 * This program and the accompanying materials are made available under the
 * terms of the Eclipse Public License 2.0 which is available at
 * http://www.eclipse.org/legal/epl-2.0
 *
 * SPDX-License-Identifier: EPL-2.0
 */
package org.eclipse.ditto.services.connectivity.messaging;

import static java.util.Arrays.asList;
import static java.util.Collections.singletonList;
import static org.eclipse.ditto.model.connectivity.ConnectivityModelFactory.newTarget;
import static org.eclipse.ditto.services.connectivity.messaging.MockClientActor.mockClientActorPropsFactory;

import java.io.IOException;
import java.io.InputStream;
import java.net.ServerSocket;
import java.net.Socket;
import java.nio.charset.StandardCharsets;
import java.time.Duration;
import java.time.Instant;
import java.util.AbstractMap;
import java.util.AbstractQueue;
import java.util.Collection;
import java.util.HashMap;
import java.util.HashSet;
import java.util.List;
import java.util.Map;
import java.util.Objects;
import java.util.Optional;
import java.util.Scanner;
import java.util.Set;
import java.util.UUID;
import java.util.concurrent.ConcurrentLinkedQueue;
import java.util.concurrent.Executors;
import java.util.concurrent.TimeUnit;
import java.util.stream.Collectors;
import java.util.stream.Stream;

import org.eclipse.ditto.model.base.auth.AuthorizationContext;
import org.eclipse.ditto.model.base.auth.AuthorizationSubject;
import org.eclipse.ditto.model.base.headers.DittoHeaders;
import org.eclipse.ditto.model.connectivity.AddressMetric;
import org.eclipse.ditto.model.connectivity.Connection;
import org.eclipse.ditto.model.connectivity.ConnectionMetrics;
import org.eclipse.ditto.model.connectivity.ConnectionType;
import org.eclipse.ditto.model.connectivity.ConnectivityModelFactory;
import org.eclipse.ditto.model.connectivity.ConnectivityStatus;
import org.eclipse.ditto.model.connectivity.HeaderMapping;
import org.eclipse.ditto.model.connectivity.Measurement;
import org.eclipse.ditto.model.connectivity.MetricType;
import org.eclipse.ditto.model.connectivity.Source;
import org.eclipse.ditto.model.connectivity.SourceMetrics;
import org.eclipse.ditto.model.connectivity.Target;
import org.eclipse.ditto.model.connectivity.TargetMetrics;
import org.eclipse.ditto.model.connectivity.Topic;
import org.eclipse.ditto.model.messages.Message;
import org.eclipse.ditto.model.messages.MessageDirection;
import org.eclipse.ditto.model.messages.MessageHeaders;
import org.eclipse.ditto.model.things.Thing;
import org.eclipse.ditto.protocoladapter.Adaptable;
import org.eclipse.ditto.protocoladapter.DittoProtocolAdapter;
import org.eclipse.ditto.protocoladapter.JsonifiableAdaptable;
import org.eclipse.ditto.protocoladapter.ProtocolFactory;
import org.eclipse.ditto.protocoladapter.TopicPath;
import org.eclipse.ditto.services.connectivity.mapping.MappingConfig;
import org.eclipse.ditto.services.connectivity.messaging.config.ClientConfig;
import org.eclipse.ditto.services.connectivity.messaging.config.ConnectionConfig;
import org.eclipse.ditto.services.connectivity.messaging.config.ConnectivityConfig;
import org.eclipse.ditto.services.connectivity.messaging.config.DittoConnectivityConfig;
import org.eclipse.ditto.services.connectivity.messaging.config.ReconnectConfig;
import org.eclipse.ditto.services.connectivity.messaging.metrics.ConnectivityCounterRegistry;
import org.eclipse.ditto.services.models.connectivity.ExternalMessage;
import org.eclipse.ditto.services.utils.akka.LogUtil;
import org.eclipse.ditto.services.utils.config.DefaultScopedConfig;
import org.eclipse.ditto.services.utils.protocol.config.ProtocolConfig;
import org.eclipse.ditto.signals.base.Signal;
import org.eclipse.ditto.signals.commands.connectivity.query.RetrieveConnectionMetricsResponse;
import org.eclipse.ditto.signals.commands.messages.MessageCommand;
import org.eclipse.ditto.signals.commands.messages.SendThingMessage;
import org.eclipse.ditto.signals.commands.things.modify.ModifyThing;
import org.eclipse.ditto.signals.events.things.ThingModified;
import org.eclipse.ditto.signals.events.things.ThingModifiedEvent;

import com.typesafe.config.Config;
import com.typesafe.config.ConfigFactory;

import akka.actor.AbstractActor;
import akka.actor.ActorRef;
import akka.actor.ActorSystem;
import akka.actor.InvalidActorNameException;
import akka.actor.PoisonPill;
import akka.actor.Props;
import akka.cluster.sharding.ShardRegion;
import akka.event.DiagnosticLoggingAdapter;
import akka.event.Logging;

public final class TestConstants {

    // concurrent mutable collection of all running mock servers
    private static final AbstractQueue<ServerSocket> MOCK_SERVERS = new ConcurrentLinkedQueue<>();

    public static final Config CONFIG = ConfigFactory.load("test");

    public static final ConnectivityConfig CONNECTIVITY_CONFIG;
    public static final MappingConfig MAPPING_CONFIG;
    public static final ConnectionConfig CONNECTION_CONFIG;
    public static final ClientConfig CLIENT_CONFIG;
    public static final ReconnectConfig RECONNECT_CONFIG;
    public static final ProtocolConfig PROTOCOL_CONFIG;

    static {
        final DefaultScopedConfig dittoScopedConfig = DefaultScopedConfig.dittoScoped(CONFIG);

        CONNECTIVITY_CONFIG = DittoConnectivityConfig.of(dittoScopedConfig);
        MAPPING_CONFIG = CONNECTIVITY_CONFIG.getMappingConfig();
        CONNECTION_CONFIG = CONNECTIVITY_CONFIG.getConnectionConfig();
        CLIENT_CONFIG = CONNECTIVITY_CONFIG.getClientConfig();
        RECONNECT_CONFIG = CONNECTIVITY_CONFIG.getReconnectConfig();
        PROTOCOL_CONFIG = CONNECTIVITY_CONFIG.getProtocolConfig();
    }

    private static final ConnectionType TYPE = ConnectionType.AMQP_10;
    private static final ConnectivityStatus STATUS = ConnectivityStatus.OPEN;
    private static final String URI_TEMPLATE = "amqps://username:password@%s:%s";

    public static final String CORRELATION_ID = "cid";

    /**
     * Disable logging for 1 test to hide stacktrace or other logs on level ERROR. Comment out to debug the test.
     */
    public static void disableLogging(final ActorSystem system) {
<<<<<<< HEAD
        system.eventStream().setLogLevel(akka.stream.Attributes.logLevelOff());
=======
        system.eventStream().setLogLevel(Logging.levelFor("off").map(Logging.LogLevel::asInt).get());
>>>>>>> 7a639d8a
    }

    public static final HeaderMapping HEADER_MAPPING;

    static {
        final Map<String, String> map = new HashMap<>();
        map.put("eclipse", "ditto");
        map.put("thing_id", "{{ thing:id }}");
        map.put("device_id", "{{ header:device_id }}");
        map.put("prefixed_thing_id", "some.prefix.{{ thing:id }}");
        map.put("suffixed_thing_id", "{{ header:device_id }}.some.suffix");
        map.put("subject", "{{ topic:action-subject }}");
        HEADER_MAPPING = ConnectivityModelFactory.newHeaderMapping(map);
    }

    public static final Instant INSTANT = Instant.now();

    public static final class Things {

        public static final String NAMESPACE = "ditto";
        public static final String ID = "thing";
        public static final String THING_ID = NAMESPACE + ":" + ID;
        public static final Thing THING = Thing.newBuilder().setId(THING_ID).build();

    }

    public static final class Authorization {

        static final String SUBJECT_ID = "some:subject";
        static final String SOURCE_SUBJECT_ID = "source:subject";
        private static final String UNAUTHORIZED_SUBJECT_ID = "another:subject";
        public static final AuthorizationContext AUTHORIZATION_CONTEXT = AuthorizationContext.newInstance(
                AuthorizationSubject.newInstance(SUBJECT_ID));
        public static final AuthorizationContext SOURCE_SPECIFIC_CONTEXT = AuthorizationContext.newInstance(
                AuthorizationSubject.newInstance(SOURCE_SUBJECT_ID));
        private static final AuthorizationContext UNAUTHORIZED_AUTHORIZATION_CONTEXT = AuthorizationContext.newInstance(
                AuthorizationSubject.newInstance(UNAUTHORIZED_SUBJECT_ID));
    }

    public static final class Sources {

        public static final List<Source> SOURCES_WITH_AUTH_CONTEXT =
                singletonList(ConnectivityModelFactory.newSourceBuilder()
                        .address("amqp/source1")
                        .authorizationContext(Authorization.SOURCE_SPECIFIC_CONTEXT)
                        .consumerCount(2)
                        .index(0)
                        .build());
        public static final List<Source> SOURCES_WITH_SAME_ADDRESS =
                asList(ConnectivityModelFactory.newSourceBuilder()
                                .address("source1")
                                .authorizationContext(Authorization.SOURCE_SPECIFIC_CONTEXT)
                                .consumerCount(1)
                                .index(0)
                                .build(),
                        ConnectivityModelFactory.newSourceBuilder()
                                .address("source1")
                                .authorizationContext(Authorization.SOURCE_SPECIFIC_CONTEXT)
                                .consumerCount(1)
                                .index(1)
                                .build());
    }

    public static final class Targets {

        private static final HeaderMapping HEADER_MAPPING = null;

        public static final Target TARGET_WITH_PLACEHOLDER =
                newTarget("target:{{ thing:namespace }}/{{thing:name}}@{{ topic:channel }}",
                        Authorization.AUTHORIZATION_CONTEXT, HEADER_MAPPING,
                        null, Topic.TWIN_EVENTS);
        static final Target TWIN_TARGET =
                newTarget("twinEventExchange/twinEventRoutingKey", Authorization.AUTHORIZATION_CONTEXT, HEADER_MAPPING,
                        null, Topic.TWIN_EVENTS);
        private static final Target TWIN_TARGET_UNAUTHORIZED =
                newTarget("twin/key", Authorization.UNAUTHORIZED_AUTHORIZATION_CONTEXT, HEADER_MAPPING, null,
                        Topic.TWIN_EVENTS);
        private static final Target LIVE_TARGET =
                newTarget("live/key", Authorization.AUTHORIZATION_CONTEXT, HEADER_MAPPING, null, Topic.LIVE_EVENTS);
        private static final List<Target> TARGETS = asList(TWIN_TARGET, TWIN_TARGET_UNAUTHORIZED, LIVE_TARGET);
    }

    public static final class Certificates {

        public static final String CA_CRT = getCert("ca.crt");
        // signed by CA_CRT
        // CN=localhost
        public static final String SERVER_KEY = getCert("server.key");
        public static final String SERVER_CRT = getCert("server.crt");

        // signed by CA_CRT
        // no CN
        public static final String CLIENT_KEY = getCert("client.key");
        public static final String CLIENT_CRT = getCert("client.crt");

        // signed by self
        // no CN
        public static final String CLIENT_SELF_SIGNED_KEY = getCert("client-self-signed.key");
        public static final String CLIENT_SELF_SIGNED_CRT = getCert("client-self-signed.crt");

        // AWS IoT CAs and server certificate
        public static final String AWS_CA_CRT = getCert("aws-ca.pem");
        public static final String AWS_IOT_CRT = getCert("aws-iot.crt");

        // signed by CA_CRT with common name (CN) and alternative names.
        // CN=server.alt
        // subjectAltNames=
        //   DNS:example.com
        //   IP:100:0:0:0:1319:8a2e:370:7348,
        //   IP:127.128.129.130
        public static final String SERVER_WITH_ALT_NAMES_KEY = getCert("server-alt.key");
        public static final String SERVER_WITH_ALT_NAMES_CRT = getCert("server-alt.crt");

        private static String getCert(final String cert) {
            final String path = "/certificates/" + cert;
            try (final InputStream inputStream = Certificates.class.getResourceAsStream(path)) {
                final Scanner scanner = new Scanner(inputStream, StandardCharsets.US_ASCII.name()).useDelimiter("\\A");
                return scanner.next();
            } catch (final IOException e) {
                throw new IllegalStateException(e);
            }
        }

    }

    public static final class Metrics {

        private static final Instant LAST_MESSAGE_AT = Instant.now();

        public static final String ID = "myConnectionId";

        public static final Duration ONE_MINUTE = Duration.ofMinutes(1);
        public static final Duration ONE_HOUR = Duration.ofHours(1);
        public static final Duration ONE_DAY = Duration.ofDays(1);
        public static final Duration[] DEFAULT_INTERVALS = {ONE_MINUTE, ONE_HOUR, ONE_DAY};

        public static final Map<Duration, Long> SOURCE_COUNTERS = asMap(
                entry(ONE_MINUTE, ONE_MINUTE.getSeconds()),
                entry(ONE_HOUR, ONE_HOUR.getSeconds()),
                entry(ONE_DAY, ONE_DAY.getSeconds()));
        public static final Measurement INBOUND =
                ConnectivityModelFactory.newMeasurement(MetricType.CONSUMED, true, SOURCE_COUNTERS, LAST_MESSAGE_AT);
        public static final Measurement FAILED_INBOUND =
                ConnectivityModelFactory.newMeasurement(MetricType.CONSUMED, true, SOURCE_COUNTERS, LAST_MESSAGE_AT);
        public static final Map<Duration, Long> TARGET_COUNTERS = asMap(
                entry(ONE_MINUTE, ONE_MINUTE.toMillis()),
                entry(ONE_HOUR, ONE_HOUR.toMillis()),
                entry(ONE_DAY, ONE_DAY.toMillis()));
        public static final Measurement OUTBOUND =
                ConnectivityModelFactory.newMeasurement(MetricType.PUBLISHED, true, TARGET_COUNTERS, LAST_MESSAGE_AT);
        public static final Map<Duration, Long> MAPPING_COUNTERS = asMap(
                entry(ONE_MINUTE, ONE_MINUTE.toMinutes()),
                entry(ONE_HOUR, ONE_HOUR.toMinutes()),
                entry(ONE_DAY, ONE_DAY.toMinutes()));
        public static final Measurement MAPPING =
                ConnectivityModelFactory.newMeasurement(MetricType.MAPPED, true, MAPPING_COUNTERS, LAST_MESSAGE_AT);
        public static final Measurement FAILED_MAPPING =
                ConnectivityModelFactory.newMeasurement(MetricType.MAPPED, false, MAPPING_COUNTERS, LAST_MESSAGE_AT);

        public static final AddressMetric
                INBOUND_METRIC = ConnectivityModelFactory.newAddressMetric(asSet(INBOUND, MAPPING));
        public static final AddressMetric OUTBOUND_METRIC =
                ConnectivityModelFactory.newAddressMetric(asSet(MAPPING, OUTBOUND));

        public static final SourceMetrics SOURCE_METRICS1 = ConnectivityModelFactory.newSourceMetrics(
                asMap(entry("source1", INBOUND_METRIC), entry("source2", INBOUND_METRIC)));
        public static final TargetMetrics TARGET_METRICS1 = ConnectivityModelFactory.newTargetMetrics(
                asMap(entry("target1", OUTBOUND_METRIC), entry("target2", OUTBOUND_METRIC)));
        public static final ConnectionMetrics CONNECTION_METRICS1 = ConnectivityCounterRegistry
                .aggregateConnectionMetrics(SOURCE_METRICS1, TARGET_METRICS1);

        public static final RetrieveConnectionMetricsResponse METRICS_RESPONSE1 = RetrieveConnectionMetricsResponse
                .of(ID, CONNECTION_METRICS1, SOURCE_METRICS1, TARGET_METRICS1, DittoHeaders.empty());

        public static final SourceMetrics SOURCE_METRICS2 = ConnectivityModelFactory.newSourceMetrics(
                asMap(entry("source2", INBOUND_METRIC), entry("source3", INBOUND_METRIC)));
        public static final TargetMetrics TARGET_METRICS2 = ConnectivityModelFactory.newTargetMetrics(
                asMap(entry("target2", OUTBOUND_METRIC), entry("target3", OUTBOUND_METRIC)));
        public static final ConnectionMetrics CONNECTION_METRICS2 = ConnectivityCounterRegistry
                .aggregateConnectionMetrics(SOURCE_METRICS2, TARGET_METRICS2);

        public static final RetrieveConnectionMetricsResponse METRICS_RESPONSE2 = RetrieveConnectionMetricsResponse
                .of(ID, CONNECTION_METRICS2, SOURCE_METRICS2, TARGET_METRICS2, DittoHeaders.empty());

        public static Measurement mergeMeasurements(final MetricType type,
                final boolean success,
                final Measurement measurements,
                final int times) {

            final Map<Duration, Long> result = new HashMap<>();
            for (final Duration interval : DEFAULT_INTERVALS) {
                result.put(interval,
                        Optional.of(measurements)
                                .filter(m -> Objects.equals(type, m.getMetricType()))
                                .filter(m -> Objects.equals(success, m.isSuccess()))
                                .map(Measurement::getCounts)
                                .map(m -> m.getOrDefault(interval, 0L))
                                .orElse(0L) * times
                );
            }
            return ConnectivityModelFactory.newMeasurement(type, success, result, Metrics.LAST_MESSAGE_AT);
        }
    }

    private static <K, V> Map.Entry<K, V> entry(final K interval, final V count) {
        return new AbstractMap.SimpleImmutableEntry<>(interval, count);
    }

    @SafeVarargs
    private static <K, V> Map<K, V> asMap(final Map.Entry<K, V>... entries) {
        return Stream.of(entries).collect(Collectors.toMap(Map.Entry::getKey, Map.Entry::getValue));
    }

    public static String createRandomConnectionId() {
        return "connection-" + UUID.randomUUID();
    }

    /**
     * Mock a listener on the server socket to fool connection client actors
     * into not failing the connections immediately. Close the server socket to stop the mock server.
     *
     * @return server socket of the mock server.
     */
    public static ServerSocket newMockServer() {
        final ServerSocket serverSocket;
        try {
            serverSocket = new ServerSocket(0);
        } catch (final IOException e) {
            throw new IllegalStateException(e);
        }
        Executors.newSingleThreadExecutor().submit(() -> {
            // accept many client sockets
            while (true) {
                try (final Socket clientSocket = serverSocket.accept()) {
                    // close socket immediately
                } catch (final IOException e) {
                    // break the loop
                    throw new IllegalStateException(e);
                }
            }
        });
        return serverSocket;
    }

    /**
     * Create a mock connection URI to a local server socket.
     *
     * @param serverSocket the server socket to connect to.
     * @return the mock connection URI.
     */
    public static String getUriOfMockServer(final ServerSocket serverSocket) {
        final int localPort = serverSocket.getLocalPort();
        return String.format(URI_TEMPLATE, "127.0.0.1", localPort);
    }

    /**
     * Create a mock connection URI and start a mock server on the same port.
     * Stop the mock servers by calling {@code stopMockServers()}.
     */
    public static String getUriOfNewMockServer() {
        final ServerSocket serverSocket = newMockServer();
        MOCK_SERVERS.add(serverSocket);
        return getUriOfMockServer(serverSocket);
    }

    /**
     * Stop mock servers started by the unit tests to release resources.
     */
    public static void stopMockServers() {
        MOCK_SERVERS.forEach(serverSocket -> {
            try {
                serverSocket.close();
            } catch (final IOException e) {
                // don't care, close remaining sockets anyway
            }
        });
        MOCK_SERVERS.clear();
    }

    public static Connection createConnection(final String connectionId, final ActorSystem actorSystem) {
        return createConnection(connectionId, actorSystem, Sources.SOURCES_WITH_AUTH_CONTEXT);
    }

    public static Connection createConnection(final String connectionId, final ActorSystem actorSystem,
            final List<Source> sources) {

        return createConnection(connectionId, actorSystem, STATUS, sources);
    }

    public static Connection createConnection(final String connectionId, final ActorSystem actorSystem,
            final ConnectivityStatus status, final List<Source> sources) {
        return ConnectivityModelFactory.newConnectionBuilder(connectionId, TYPE, status, getUriOfNewMockServer())
                .sources(sources)
                .targets(Targets.TARGETS)
                .build();
    }

    public static Connection createConnection(final String connectionId, final ActorSystem actorSystem,
            final Target... targets) {

        return ConnectivityModelFactory.newConnectionBuilder(connectionId, TYPE, STATUS, getUriOfNewMockServer())
                .sources(Sources.SOURCES_WITH_AUTH_CONTEXT)
                .targets(asList(targets))
                .build();
    }

    @SafeVarargs
    public static <T> Set<T> asSet(final T... array) {
        return new HashSet<>(asList(array));
    }

    static ActorRef createConnectionSupervisorActor(final String connectionId, final ActorSystem actorSystem,
            final ActorRef pubSubMediator, final ActorRef conciergeForwarder) {
        return createConnectionSupervisorActor(connectionId, actorSystem, pubSubMediator, conciergeForwarder,
                mockClientActorPropsFactory);
    }

    static ActorRef createConnectionSupervisorActor(final String connectionId,
            final ActorSystem actorSystem,
            final ActorRef pubSubMediator,
            final ActorRef conciergeForwarder,
            final ClientActorPropsFactory clientActorPropsFactory) {

        final Props props = ConnectionSupervisorActor.props(pubSubMediator, conciergeForwarder,
                clientActorPropsFactory, null);

        final Props shardRegionMockProps = Props.create(ShardRegionMockActor.class, props, connectionId);

        final int maxAttempts = 5;
        final long backOffMs = 1000L;

        for (int attempt = 1; ; ++attempt) {
            try {
                return actorSystem.actorOf(shardRegionMockProps, "shardRegionMock-" + connectionId);
            } catch (final InvalidActorNameException invalidActorNameException) {
                if (attempt >= maxAttempts) {
                    throw invalidActorNameException;
                } else {
                    backOff(backOffMs);
                }
            }
        }
    }

    static final class ShardRegionMockActor extends AbstractActor {

        private final ActorRef child;

        private ShardRegionMockActor(final Props childActorProps, final String childName) {
            child = getContext().actorOf(childActorProps, childName);
        }

        @Override
        public Receive createReceive() {
            return receiveBuilder()
                    .match(ShardRegion.Passivate.class, passivate -> {
                        getSender().tell(PoisonPill.getInstance(), getSelf());
                        getContext().stop(getSelf());
                    })
                    .matchAny(m -> child.forward(m, getContext()))
                    .build();
        }
    }

    public static ThingModifiedEvent thingModified(final Collection<String> readSubjects) {
        final DittoHeaders dittoHeaders = DittoHeaders.newBuilder().readSubjects(readSubjects).build();
        return ThingModified.of(Things.THING, 1, dittoHeaders);
    }

    public static MessageCommand sendThingMessage(final Collection<String> readSubjects) {
        final DittoHeaders dittoHeaders = DittoHeaders.newBuilder()
                .readSubjects(readSubjects)
                .channel(TopicPath.Channel.LIVE.getName())
                .build();
        final Message<Object> message =
                Message.newBuilder(MessageHeaders.newBuilder(MessageDirection.TO, Things.THING_ID, "ditto").build())
                        .build();
        return SendThingMessage.of(Things.THING_ID, message, dittoHeaders);
    }

    public static String signalToDittoProtocolJsonString(final Signal<?> signal) {
        final Adaptable adaptable = DittoProtocolAdapter.newInstance().toAdaptable(signal);
        final JsonifiableAdaptable jsonifiable = ProtocolFactory.wrapAsJsonifiableAdaptable(adaptable);
        return jsonifiable.toJsonString();
    }

    public static String modifyThing() {
        final DittoHeaders dittoHeaders = DittoHeaders.newBuilder().correlationId(CORRELATION_ID).putHeader(
                ExternalMessage.REPLY_TO_HEADER, "replies").build();
        final ModifyThing modifyThing = ModifyThing.of(Things.THING_ID, Things.THING, null, dittoHeaders);
        final Adaptable adaptable = DittoProtocolAdapter.newInstance().toAdaptable(modifyThing);
        final JsonifiableAdaptable jsonifiable = ProtocolFactory.wrapAsJsonifiableAdaptable(adaptable);
        return jsonifiable.toJsonString();
    }

    private static void backOff(final long ms) {
        try {
            TimeUnit.MILLISECONDS.sleep(ms);
        } catch (final InterruptedException e) {
            throw new RuntimeException(e);
        }
    }

    public static <T> Map.Entry<String, T> header(final String key, final T value) {
        return new AbstractMap.SimpleImmutableEntry<>(key, value);
    }

    public static final class ConciergeForwarderActorMock extends AbstractActor {

        private final DiagnosticLoggingAdapter log = LogUtil.obtain(this);

        private ConciergeForwarderActorMock() {
        }

        public static Props props() {
            return Props.create(ConciergeForwarderActorMock.class);
        }

        @Override
        public Receive createReceive() {
            return receiveBuilder()
                    .matchAny(o -> log.info("Received: ''{}'' from ''{}''", o, getSender()))
                    .build();
        }

    }

}<|MERGE_RESOLUTION|>--- conflicted
+++ resolved
@@ -98,7 +98,6 @@
 import akka.actor.Props;
 import akka.cluster.sharding.ShardRegion;
 import akka.event.DiagnosticLoggingAdapter;
-import akka.event.Logging;
 
 public final class TestConstants {
 
@@ -135,11 +134,7 @@
      * Disable logging for 1 test to hide stacktrace or other logs on level ERROR. Comment out to debug the test.
      */
     public static void disableLogging(final ActorSystem system) {
-<<<<<<< HEAD
         system.eventStream().setLogLevel(akka.stream.Attributes.logLevelOff());
-=======
-        system.eventStream().setLogLevel(Logging.levelFor("off").map(Logging.LogLevel::asInt).get());
->>>>>>> 7a639d8a
     }
 
     public static final HeaderMapping HEADER_MAPPING;
