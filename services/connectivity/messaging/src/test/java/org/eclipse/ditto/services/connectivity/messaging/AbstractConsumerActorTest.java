/*
 * Copyright (c) 2017 Contributors to the Eclipse Foundation
 *
 * See the NOTICE file(s) distributed with this work for additional
 * information regarding copyright ownership.
 *
 * This program and the accompanying materials are made available under the
 * terms of the Eclipse Public License 2.0 which is available at
 * http://www.eclipse.org/legal/epl-2.0
 *
 * SPDX-License-Identifier: EPL-2.0
 */
package org.eclipse.ditto.services.connectivity.messaging;

import static org.assertj.core.api.Assertions.assertThat;
import static org.eclipse.ditto.model.base.acks.DittoAcknowledgementLabel.TWIN_PERSISTED;
import static org.eclipse.ditto.services.connectivity.messaging.TestConstants.MODIFY_THING_WITH_ACK;
import static org.eclipse.ditto.services.connectivity.messaging.TestConstants.disableLogging;
import static org.eclipse.ditto.services.connectivity.messaging.TestConstants.header;

import java.time.Duration;
import java.util.Collections;
import java.util.HashMap;
import java.util.Map;
import java.util.Set;
import java.util.concurrent.TimeUnit;
import java.util.function.Consumer;
import java.util.function.Function;
import java.util.stream.Collectors;

import org.eclipse.ditto.model.base.acks.AcknowledgementLabel;
import org.eclipse.ditto.model.base.acks.AcknowledgementRequest;
import org.eclipse.ditto.model.base.common.HttpStatusCode;
import org.eclipse.ditto.model.base.headers.DittoHeaders;
import org.eclipse.ditto.model.base.headers.WithDittoHeaders;
import org.eclipse.ditto.model.connectivity.Connection;
import org.eclipse.ditto.model.connectivity.ConnectionId;
import org.eclipse.ditto.model.connectivity.ConnectionSignalIdEnforcementFailedException;
import org.eclipse.ditto.model.connectivity.ConnectivityModelFactory;
import org.eclipse.ditto.model.connectivity.Enforcement;
import org.eclipse.ditto.model.connectivity.MappingContext;
import org.eclipse.ditto.model.connectivity.PayloadMapping;
import org.eclipse.ditto.model.connectivity.PayloadMappingDefinition;
import org.eclipse.ditto.model.placeholders.UnresolvedPlaceholderException;
import org.eclipse.ditto.services.connectivity.mapping.DittoMessageMapper;
import org.eclipse.ditto.services.connectivity.messaging.BaseClientActor.PublishMappedMessage;
import org.eclipse.ditto.services.connectivity.messaging.config.ConnectivityConfig;
import org.eclipse.ditto.services.models.connectivity.OutboundSignal;
import org.eclipse.ditto.services.utils.akka.logging.DittoDiagnosticLoggingAdapter;
import org.eclipse.ditto.services.utils.protocol.ProtocolAdapterProvider;
import org.eclipse.ditto.signals.acks.base.Acknowledgement;
import org.eclipse.ditto.signals.acks.base.AcknowledgementRequestTimeoutException;
import org.eclipse.ditto.signals.base.Signal;
import org.eclipse.ditto.signals.commands.things.exceptions.ThingNotAccessibleException;
import org.eclipse.ditto.signals.commands.things.exceptions.ThingUnavailableException;
import org.eclipse.ditto.signals.commands.things.modify.ModifyThing;
import org.eclipse.ditto.signals.commands.things.modify.ModifyThingResponse;
import org.junit.AfterClass;
import org.junit.Before;
import org.junit.BeforeClass;
import org.junit.Rule;
import org.junit.Test;
import org.junit.rules.TestName;
import org.mockito.Mockito;

import com.typesafe.config.Config;
import com.typesafe.config.ConfigFactory;

import akka.actor.ActorRef;
import akka.actor.ActorSystem;
import akka.actor.Props;
import akka.testkit.TestProbe;
import akka.testkit.javadsl.TestKit;
import scala.concurrent.duration.FiniteDuration;

public abstract class AbstractConsumerActorTest<M> {

    private static final Config CONFIG = ConfigFactory.load("test");
    private static final Connection CONNECTION = TestConstants.createConnection();
    private static final ConnectionId CONNECTION_ID = CONNECTION.getId();
    private static final FiniteDuration ONE_SECOND = FiniteDuration.apply(1, TimeUnit.SECONDS);
    protected static final Map.Entry<String, String> REPLY_TO_HEADER = header("reply-to", "reply-to-address");
    protected static final Enforcement ENFORCEMENT =
            ConnectivityModelFactory.newEnforcement("{{ header:device_id }}", "{{ thing:id }}");

    protected static ActorSystem actorSystem;
    protected static ProtocolAdapterProvider protocolAdapterProvider;
    protected TestProbe connectionActorProbe;

    @Rule
    public TestName name = new TestName();

    @BeforeClass
    public static void setUp() {
        actorSystem = ActorSystem.create("AkkaTestSystem", CONFIG);
        protocolAdapterProvider = ProtocolAdapterProvider.load(TestConstants.PROTOCOL_CONFIG, actorSystem);
    }

    @Before
    public void init() {
        connectionActorProbe = TestProbe.apply("connectionActor", actorSystem);
    }

    @AfterClass
    public static void tearDown() {
        if (actorSystem != null) {
            disableLogging(actorSystem);
            TestKit.shutdownActorSystem(actorSystem);
        }
    }

    @Test
    public void testInboundMessageSucceeds() {
        testInboundMessage(header("device_id", TestConstants.Things.THING_ID), true, s -> {}, o -> {});
    }

    @Test
    public void testInboundMessageWitMultipleMappingsSucceeds() {
        testInboundMessage(header("device_id", TestConstants.Things.THING_ID), 2, 0, s -> {}, o -> {},
                ConnectivityModelFactory.newPayloadMapping("ditto", "ditto"));
    }

    @Test
    public void testPositiveSourceAcknowledgementSettlement() throws Exception {
        testSourceAcknowledgementSettlement(true, true, modifyThing ->
                        ModifyThingResponse.modified(modifyThing.getThingEntityId(), modifyThing.getDittoHeaders()),
                MODIFY_THING_WITH_ACK, publishMappedMessage ->
                        assertThat(publishMappedMessage.getOutboundSignal()
                                .first()
                                .getExternalMessage()
                                .getInternalHeaders()
                                .getAcknowledgementRequests()
                                .stream()
                                .map(AcknowledgementRequest::getLabel)
                                .collect(Collectors.toList())
                        ).containsExactly(TWIN_PERSISTED)
        );
    }

    @Test
    public void testNegativeSourceAcknowledgementSettlementDueToError() throws Exception {
        testSourceAcknowledgementSettlement(false, false, modifyThing ->
                ThingNotAccessibleException.newBuilder(modifyThing.getThingEntityId())
                        .dittoHeaders(modifyThing.getDittoHeaders())
                        .build(), MODIFY_THING_WITH_ACK, publishMappedMessage ->
                assertThat(publishMappedMessage.getOutboundSignal()
                        .first()
                        .getExternalMessage()
                        .getInternalHeaders()
                        .getAcknowledgementRequests()
                        .stream()
                        .map(AcknowledgementRequest::getLabel)
                        .collect(Collectors.toList())
                ).containsExactly(TWIN_PERSISTED)
        );
    }

    @Test
    public void testNegativeSourceAcknowledgementSettlementDueToNAck() throws Exception {
        testSourceAcknowledgementSettlement(false, false, modifyThing ->
                        Acknowledgement.of(AcknowledgementLabel.of("twin-persisted"), modifyThing.getThingEntityId(),
                                HttpStatusCode.BAD_REQUEST, modifyThing.getDittoHeaders()),
                MODIFY_THING_WITH_ACK,
                publishMappedMessage -> {}
        );
    }

    @Test
    public void testNegativeSourceAcknowledgementSettlementDueToTimeout() throws Exception {
        testSourceAcknowledgementSettlement(false, true, modifyThing ->
                AcknowledgementRequestTimeoutException.newBuilder(Duration.ofSeconds(1L))
                        .dittoHeaders(modifyThing.getDittoHeaders())
                        .build(), MODIFY_THING_WITH_ACK, publishMappedMessage ->
                assertThat(publishMappedMessage.getOutboundSignal()
                        .first()
                        .getExternalMessage()
                        .getInternalHeaders()
                        .getAcknowledgementRequests()
                        .stream()
                        .map(AcknowledgementRequest::getLabel)
                        .collect(Collectors.toList())
                ).containsExactly(TWIN_PERSISTED)
        );
    }

    @Test
    public void testNegativeSourceAcknowledgementSettlementDueToServerError() throws Exception {
        testSourceAcknowledgementSettlement(false, true, modifyThing ->
                        ThingUnavailableException.newBuilder(modifyThing.getThingEntityId())
                                .dittoHeaders(modifyThing.getDittoHeaders())
                                .build(), MODIFY_THING_WITH_ACK,
                publishMappedMessage -> assertThat(publishMappedMessage.getOutboundSignal()
                        .first()
                        .getExternalMessage()
                        .getInternalHeaders()
                        .getAcknowledgementRequests()
                        .stream()
                        .map(AcknowledgementRequest::getLabel)
                        .collect(Collectors.toList())
                ).containsExactly(TWIN_PERSISTED)
        );
    }

    private void testSourceAcknowledgementSettlement(final boolean isSuccessExpected,
            final boolean shouldRedeliver,
            final Function<ModifyThing, Object> responseCreator,
            final String payload,
            final Consumer<PublishMappedMessage> messageConsumer)
            throws Exception {

        new TestKit(actorSystem) {{
            final TestProbe sender = TestProbe.apply(actorSystem);
            final TestProbe concierge = TestProbe.apply(actorSystem);
            final TestProbe clientActor = TestProbe.apply(actorSystem);

            final ActorRef mappingActor = setupMessageMappingProcessorActor(clientActor.ref(), concierge.ref());
            final ActorRef underTest = childActorOf(getConsumerActorProps(mappingActor, Collections.emptySet()));

            underTest.tell(getInboundMessage(payload, header("device_id", TestConstants.Things.THING_ID)),
                    sender.ref());

            final ModifyThing modifyThing = concierge.expectMsgClass(ModifyThing.class);
            assertThat((CharSequence) modifyThing.getThingEntityId()).isEqualTo(TestConstants.Things.THING_ID);
            concierge.reply(responseCreator.apply(modifyThing));

            messageConsumer.accept(clientActor.expectMsgClass(PublishMappedMessage.class));
            verifyMessageSettlement(this, isSuccessExpected, shouldRedeliver);
        }};
    }

    @Test
    public void testInboundMessageWithMultipleMappingsOneFailingSucceeds() {
        testInboundMessage(header("device_id", TestConstants.Things.THING_ID), 1, 1, s -> {}, o -> {},
                ConnectivityModelFactory.newPayloadMapping("faulty", "ditto"));
    }

    @Test
    public void testInboundMessageWithDuplicatingMapperSucceeds() {
        testInboundMessage(header("device_id", TestConstants.Things.THING_ID), 3, 0, s -> {}, o -> {},
                ConnectivityModelFactory.newPayloadMapping("duplicator", "ditto"));
    }

    @Test
    public void testInboundMessageFails() {
        disableLogging(actorSystem);
        testInboundMessage(header("device_id", "_invalid"), false, s -> {}, outboundSignal -> {
            final ConnectionSignalIdEnforcementFailedException exception =
                    ConnectionSignalIdEnforcementFailedException.fromMessage(
                            outboundSignal.getExternalMessage().getTextPayload().orElse(""),
                            outboundSignal.getSource().getDittoHeaders());
            assertThat(exception.getErrorCode()).isEqualTo(ConnectionSignalIdEnforcementFailedException.ERROR_CODE);
            assertThat(exception.getDittoHeaders()).contains(REPLY_TO_HEADER);
        });
    }

    @Test
    public void testInboundMessageFailsIfHeaderIsMissing() {
        disableLogging(actorSystem);
        testInboundMessage(header("some", "header"), false, s -> {}, outboundSignal -> {
            final UnresolvedPlaceholderException exception =
                    UnresolvedPlaceholderException.fromMessage(
                            outboundSignal.getExternalMessage().getTextPayload().orElse(""),
                            outboundSignal.getSource().getDittoHeaders());
            assertThat(exception.getErrorCode()).isEqualTo(UnresolvedPlaceholderException.ERROR_CODE);
            assertThat(exception.getDittoHeaders()).contains(REPLY_TO_HEADER);
            assertThat(exception.getMessage()).contains("header:device_id");
        });
    }

    @Test
    public void testInboundMessageWithHeaderMapping() {
        testHeaderMapping();
    }

    protected abstract void testHeaderMapping();

    @Test
    public void testInboundMessageWithHeaderMappingThrowsUnresolvedPlaceholderException() {
        disableLogging(actorSystem);
        testInboundMessage(header("useless", "header"), false,
                msg -> {},
                response -> {
                    assertThat(response.getSource().getDittoHeaders()).contains(REPLY_TO_HEADER);
                    assertThat(response.getExternalMessage().getTextPayload().orElse(""))
                            .contains("{{ header:device_id }}");
                }
        );
    }

    protected abstract Props getConsumerActorProps(final ActorRef mappingActor, final PayloadMapping payloadMapping);

    protected abstract Props getConsumerActorProps(final ActorRef mappingActor,
            final Set<AcknowledgementRequest> acknowledgementRequests);

    protected abstract M getInboundMessage(final String payload, final Map.Entry<String, Object> header);

    protected abstract void verifyMessageSettlement(final TestKit testKit,
            boolean isSuccessExpected, final boolean shouldRedeliver)
            throws Exception;

    protected void testInboundMessage(final Map.Entry<String, Object> header,
            final boolean isForwardedToConcierge,
            final Consumer<Signal<?>> verifySignal,
            final Consumer<OutboundSignal.Mapped> verifyResponse) {
        testInboundMessage(header, isForwardedToConcierge ? 1 : 0, isForwardedToConcierge ? 0 : 1, verifySignal,
                verifyResponse, ConnectivityModelFactory.emptyPayloadMapping());
    }

    private void testInboundMessage(final Map.Entry<String, Object> header,
            final int forwardedToConcierge,
            final int respondedToCaller,
            final Consumer<Signal<?>> verifySignal,
            final Consumer<OutboundSignal.Mapped> verifyResponse,
            final PayloadMapping payloadMapping
    ) {

        new TestKit(actorSystem) {{
            final TestProbe sender = TestProbe.apply(actorSystem);
            final TestProbe proxyActor = TestProbe.apply(actorSystem);
            final TestProbe clientActor = TestProbe.apply(actorSystem);

            final ActorRef mappingActor = setupMessageMappingProcessorActor(clientActor.ref(), proxyActor.ref());

            final ActorRef underTest = actorSystem.actorOf(getConsumerActorProps(mappingActor, payloadMapping));

            underTest.tell(getInboundMessage(TestConstants.modifyThing(), header), sender.ref());

            if (forwardedToConcierge >= 0) {
                for (int i = 0; i < forwardedToConcierge; i++) {
                    final ModifyThing modifyThing = proxyActor.expectMsgClass(ModifyThing.class);
                    assertThat((CharSequence) modifyThing.getThingEntityId()).isEqualTo(TestConstants.Things.THING_ID);
                    verifySignal.accept(modifyThing);
                }
            } else {
                proxyActor.expectNoMessage(ONE_SECOND);
            }

            if (respondedToCaller >= 0) {
                for (int i = 0; i < respondedToCaller; i++) {
                    final PublishMappedMessage publishMappedMessage =
                            clientActor.expectMsgClass(PublishMappedMessage.class);
                    verifyResponse.accept(publishMappedMessage.getOutboundSignal().first());
                }
            } else {
                clientActor.expectNoMessage(ONE_SECOND);
            }
        }};
    }

    private ActorRef setupMessageMappingProcessorActor(final ActorRef clientActor,
            final ActorRef proxyActor) {

        final Map<String, MappingContext> mappings = new HashMap<>();
        mappings.put("ditto", DittoMessageMapper.CONTEXT);
        mappings.put("faulty", FaultyMessageMapper.CONTEXT);
        mappings.put("duplicator", DuplicatingMessageMapper.CONTEXT);

        final PayloadMappingDefinition payloadMappingDefinition =
                ConnectivityModelFactory.newPayloadMappingDefinition(mappings);

        final ConnectivityConfig connectivityConfig = TestConstants.CONNECTIVITY_CONFIG;
        final DittoDiagnosticLoggingAdapter logger = Mockito.mock(DittoDiagnosticLoggingAdapter.class);
        Mockito.when(logger.withCorrelationId(Mockito.any(DittoHeaders.class)))
                .thenReturn(logger);
        Mockito.when(logger.withCorrelationId(Mockito.any(CharSequence.class)))
                .thenReturn(logger);
        Mockito.when(logger.withCorrelationId(Mockito.any(WithDittoHeaders.class)))
                .thenReturn(logger);
        final MessageMappingProcessor mappingProcessor =
                MessageMappingProcessor.of(CONNECTION_ID, payloadMappingDefinition, actorSystem,
                        connectivityConfig, protocolAdapterProvider, logger);
        final Props messageMappingProcessorProps =
<<<<<<< HEAD
                MessageMappingProcessorActor.props(conciergeForwarderActor, clientActor, mappingProcessor,
                        CONNECTION, connectionActorProbe.ref(), 43);
=======
                MessageMappingProcessorActor.props(proxyActor, clientActor, mappingProcessor,
                        CONNECTION_ID, connectionActorProbe.ref(), 43);
>>>>>>> 03158807

        return actorSystem.actorOf(messageMappingProcessorProps,
                MessageMappingProcessorActor.ACTOR_NAME + "-" + name.getMethodName());
    }
}<|MERGE_RESOLUTION|>--- conflicted
+++ resolved
@@ -370,13 +370,8 @@
                 MessageMappingProcessor.of(CONNECTION_ID, payloadMappingDefinition, actorSystem,
                         connectivityConfig, protocolAdapterProvider, logger);
         final Props messageMappingProcessorProps =
-<<<<<<< HEAD
-                MessageMappingProcessorActor.props(conciergeForwarderActor, clientActor, mappingProcessor,
+                MessageMappingProcessorActor.props(proxyActor, clientActor, mappingProcessor,
                         CONNECTION, connectionActorProbe.ref(), 43);
-=======
-                MessageMappingProcessorActor.props(proxyActor, clientActor, mappingProcessor,
-                        CONNECTION_ID, connectionActorProbe.ref(), 43);
->>>>>>> 03158807
 
         return actorSystem.actorOf(messageMappingProcessorProps,
                 MessageMappingProcessorActor.ACTOR_NAME + "-" + name.getMethodName());
