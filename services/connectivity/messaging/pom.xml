--- conflicted
+++ resolved
@@ -45,7 +45,6 @@
         </dependency>
         <dependency>
             <groupId>org.eclipse.ditto</groupId>
-<<<<<<< HEAD
             <artifactId>ditto-model-query</artifactId>
         </dependency>
         <dependency>
@@ -54,8 +53,6 @@
         </dependency>
         <dependency>
             <groupId>org.eclipse.ditto</groupId>
-=======
->>>>>>> bcea3f35
             <artifactId>ditto-signals-commands-base</artifactId>
         </dependency>
         <dependency>
