<?xml version="1.0" encoding="UTF-8"?>
<!--
  ~ Copyright (c) 2017 Bosch Software Innovations GmbH.
  ~
  ~ All rights reserved. This program and the accompanying materials
  ~ are made available under the terms of the Eclipse Public License v2.0
  ~ which accompanies this distribution, and is available at
  ~ https://www.eclipse.org/org/documents/epl-2.0/index.php
  ~
  ~ Contributors:
  ~    Bosch Software Innovations GmbH - initial contribution
  -->
<project xmlns:xsi="http://www.w3.org/2001/XMLSchema-instance" xmlns="http://maven.apache.org/POM/4.0.0"
         xsi:schemaLocation="http://maven.apache.org/POM/4.0.0 http://maven.apache.org/xsd/maven-4.0.0.xsd">
    <modelVersion>4.0.0</modelVersion>

    <parent>
        <groupId>org.eclipse.ditto</groupId>
        <artifactId>ditto-services-connectivity</artifactId>
        <version>${revision}</version>
    </parent>

    <artifactId>ditto-services-connectivity-messaging</artifactId>
    <name>Eclipse Ditto :: Services :: Connectivity :: Messaging</name>

    <dependencies>
        <dependency>
            <groupId>${project.groupId}</groupId>
            <artifactId>ditto-services-connectivity-util</artifactId>
            <version>${project.version}</version>
        </dependency>
        <dependency>
            <groupId>${project.groupId}</groupId>
            <artifactId>ditto-services-connectivity-mapping</artifactId>
            <version>${project.version}</version>
        </dependency>

        <dependency>
            <groupId>org.eclipse.ditto</groupId>
            <artifactId>ditto-json</artifactId>
        </dependency>
        <dependency>
            <groupId>org.eclipse.ditto</groupId>
            <artifactId>ditto-model-base</artifactId>
        </dependency>
        <dependency>
            <groupId>org.eclipse.ditto</groupId>
            <artifactId>ditto-signals-commands-base</artifactId>
        </dependency>
        <dependency>
            <groupId>org.eclipse.ditto</groupId>
            <artifactId>ditto-signals-events-base</artifactId>
        </dependency>
        <dependency>
            <groupId>org.eclipse.ditto</groupId>
            <artifactId>ditto-services-utils-akka</artifactId>
        </dependency>
        <dependency>
            <groupId>org.eclipse.ditto</groupId>
            <artifactId>ditto-services-utils-cluster</artifactId>
        </dependency>
        <dependency>
            <groupId>org.eclipse.ditto</groupId>
            <artifactId>ditto-services-utils-persistence</artifactId>
        </dependency>

        <dependency>
            <groupId>org.eclipse.ditto</groupId>
            <artifactId>ditto-services-models-concierge</artifactId>
        </dependency>
        <dependency>
            <groupId>org.eclipse.ditto</groupId>
            <artifactId>ditto-services-models-connectivity</artifactId>
        </dependency>
        <dependency>
            <groupId>org.eclipse.ditto</groupId>
            <artifactId>ditto-services-utils-protocol</artifactId>
        </dependency>
        <dependency>
            <groupId>org.eclipse.ditto</groupId>
            <artifactId>ditto-signals-commands-connectivity</artifactId>
        </dependency>
        <dependency>
            <groupId>org.eclipse.ditto</groupId>
            <artifactId>ditto-signals-events-connectivity</artifactId>
        </dependency>

        <dependency>
            <groupId>com.typesafe.akka</groupId>
            <artifactId>akka-actor_${scala.version}</artifactId>
        </dependency>
        <dependency>
            <groupId>com.typesafe.akka</groupId>
            <artifactId>akka-stream_${scala.version}</artifactId>
        </dependency>
        <dependency>
            <groupId>com.typesafe.akka</groupId>
            <artifactId>akka-cluster_${scala.version}</artifactId>
        </dependency>
        <dependency>
            <groupId>com.typesafe.akka</groupId>
            <artifactId>akka-cluster-sharding_${scala.version}</artifactId>
        </dependency>
        <dependency>
            <groupId>com.typesafe.akka</groupId>
            <artifactId>akka-cluster-tools_${scala.version}</artifactId>
        </dependency>
        <dependency>
            <groupId>com.typesafe.akka</groupId>
            <artifactId>akka-slf4j_${scala.version}</artifactId>
        </dependency>
        <dependency>
            <groupId>com.github.scullxbones</groupId>
            <artifactId>akka-persistence-mongo-casbah_${scala.version}</artifactId>
        </dependency>
        <dependency>
            <groupId>org.mongodb</groupId>
            <artifactId>casbah_${scala.version}</artifactId>
            <type>pom</type>
        </dependency>

        <dependency>
            <groupId>com.github.ben-manes.caffeine</groupId>
            <artifactId>caffeine</artifactId>
        </dependency>

        <dependency>
            <groupId>org.apache.qpid</groupId>
            <artifactId>qpid-jms-client</artifactId>
        </dependency>

        <dependency>
            <groupId>com.newmotion</groupId>
            <artifactId>akka-rabbitmq_${scala.version}</artifactId>
        </dependency>

        <dependency>
<<<<<<< HEAD
            <groupId>com.lightbend.akka</groupId>
            <artifactId>akka-stream-alpakka-mqtt_${scala.version}</artifactId>
=======
            <groupId>de.flapdoodle.embed</groupId>
            <artifactId>de.flapdoodle.embed.mongo</artifactId>
            <scope>test</scope>
>>>>>>> a338bfd6
        </dependency>
        <dependency>
            <groupId>org.awaitility</groupId>
            <artifactId>awaitility</artifactId>
            <scope>test</scope>
        </dependency>
        <dependency>
            <groupId>org.eclipse.ditto</groupId>
            <artifactId>ditto-services-utils-test</artifactId>
            <type>test-jar</type>
            <scope>test</scope>
        </dependency>
        <dependency>
            <groupId>ch.qos.logback</groupId>
            <artifactId>logback-classic</artifactId>
            <scope>test</scope>
        </dependency>
        <dependency>
            <groupId>com.typesafe.akka</groupId>
            <artifactId>akka-testkit_${scala.version}</artifactId>
            <scope>test</scope>
        </dependency>
        <dependency>
            <groupId>com.github.dnvriend</groupId>
            <artifactId>akka-persistence-inmemory_${scala.version}</artifactId>
            <scope>test</scope>
        </dependency>

        <dependency>
            <groupId>io.moquette</groupId>
            <artifactId>moquette-broker</artifactId>
            <version>0.11</version>
            <scope>test</scope>
        </dependency>
    </dependencies>
</project><|MERGE_RESOLUTION|>--- conflicted
+++ resolved
@@ -135,18 +135,17 @@
         </dependency>
 
         <dependency>
-<<<<<<< HEAD
             <groupId>com.lightbend.akka</groupId>
             <artifactId>akka-stream-alpakka-mqtt_${scala.version}</artifactId>
-=======
-            <groupId>de.flapdoodle.embed</groupId>
-            <artifactId>de.flapdoodle.embed.mongo</artifactId>
-            <scope>test</scope>
->>>>>>> a338bfd6
         </dependency>
         <dependency>
             <groupId>org.awaitility</groupId>
             <artifactId>awaitility</artifactId>
+            <scope>test</scope>
+        </dependency>
+        <dependency>
+            <groupId>de.flapdoodle.embed</groupId>
+            <artifactId>de.flapdoodle.embed.mongo</artifactId>
             <scope>test</scope>
         </dependency>
         <dependency>
