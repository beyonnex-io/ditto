/*
 * Copyright (c) 2017 Contributors to the Eclipse Foundation
 *
 * See the NOTICE file(s) distributed with this work for additional
 * information regarding copyright ownership.
 *
 * This program and the accompanying materials are made available under the
 * terms of the Eclipse Public License 2.0 which is available at
 * http://www.eclipse.org/legal/epl-2.0
 *
 * SPDX-License-Identifier: EPL-2.0
 */
package org.eclipse.ditto.services.thingsearch.persistence.read;

import static org.eclipse.ditto.model.base.common.ConditionChecker.checkNotNull;

import java.time.Duration;
import java.util.ArrayList;
import java.util.Collections;
import java.util.List;
import java.util.Set;
import java.util.concurrent.CompletionStage;
import java.util.concurrent.TimeUnit;

import javax.annotation.Nullable;

import org.bson.BsonDocument;
import org.bson.Document;
import org.bson.conversions.Bson;
import org.eclipse.ditto.model.query.Query;
import org.eclipse.ditto.services.models.thingsearch.SearchNamespaceReportResult;
import org.eclipse.ditto.services.models.thingsearch.SearchNamespaceResultEntry;
import org.eclipse.ditto.services.thingsearch.common.model.ResultList;
import org.eclipse.ditto.services.thingsearch.common.model.ResultListImpl;
import org.eclipse.ditto.services.thingsearch.persistence.Indices;
import org.eclipse.ditto.services.thingsearch.persistence.PersistenceConstants;
import org.eclipse.ditto.services.thingsearch.persistence.read.criteria.visitors.CreateBsonVisitor;
import org.eclipse.ditto.services.thingsearch.persistence.read.query.MongoQuery;
<<<<<<< HEAD
import org.eclipse.ditto.services.utils.persistence.mongo.DittoMongoClient;
=======
import org.eclipse.ditto.services.utils.config.MongoConfig;
import org.eclipse.ditto.services.utils.persistence.mongo.BsonUtil;
>>>>>>> 8591cf26
import org.eclipse.ditto.services.utils.persistence.mongo.indices.IndexInitializer;
import org.eclipse.ditto.signals.commands.base.exceptions.GatewayQueryTimeExceededException;

import com.mongodb.MongoExecutionTimeoutException;
import com.mongodb.ReadPreference;
import com.mongodb.client.model.CountOptions;
import com.mongodb.reactivestreams.client.AggregatePublisher;
import com.mongodb.reactivestreams.client.MongoCollection;
import com.mongodb.reactivestreams.client.MongoDatabase;

import akka.NotUsed;
import akka.actor.ActorSystem;
import akka.event.Logging;
import akka.event.LoggingAdapter;
import akka.japi.pf.PFBuilder;
import akka.stream.ActorMaterializer;
import akka.stream.javadsl.Source;
import scala.PartialFunction;

/**
 * Persistence Service Implementation for asynchronous MongoDB search.
 */
public class MongoThingsSearchPersistence implements ThingsSearchPersistence {

    private final MongoCollection<Document> collection;
    private final LoggingAdapter log;

    private final IndexInitializer indexInitializer;
    private final Duration maxQueryTime;
    private final MongoHints hints;

    /**
     * Initializes the things search persistence with a passed in {@code persistence}.
     *
     * @param database the mongoDB database.
     * @param actorSystem the Akka ActorSystem.
     */
    public MongoThingsSearchPersistence(final MongoDatabase database, final ActorSystem actorSystem) {
        // configure search persistence to stress the primary as little as possible and tolerate inconsistency
        collection = database
                .getCollection(PersistenceConstants.THINGS_COLLECTION_NAME)
                .withReadPreference(ReadPreference.secondaryPreferred());

        log = Logging.getLogger(actorSystem, getClass());
        final ActorMaterializer materializer = ActorMaterializer.create(actorSystem);
        indexInitializer = IndexInitializer.of(database, materializer);
        maxQueryTime = MongoConfig.of(actorSystem.settings().config()).getMaxQueryTime();
        hints = MongoHints.empty();
    }

    private MongoThingsSearchPersistence(
            final MongoCollection<Document> collection,
            final LoggingAdapter log,
            final IndexInitializer indexInitializer,
            final Duration maxQueryTime,
            final MongoHints hints) {

        this.collection = collection;
        this.log = log;
        this.indexInitializer = indexInitializer;
        this.maxQueryTime = maxQueryTime;
        this.hints = hints;
    }

    /**
     * Create a copy of this object with configurable hints for each namespace.
     *
     * @param jsonString JSON representation of hints for queries of each namespace.
     * @return copy of this object with hints configured.
     */
    public MongoThingsSearchPersistence withHintsByNamespace(final String jsonString) {
        final MongoHints hints = MongoHints.byNamespace(jsonString);
        return new MongoThingsSearchPersistence(collection, log, indexInitializer, maxQueryTime, hints);
    }

    @Override
    public CompletionStage<Void> initializeIndices() {
        return indexInitializer.initialize(PersistenceConstants.THINGS_COLLECTION_NAME, Indices.all())
                .exceptionally(t -> {
                    log.error(t, "Index-Initialization failed: {}", t.getMessage());
                    return null;
                });
    }

    @Override
    public Source<SearchNamespaceReportResult, NotUsed> generateNamespaceCountReport() {
        final AggregatePublisher<Document> aggregatePublisher = collection.aggregate(
                Collections.singletonList(
                        new Document("$group",
                                new Document(PersistenceConstants.FIELD_ID, "$_namespace")
                                        .append(PersistenceConstants.FIELD_COUNT, new Document("$sum", 1))
                        )
                )
        );

        return Source.fromPublisher(aggregatePublisher)
                .map(document -> {
                    final String namespace = (document.get(PersistenceConstants.FIELD_ID) != null)
                            ? document.get(PersistenceConstants.FIELD_ID).toString()
                            : "NOT_MIGRATED";
                    final long count = Long.parseLong(document.get(PersistenceConstants.FIELD_COUNT).toString());
                    return new SearchNamespaceResultEntry(namespace, count);
                })
                .fold(new ArrayList<SearchNamespaceResultEntry>(), (list, entry) -> {
                    list.add(entry);
                    return list;
                })
                .map(SearchNamespaceReportResult::new);
    }

    @Override
    public Source<Long, NotUsed> count(final Query query,
            @Nullable final List<String> authorizationSubjectIds) {

        checkNotNull(query, "query");

        final BsonDocument queryFilter = getMongoFilter(query, authorizationSubjectIds);
        log.debug("count with query filter <{}>.", queryFilter);

        final CountOptions countOptions = new CountOptions()
                .skip(query.getSkip())
                .limit(query.getLimit())
                .maxTime(maxQueryTime.getSeconds(), TimeUnit.SECONDS);

        return Source.fromPublisher(collection.count(queryFilter, countOptions))
                .mapError(handleMongoExecutionTimeExceededException())
                .log("count");
    }

    @Override
    public Source<Long, NotUsed> sudoCount(final Query query) {
        return count(query, null);
    }

    @Override
    public Source<ResultList<String>, NotUsed> findAll(final Query query,
            @Nullable final List<String> authorizationSubjectIds,
            @Nullable final Set<String> namespaces) {

        checkNotNull(query, "query");

        final BsonDocument queryFilter = getMongoFilter(query, authorizationSubjectIds);
        if (log.isDebugEnabled()) {
            log.debug("findAll with query filter <{}>.", queryFilter);
        }

        final Bson sortOptions = getMongoSort(query);

        final int limit = query.getLimit();
        final int skip = query.getSkip();
        final Bson projection = new Document(PersistenceConstants.FIELD_ID, 1);

        return Source.fromPublisher(
                collection.find(queryFilter, Document.class)
                        .hint(hints.getHint(namespaces).orElse(null))
                        .sort(sortOptions)
                        .limit(limit + 1)
                        .skip(skip)
                        .projection(projection)
                        .maxTime(maxQueryTime.getSeconds(), TimeUnit.SECONDS))
                .map(doc -> doc.getString(PersistenceConstants.FIELD_ID))
                .fold(new ArrayList<String>(), (list, id) -> {
                    list.add(id);
                    return list;
                })
                .map(resultsPlus0ne -> toResultList(resultsPlus0ne, skip, limit))
                .mapError(handleMongoExecutionTimeExceededException())
                .log("findAll");
    }

    private ResultList<String> toResultList(final List<String> resultsPlus0ne, final int skip, final int limit) {
        log.debug("Creating paged ResultList from parameters: resultsPlusOne=<{}>,skip={},limit={}",
                resultsPlus0ne, skip, limit);

        final ResultList<String> pagedResultList;
        if (resultsPlus0ne.size() <= limit) {
            pagedResultList = new ResultListImpl<>(resultsPlus0ne, ResultList.NO_NEXT_PAGE);
        } else {
            // MongoDB returned limit + 1 items. However only <limit> items are of interest per page.
            resultsPlus0ne.remove(limit);
            final long nextPageOffset = (long) skip + limit;
            pagedResultList = new ResultListImpl<>(resultsPlus0ne, nextPageOffset);
        }

        log.debug("Returning paged ResultList: {}", pagedResultList);
        return pagedResultList;
    }

    private static BsonDocument getMongoFilter(final Query query,
            @Nullable final List<String> authorizationSubjectIds) {

        if (authorizationSubjectIds != null) {
            return BsonUtil.toBsonDocument(CreateBsonVisitor.apply(query.getCriteria(), authorizationSubjectIds));
        } else {
            return BsonUtil.toBsonDocument(CreateBsonVisitor.sudoApply(query.getCriteria()));
        }
    }

    private static Bson getMongoSort(final Query query) {
        final MongoQuery mongoQuery = (MongoQuery) query;
        return mongoQuery.getSortOptionsAsBson();
    }

    private PartialFunction<Throwable, Throwable> handleMongoExecutionTimeExceededException() {
        return new PFBuilder<Throwable, Throwable>()
                .match(Throwable.class, error ->
                        error instanceof MongoExecutionTimeoutException
                                ? GatewayQueryTimeExceededException.newBuilder().build()
                                : error
                )
                .build();
    }
}<|MERGE_RESOLUTION|>--- conflicted
+++ resolved
@@ -36,12 +36,8 @@
 import org.eclipse.ditto.services.thingsearch.persistence.PersistenceConstants;
 import org.eclipse.ditto.services.thingsearch.persistence.read.criteria.visitors.CreateBsonVisitor;
 import org.eclipse.ditto.services.thingsearch.persistence.read.query.MongoQuery;
-<<<<<<< HEAD
+import org.eclipse.ditto.services.utils.persistence.mongo.BsonUtil;
 import org.eclipse.ditto.services.utils.persistence.mongo.DittoMongoClient;
-=======
-import org.eclipse.ditto.services.utils.config.MongoConfig;
-import org.eclipse.ditto.services.utils.persistence.mongo.BsonUtil;
->>>>>>> 8591cf26
 import org.eclipse.ditto.services.utils.persistence.mongo.indices.IndexInitializer;
 import org.eclipse.ditto.signals.commands.base.exceptions.GatewayQueryTimeExceededException;
 
@@ -76,10 +72,11 @@
     /**
      * Initializes the things search persistence with a passed in {@code persistence}.
      *
-     * @param database the mongoDB database.
+     * @param mongoClient the mongoDB persistence wrapper.
      * @param actorSystem the Akka ActorSystem.
      */
-    public MongoThingsSearchPersistence(final MongoDatabase database, final ActorSystem actorSystem) {
+    public MongoThingsSearchPersistence(final DittoMongoClient mongoClient, final ActorSystem actorSystem) {
+        final MongoDatabase database = mongoClient.getDefaultDatabase();
         // configure search persistence to stress the primary as little as possible and tolerate inconsistency
         collection = database
                 .getCollection(PersistenceConstants.THINGS_COLLECTION_NAME)
@@ -88,7 +85,7 @@
         log = Logging.getLogger(actorSystem, getClass());
         final ActorMaterializer materializer = ActorMaterializer.create(actorSystem);
         indexInitializer = IndexInitializer.of(database, materializer);
-        maxQueryTime = MongoConfig.of(actorSystem.settings().config()).getMaxQueryTime();
+        maxQueryTime = mongoClient.getDittoSettings().getMaxQueryTime();
         hints = MongoHints.empty();
     }
 
@@ -139,7 +136,7 @@
 
         return Source.fromPublisher(aggregatePublisher)
                 .map(document -> {
-                    final String namespace = (document.get(PersistenceConstants.FIELD_ID) != null)
+                    final String namespace = document.get(PersistenceConstants.FIELD_ID) != null
                             ? document.get(PersistenceConstants.FIELD_ID).toString()
                             : "NOT_MIGRATED";
                     final long count = Long.parseLong(document.get(PersistenceConstants.FIELD_COUNT).toString());
@@ -245,7 +242,7 @@
         return mongoQuery.getSortOptionsAsBson();
     }
 
-    private PartialFunction<Throwable, Throwable> handleMongoExecutionTimeExceededException() {
+    private static PartialFunction<Throwable, Throwable> handleMongoExecutionTimeExceededException() {
         return new PFBuilder<Throwable, Throwable>()
                 .match(Throwable.class, error ->
                         error instanceof MongoExecutionTimeoutException
@@ -254,4 +251,5 @@
                 )
                 .build();
     }
+
 }