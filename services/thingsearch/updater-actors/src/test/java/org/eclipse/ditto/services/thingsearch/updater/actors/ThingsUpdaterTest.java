--- conflicted
+++ resolved
@@ -171,14 +171,8 @@
                 persistence,
                 circuitBreaker,
                 eventProcessingActive,
-<<<<<<< HEAD
-                activityCheckInterval));
-=======
                 activityCheckInterval,
-                Integer.MAX_VALUE,
-                thingCache.ref(),
-                policyCache.ref()));
->>>>>>> b8846ed1
+                Integer.MAX_VALUE));
     }
 
     private ThingsSearchUpdaterPersistence waitUntil() {
