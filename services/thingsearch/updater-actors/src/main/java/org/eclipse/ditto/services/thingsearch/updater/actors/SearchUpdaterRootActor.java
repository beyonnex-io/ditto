/*
 * Copyright (c) 2017-2018 Bosch Software Innovations GmbH.
 *
 * All rights reserved. This program and the accompanying materials
 * are made available under the terms of the Eclipse Public License v2.0
 * which accompanies this distribution, and is available at
 * https://www.eclipse.org/org/documents/epl-2.0/index.php
 *
 * SPDX-License-Identifier: EPL-2.0
 */
package org.eclipse.ditto.services.thingsearch.updater.actors;

import java.time.Duration;

import org.eclipse.ditto.services.base.config.ServiceConfigReader;
import org.eclipse.ditto.services.thingsearch.common.util.ConfigKeys;
import org.eclipse.ditto.services.thingsearch.common.util.RootSupervisorStrategyFactory;
import org.eclipse.ditto.services.thingsearch.persistence.write.ThingsSearchUpdaterPersistence;
import org.eclipse.ditto.services.thingsearch.persistence.write.impl.MongoEventToPersistenceStrategyFactory;
import org.eclipse.ditto.services.thingsearch.persistence.write.impl.MongoThingsSearchUpdaterPersistence;
import org.eclipse.ditto.services.utils.akka.streaming.StreamConsumerSettings;
import org.eclipse.ditto.services.utils.akka.streaming.StreamMetadataPersistence;
import org.eclipse.ditto.services.utils.cluster.ClusterUtil;
import org.eclipse.ditto.services.utils.namespaces.BlockedNamespaces;
import org.eclipse.ditto.services.utils.persistence.mongo.MongoClientWrapper;
import org.eclipse.ditto.services.utils.persistence.mongo.monitoring.KamonCommandListener;
import org.eclipse.ditto.services.utils.persistence.mongo.monitoring.KamonConnectionPoolListener;
import org.eclipse.ditto.signals.commands.devops.RetrieveStatisticsDetails;

import com.mongodb.event.CommandListener;
import com.mongodb.event.ConnectionPoolListener;
import com.typesafe.config.Config;

import akka.actor.AbstractActor;
import akka.actor.ActorRef;
import akka.actor.ActorSystem;
import akka.actor.Props;
import akka.actor.Status;
import akka.actor.SupervisorStrategy;
import akka.cluster.pubsub.DistributedPubSubMediator;
<<<<<<< HEAD
import akka.cluster.sharding.ShardRegion;
=======
import akka.cluster.singleton.ClusterSingletonManager;
import akka.cluster.singleton.ClusterSingletonManagerSettings;
>>>>>>> a45b3d11
import akka.event.Logging;
import akka.event.LoggingAdapter;
import akka.japi.Creator;
import akka.japi.pf.ReceiveBuilder;
import akka.pattern.CircuitBreaker;
import akka.stream.ActorMaterializer;

/**
 * Our "Parent" Actor which takes care of supervision of all other Actors in our system.
 */
public final class SearchUpdaterRootActor extends AbstractActor {

    /**
     * The name of this Actor in the ActorSystem.
     */
    public static final String ACTOR_NAME = "searchUpdaterRoot";

    private static final String KAMON_METRICS_PREFIX = "updater";

    private final LoggingAdapter log = Logging.getLogger(getContext().system(), this);

    private final SupervisorStrategy supervisorStrategy = RootSupervisorStrategyFactory.createStrategy(log);

    private final ActorRef thingsUpdaterActor;
    private final MongoClientWrapper mongoDbClientWrapper;

    private SearchUpdaterRootActor(final ServiceConfigReader configReader,
            final ActorRef pubSubMediator,
            final ActorMaterializer materializer,
            final StreamMetadataPersistence thingsSyncPersistence,
            final StreamMetadataPersistence policiesSyncPersistence) {

        final int numberOfShards = configReader.cluster().numberOfShards();

        final Config config = configReader.getRawConfig();
        final ActorSystem actorSystem = getContext().getSystem();

        final CommandListener kamonCommandListener = config.getBoolean(ConfigKeys.MONITORING_COMMANDS_ENABLED) ?
                new KamonCommandListener(KAMON_METRICS_PREFIX) : null;
        final ConnectionPoolListener kamonConnectionPoolListener =
                config.getBoolean(ConfigKeys.MONITORING_CONNECTION_POOL_ENABLED) ?
                        new KamonConnectionPoolListener(KAMON_METRICS_PREFIX) : null;

        mongoDbClientWrapper =
                MongoClientWrapper.newInstance(config, kamonCommandListener, kamonConnectionPoolListener);

        final ThingsSearchUpdaterPersistence searchUpdaterPersistence =
<<<<<<< HEAD
                new MongoThingsSearchUpdaterPersistence(mongoDbClientWrapper, log,
                        MongoEventToPersistenceStrategyFactory.getInstance());
=======
                inizializeThingsSearchUpdaterPersistence(mongoClientWrapper, materializer, config);
>>>>>>> a45b3d11

        final int maxFailures = config.getInt(ConfigKeys.MONGO_CIRCUIT_BREAKER_FAILURES);
        final Duration callTimeout = config.getDuration(ConfigKeys.MONGO_CIRCUIT_BREAKER_TIMEOUT_CALL);
        final Duration resetTimeout = config.getDuration(ConfigKeys.MONGO_CIRCUIT_BREAKER_TIMEOUT_RESET);
        final CircuitBreaker circuitBreaker =
<<<<<<< HEAD
                new CircuitBreaker(getContext().dispatcher(), actorSystem.scheduler(), maxFailures,
                        scala.concurrent.duration.Duration.create(callTimeout.getSeconds(), TimeUnit.SECONDS),
                        scala.concurrent.duration.Duration.create(resetTimeout.getSeconds(), TimeUnit.SECONDS));
=======
                new CircuitBreaker(getContext().dispatcher(), getContext().system().scheduler(), maxFailures,
                        callTimeout, resetTimeout);
>>>>>>> a45b3d11
        circuitBreaker.onOpen(() -> log.warning(
                "The circuit breaker for this search updater instance is open which means that all ThingUpdaters" +
                        " won't process any messages until the circuit breaker is closed again"));
        circuitBreaker.onClose(() -> log.info(
                "The circuit breaker for this search updater instance is closed again. Therefore all ThingUpdaters" +
                        " process events again"));

        pubSubMediator.tell(new DistributedPubSubMediator.Put(getSelf()), getSelf());

        final boolean eventProcessingActive = config.getBoolean(ConfigKeys.EVENT_PROCESSING_ACTIVE);
        if (!eventProcessingActive) {
            log.warning("Event processing is disabled.");
        }

        final Duration thingUpdaterActivityCheckInterval =
                config.getDuration(ConfigKeys.THINGS_ACTIVITY_CHECK_INTERVAL);
        final ShardRegionFactory shardRegionFactory = ShardRegionFactory.getInstance(actorSystem);
        final int maxBulkSize = config.hasPath(ConfigKeys.MAX_BULK_SIZE)
                ? config.getInt(ConfigKeys.MAX_BULK_SIZE)
                : ThingUpdater.UNLIMITED_MAX_BULK_SIZE;

        final BlockedNamespaces blockedNamespaces = BlockedNamespaces.of(actorSystem);
        thingsUpdaterActor = startChildActor(ThingsUpdater.ACTOR_NAME,
                ThingsUpdater.props(numberOfShards, shardRegionFactory, searchUpdaterPersistence, circuitBreaker,
                        eventProcessingActive, thingUpdaterActivityCheckInterval, maxBulkSize, blockedNamespaces));

        // start namespace ops actor as cluster singleton
        startClusterSingletonActor(ThingsSearchNamespaceOpsActor.ACTOR_NAME,
                ThingsSearchNamespaceOpsActor.props(pubSubMediator, searchUpdaterPersistence));

        final boolean thingsSynchronizationActive = config.getBoolean(ConfigKeys.THINGS_SYNCER_ACTIVE);
        if (thingsSynchronizationActive) {
            final StreamConsumerSettings streamConsumerSettings = createThingsStreamConsumerSettings(config);

            startClusterSingletonActor(ThingsStreamSupervisorCreator.ACTOR_NAME,
                    ThingsStreamSupervisorCreator.props(thingsUpdaterActor, pubSubMediator, thingsSyncPersistence,
                            materializer, streamConsumerSettings));
        } else {
            log.warning("Things synchronization is not active");
        }

        final boolean policiesSynchronizationActive = config.getBoolean(ConfigKeys.POLICIES_SYNCER_ACTIVE);
        if (policiesSynchronizationActive) {
            final StreamConsumerSettings streamConsumerSettings = createPoliciesStreamConsumerSettings(config);

            startClusterSingletonActor(PoliciesStreamSupervisorCreator.ACTOR_NAME,
                    PoliciesStreamSupervisorCreator.props(thingsUpdaterActor, pubSubMediator, policiesSyncPersistence,
                            materializer, streamConsumerSettings, searchUpdaterPersistence));
        } else {
            log.warning("Policies synchronization is not active");
        }

        final boolean deletionEnabled = config.getBoolean(ConfigKeys.DELETION_ENABLED);
        if (deletionEnabled) {
            startClusterSingletonActor(ThingsSearchIndexDeletionActor.ACTOR_NAME,
                    ThingsSearchIndexDeletionActor.props(mongoDbClientWrapper));
        } else {
            log.warning("Deletion of marked as deleted Things from search index is not enabled");
        }
    }

    private ThingsSearchUpdaterPersistence inizializeThingsSearchUpdaterPersistence(
            final MongoClientWrapper mongoClientWrapper, final ActorMaterializer materializer, final Config rawConfig) {
        final ThingsSearchUpdaterPersistence searchUpdaterPersistence =
                new MongoThingsSearchUpdaterPersistence(mongoClientWrapper, log,
                        MongoEventToPersistenceStrategyFactory.getInstance(), materializer);

        final boolean indexInitializationEnabled = rawConfig.getBoolean(ConfigKeys.INDEX_INITIALIZATION_ENABLED);
        if (indexInitializationEnabled) {
            searchUpdaterPersistence.initializeIndices();
        } else {
            log.info("Skipping IndexInitializer because it is disabled.");
        }

        return searchUpdaterPersistence;
    }

    private static StreamConsumerSettings createThingsStreamConsumerSettings(final Config config) {
        final Duration startOffset = config.getDuration(ConfigKeys.THINGS_SYNCER_START_OFFSET);
        final Duration streamInterval = config.getDuration(ConfigKeys.THINGS_SYNCER_STREAM_INTERVAL);
        final Duration initialStartOffset = config.getDuration(ConfigKeys.THINGS_SYNCER_INITIAL_START_OFFSET);
        final Duration maxIdleTime = config.getDuration(ConfigKeys.THINGS_SYNCER_MAX_IDLE_TIME);
        final Duration streamingActorTimeout = config.getDuration(ConfigKeys.THINGS_SYNCER_STREAMING_ACTOR_TIMEOUT);
        final int elementsStreamedPerBatch = config.getInt(ConfigKeys.THINGS_SYNCER_ELEMENTS_STREAMED_PER_BATCH);
        final Duration outdatedWarningOffset = config.getDuration(ConfigKeys.THINGS_SYNCER_OUTDATED_WARNING_OFFSET);

        return StreamConsumerSettings.of(startOffset, streamInterval, initialStartOffset, maxIdleTime,
                streamingActorTimeout, elementsStreamedPerBatch, outdatedWarningOffset);
    }

    private static StreamConsumerSettings createPoliciesStreamConsumerSettings(final Config config) {
        final Duration startOffset = config.getDuration(ConfigKeys.POLICIES_SYNCER_START_OFFSET);
        final Duration streamInterval = config.getDuration(ConfigKeys.POLICIES_SYNCER_STREAM_INTERVAL);
        final Duration initialStartOffset = config.getDuration(ConfigKeys.POLICIES_SYNCER_INITIAL_START_OFFSET);
        final Duration maxIdleTime = config.getDuration(ConfigKeys.POLICIES_SYNCER_MAX_IDLE_TIME);
        final Duration streamingActorTimeout = config.getDuration(ConfigKeys.POLICIES_SYNCER_STREAMING_ACTOR_TIMEOUT);
        final int elementsStreamedPerBatch = config.getInt(ConfigKeys.POLICIES_SYNCER_ELEMENTS_STREAMED_PER_BATCH);
        final Duration outdatedWarningOffset = config.getDuration(ConfigKeys.POLICIES_SYNCER_OUTDATED_WARNING_OFFSET);

        return StreamConsumerSettings.of(startOffset, streamInterval, initialStartOffset, maxIdleTime,
                streamingActorTimeout, elementsStreamedPerBatch, outdatedWarningOffset);
    }

    /**
     * Creates Akka configuration object Props for this SearchUpdaterRootActor.
     *
     * @param configReader the configuration reader of this service.
     * @param pubSubMediator the PubSub mediator Actor.
     * @param materializer actor materializer to create stream actors.
     * @param thingsSyncPersistence persistence for background synchronization of things.
     * @param policiesSyncPersistence persistence for background synchronization of policies.
     * @return a Props object to create this actor.
     */
    public static Props props(final ServiceConfigReader configReader,
            final ActorRef pubSubMediator,
            final ActorMaterializer materializer,
            final StreamMetadataPersistence thingsSyncPersistence,
            final StreamMetadataPersistence policiesSyncPersistence) {

        return Props.create(SearchUpdaterRootActor.class, new Creator<SearchUpdaterRootActor>() {
            private static final long serialVersionUID = 1L;

            @Override
            public SearchUpdaterRootActor create() {
                return new SearchUpdaterRootActor(configReader, pubSubMediator, materializer, thingsSyncPersistence,
                        policiesSyncPersistence);
            }
        });
    }

    @Override
    public void postStop() throws Exception {
        mongoDbClientWrapper.close();
        super.postStop();
    }

    @Override
    public Receive createReceive() {
        return ReceiveBuilder.create()
                .match(RetrieveStatisticsDetails.class, cmd -> thingsUpdaterActor.forward(cmd, getContext()))
                .match(Status.Failure.class, f -> log.error(f.cause(), "Got failure: {}", f))
                .matchAny(m -> {
                    log.warning("Unknown message: {}", m);
                    unhandled(m);
                })
                .build();
    }

    @Override
    public SupervisorStrategy supervisorStrategy() {
        return supervisorStrategy;
    }

    private ActorRef startChildActor(final String actorName, final Props props) {
        log.info("Starting child actor '{}'", actorName);
        return getContext().actorOf(props, actorName);
    }

    private void startClusterSingletonActor(final String actorName, final Props props) {
        ClusterUtil.startSingleton(getContext(), ConfigKeys.SEARCH_ROLE, actorName, props);
    }

}<|MERGE_RESOLUTION|>--- conflicted
+++ resolved
@@ -38,12 +38,9 @@
 import akka.actor.Status;
 import akka.actor.SupervisorStrategy;
 import akka.cluster.pubsub.DistributedPubSubMediator;
-<<<<<<< HEAD
 import akka.cluster.sharding.ShardRegion;
-=======
 import akka.cluster.singleton.ClusterSingletonManager;
 import akka.cluster.singleton.ClusterSingletonManagerSettings;
->>>>>>> a45b3d11
 import akka.event.Logging;
 import akka.event.LoggingAdapter;
 import akka.japi.Creator;
@@ -91,25 +88,14 @@
                 MongoClientWrapper.newInstance(config, kamonCommandListener, kamonConnectionPoolListener);
 
         final ThingsSearchUpdaterPersistence searchUpdaterPersistence =
-<<<<<<< HEAD
-                new MongoThingsSearchUpdaterPersistence(mongoDbClientWrapper, log,
-                        MongoEventToPersistenceStrategyFactory.getInstance());
-=======
-                inizializeThingsSearchUpdaterPersistence(mongoClientWrapper, materializer, config);
->>>>>>> a45b3d11
+                inizializeThingsSearchUpdaterPersistence(mongoDbClientWrapper, materializer, config);
 
         final int maxFailures = config.getInt(ConfigKeys.MONGO_CIRCUIT_BREAKER_FAILURES);
         final Duration callTimeout = config.getDuration(ConfigKeys.MONGO_CIRCUIT_BREAKER_TIMEOUT_CALL);
         final Duration resetTimeout = config.getDuration(ConfigKeys.MONGO_CIRCUIT_BREAKER_TIMEOUT_RESET);
         final CircuitBreaker circuitBreaker =
-<<<<<<< HEAD
                 new CircuitBreaker(getContext().dispatcher(), actorSystem.scheduler(), maxFailures,
-                        scala.concurrent.duration.Duration.create(callTimeout.getSeconds(), TimeUnit.SECONDS),
-                        scala.concurrent.duration.Duration.create(resetTimeout.getSeconds(), TimeUnit.SECONDS));
-=======
-                new CircuitBreaker(getContext().dispatcher(), getContext().system().scheduler(), maxFailures,
                         callTimeout, resetTimeout);
->>>>>>> a45b3d11
         circuitBreaker.onOpen(() -> log.warning(
                 "The circuit breaker for this search updater instance is open which means that all ThingUpdaters" +
                         " won't process any messages until the circuit breaker is closed again"));
