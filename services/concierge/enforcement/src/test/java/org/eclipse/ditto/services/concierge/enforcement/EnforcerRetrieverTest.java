/*
 * Copyright (c) 2017 Contributors to the Eclipse Foundation
 *
 * See the NOTICE file(s) distributed with this work for additional
 * information regarding copyright ownership.
 *
 * This program and the accompanying materials are made available under the
 * terms of the Eclipse Public License 2.0 which is available at
 * http://www.eclipse.org/legal/epl-2.0
 *
 * SPDX-License-Identifier: EPL-2.0
 */
package org.eclipse.ditto.services.concierge.enforcement;

import static org.assertj.core.api.Assertions.assertThat;
import static org.mockito.ArgumentMatchers.any;
import static org.mockito.Mockito.verify;
import static org.mockito.Mockito.verifyNoInteractions;
import static org.mockito.Mockito.when;

import java.util.Optional;
import java.util.concurrent.CompletableFuture;
import java.util.concurrent.CompletionStage;
import java.util.concurrent.ExecutionException;

import org.eclipse.ditto.model.base.common.HttpStatus;
import org.eclipse.ditto.model.base.entity.id.DefaultEntityId;
import org.eclipse.ditto.model.base.exceptions.DittoRuntimeException;
import org.eclipse.ditto.model.base.headers.WithDittoHeaders;
import org.eclipse.ditto.model.enforcers.Enforcer;
import org.eclipse.ditto.services.utils.cache.Cache;
import org.eclipse.ditto.services.utils.cache.EntityIdWithResourceType;
import org.eclipse.ditto.services.utils.cache.entry.Entry;
import org.junit.Before;
import org.junit.Test;
import org.junit.runner.RunWith;
import org.mockito.Mock;
import org.mockito.junit.MockitoJUnitRunner;

@RunWith(MockitoJUnitRunner.class)
public class EnforcerRetrieverTest {

    @Mock
    private Cache<EntityIdWithResourceType, Entry<EntityIdWithResourceType>> idCache;
    @Mock
    private Cache<EntityIdWithResourceType, Entry<Enforcer>> enforcerCache;

    private EnforcerRetriever<Enforcer> retriever;

    @Before
    public void setUp() {
        retriever = new EnforcerRetriever<Enforcer>(idCache, enforcerCache);
    }

    @Test
    public void verifyLookupRevealsInnerException() throws ExecutionException, InterruptedException {
        final DittoRuntimeException expectedException =
                DittoRuntimeException.newBuilder("this should be happening", HttpStatus.HTTPVERSION_NOT_SUPPORTED)
                        .build();
        final EntityIdWithResourceType entityId = EntityIdWithResourceType.of("any", DefaultEntityId.of("id"));
        when(idCache.get(any(EntityIdWithResourceType.class))).thenReturn(
                CompletableFuture.completedFuture(Optional.of(Entry.nonexistent())));

        final CompletionStage<Contextual<WithDittoHeaders>> result =
                retriever.retrieve(entityId, (entityIdEntry, enforcerEntry) -> {
                    throw expectedException;
                });

        verify(idCache).get(entityId);
        verifyNoInteractions(enforcerCache);
        verifyException(result, expectedException);
    }

    @Test
    public void verifyLookupRevealsInnermostException() throws ExecutionException, InterruptedException {
        final DittoRuntimeException expectedException =
                DittoRuntimeException.newBuilder("this should be happening", HttpStatus.HTTPVERSION_NOT_SUPPORTED)
                        .build();
        final EntityIdWithResourceType entityId = EntityIdWithResourceType.of("any", DefaultEntityId.of("id"));
        final EntityIdWithResourceType innerEntityId =
                EntityIdWithResourceType.of("other", DefaultEntityId.of("randomId"));
        when(idCache.get(any(EntityIdWithResourceType.class))).thenReturn(
                CompletableFuture.completedFuture(Optional.of(Entry.permanent(innerEntityId))));
        when(enforcerCache.get(any(EntityIdWithResourceType.class))).thenReturn(
                CompletableFuture.completedFuture(Optional.of(Entry.nonexistent())));
        final CompletionStage<Contextual<WithDittoHeaders>> result =
                retriever.retrieve(entityId, (entityIdEntry, enforcerEntry) -> {
                    throw expectedException;
                });

        verify(idCache).get(entityId);
        verify(enforcerCache).get(innerEntityId);
        verifyException(result, expectedException);
    }

    @Test
    public void verifyLookupEnforcerRevealsException() throws ExecutionException, InterruptedException {
        final DittoRuntimeException expectedException =
                DittoRuntimeException.newBuilder("this should be happening", HttpStatus.HTTPVERSION_NOT_SUPPORTED)
                        .build();
        final EntityIdWithResourceType entityId = EntityIdWithResourceType.of("any", DefaultEntityId.of("id"));
        when(enforcerCache.get(any(EntityIdWithResourceType.class))).thenReturn(
                CompletableFuture.completedFuture(Optional.of(Entry.nonexistent())));

        final CompletionStage<Contextual<WithDittoHeaders>> result =
                retriever.retrieveByEnforcerKey(entityId, enforcerEntry -> {
                    throw expectedException;
                });

        verify(enforcerCache).get(entityId);
        verifyException(result, expectedException);
    }

<<<<<<< HEAD
    private void verifyException(final CompletionStage<Contextual<WithDittoHeaders>> completionStage,
            final Throwable expectedException)
            throws ExecutionException, InterruptedException {
=======
    private static void verifyException(final CompletionStage<Contextual<WithDittoHeaders<?>>> completionStage,
            final Throwable expectedException) throws ExecutionException, InterruptedException {
>>>>>>> f9e41fc5
        assertThat(completionStage.thenApply(_void -> new RuntimeException("this should not be happening"))
                .exceptionally(executionException -> (RuntimeException) executionException.getCause())
                .toCompletableFuture()
                .get())
                .isEqualTo(expectedException);
    }

}<|MERGE_RESOLUTION|>--- conflicted
+++ resolved
@@ -111,14 +111,8 @@
         verifyException(result, expectedException);
     }
 
-<<<<<<< HEAD
-    private void verifyException(final CompletionStage<Contextual<WithDittoHeaders>> completionStage,
-            final Throwable expectedException)
-            throws ExecutionException, InterruptedException {
-=======
-    private static void verifyException(final CompletionStage<Contextual<WithDittoHeaders<?>>> completionStage,
+    private static void verifyException(final CompletionStage<Contextual<WithDittoHeaders>> completionStage,
             final Throwable expectedException) throws ExecutionException, InterruptedException {
->>>>>>> f9e41fc5
         assertThat(completionStage.thenApply(_void -> new RuntimeException("this should not be happening"))
                 .exceptionally(executionException -> (RuntimeException) executionException.getCause())
                 .toCompletableFuture()
