--- conflicted
+++ resolved
@@ -12,20 +12,8 @@
  */
 package org.eclipse.ditto.services.gateway.endpoints.routes.status;
 
-import static akka.http.javadsl.server.Directives.complete;
-import static akka.http.javadsl.server.Directives.completeWithFuture;
-import static akka.http.javadsl.server.Directives.get;
-import static akka.http.javadsl.server.Directives.path;
-import static akka.http.javadsl.server.Directives.pathEndOrSingleSlash;
-import static akka.http.javadsl.server.Directives.rawPathPrefix;
-import static akka.http.javadsl.server.Directives.route;
 import static org.eclipse.ditto.services.gateway.endpoints.directives.CustomPathMatchers.mergeDoubleSlashes;
-<<<<<<< HEAD
-import static org.eclipse.ditto.services.gateway.endpoints.directives.DevopsBasicAuthenticationDirective.REALM_STATUS;
-import static org.eclipse.ditto.services.gateway.endpoints.directives.DevopsBasicAuthenticationDirective.authenticateDevopsBasic;
-=======
-import static org.eclipse.ditto.services.gateway.endpoints.directives.DevOpsBasicAuthenticationDirective.REALM_DEVOPS;
->>>>>>> 7a639d8a
+import static org.eclipse.ditto.services.gateway.endpoints.directives.DevOpsBasicAuthenticationDirective.REALM_STATUS;
 
 import java.util.concurrent.CompletionStage;
 import java.util.function.Supplier;
@@ -39,11 +27,12 @@
 import akka.http.javadsl.model.HttpResponse;
 import akka.http.javadsl.model.StatusCodes;
 import akka.http.javadsl.server.Route;
+import akka.http.javadsl.server.directives.RouteDirectives;
 
 /**
  * Builder for creating Akka HTTP routes for {@code /status}.
  */
-public final class OverallStatusRoute {
+public final class OverallStatusRoute extends RouteDirectives {
 
     /**
      * Public endpoint of overall status.
@@ -79,55 +68,27 @@
      * @return the {@code /status} route.
      */
     public Route buildOverallStatusRoute() {
-<<<<<<< HEAD
-        return rawPathPrefix(mergeDoubleSlashes().concat(PATH_OVERALL), () -> // /overall/*
-                authenticateDevopsBasic(REALM_STATUS, get(() -> // GET
-                        // /overall/status
-                        // /overall/status/health
-                        // /overall/status/cluster
-                        rawPathPrefix(mergeDoubleSlashes().concat(PATH_STATUS), () ->
-                                route(
-                                        // /status
-                                        pathEndOrSingleSlash(
-                                                () -> completeWithFuture(createOverallStatusResponse())),
-                                        // /status/health
-                                        path(PATH_HEALTH,
-                                                () -> completeWithFuture(createOverallHealthResponse())),
-                                        path(PATH_CLUSTER, () -> complete( // /status/cluster
-                                                HttpResponse.create().withStatus(StatusCodes.OK)
-                                                        .withEntity(ContentTypes.APPLICATION_JSON,
-                                                                clusterStateSupplier.get().toJson().toString()))
-                                        )
-                                ))
-
-                )));
-=======
-        return rawPathPrefix(mergeDoubleSlashes().concat(PATH_OVERALL), () -> { // /overall/*
+        return rawPathPrefix(mergeDoubleSlashes().concat(PATH_OVERALL), () -> {// /overall/*
             final DevOpsBasicAuthenticationDirective devOpsBasicAuthenticationDirective =
                     DevOpsBasicAuthenticationDirective.getInstance(devOpsConfig);
-            return devOpsBasicAuthenticationDirective.authenticateDevOpsBasic(REALM_DEVOPS, get(() -> // GET
-                            // /overall/status
-                            // /overall/status/health
-                            // /overall/status/cluster
-                            rawPathPrefix(mergeDoubleSlashes().concat(PATH_STATUS), () ->
-                                    route(
-                                            // /status
-                                            pathEndOrSingleSlash(
-                                                    () -> completeWithFuture(createOverallStatusResponse())),
-                                            // /status/health
-                                            path(PATH_HEALTH,
-                                                    () -> completeWithFuture(createOverallHealthResponse())),
-                                            path(PATH_CLUSTER, () -> complete( // /status/cluster
-                                                    HttpResponse.create().withStatus(StatusCodes.OK)
-                                                            .withEntity(ContentTypes.APPLICATION_JSON,
-                                                                    clusterStateSupplier.get().toJson().toString()))
-                                            )
-                                    )
+            return devOpsBasicAuthenticationDirective.authenticateDevOpsBasic(REALM_STATUS, get(() -> // GET
+                    // /overall/status
+                    // /overall/status/health
+                    // /overall/status/cluster
+                    rawPathPrefix(mergeDoubleSlashes().concat(PATH_STATUS), () -> concat(
+                            // /status
+                            pathEndOrSingleSlash(() -> completeWithFuture(createOverallStatusResponse())),
+                            // /status/health
+                            path(PATH_HEALTH, () -> completeWithFuture(createOverallHealthResponse())),
+                            // /status/cluster
+                            path(PATH_CLUSTER, () -> complete(
+                                    HttpResponse.create().withStatus(StatusCodes.OK)
+                                            .withEntity(ContentTypes.APPLICATION_JSON,
+                                                    clusterStateSupplier.get().toJson().toString()))
                             )
-                    )
-            );
+                    ))
+            ));
         });
->>>>>>> 7a639d8a
     }
 
     private CompletionStage<HttpResponse> createOverallStatusResponse() {
