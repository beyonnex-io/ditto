--- conflicted
+++ resolved
@@ -49,13 +49,8 @@
 import org.eclipse.ditto.model.base.json.Jsonifiable;
 import org.eclipse.ditto.model.jwt.ImmutableJsonWebToken;
 import org.eclipse.ditto.model.jwt.JsonWebToken;
-<<<<<<< HEAD
-import org.eclipse.ditto.model.messages.MessageHeaderDefinition;
-import org.eclipse.ditto.model.policies.PolicyException;
-=======
 import org.eclipse.ditto.model.policies.PolicyException;
 import org.eclipse.ditto.model.policies.PolicyId;
->>>>>>> 933daded
 import org.eclipse.ditto.model.things.ThingId;
 import org.eclipse.ditto.model.thingsearch.ThingSearchException;
 import org.eclipse.ditto.protocoladapter.Adaptable;
@@ -92,11 +87,8 @@
 import org.eclipse.ditto.signals.commands.base.exceptions.GatewayWebsocketSessionExpiredException;
 import org.eclipse.ditto.signals.commands.policies.PolicyErrorResponse;
 import org.eclipse.ditto.signals.commands.things.ThingErrorResponse;
-<<<<<<< HEAD
 import org.eclipse.ditto.signals.commands.thingsearch.SearchErrorResponse;
 import org.eclipse.ditto.signals.commands.thingsearch.ThingSearchCommand;
-=======
->>>>>>> 933daded
 
 import akka.NotUsed;
 import akka.actor.ActorRef;
@@ -746,11 +738,8 @@
             final Signal<?> signal;
             if (jsonifiable instanceof PolicyException) {
                 signal = buildPolicyErrorResponse((DittoRuntimeException) jsonifiable);
-<<<<<<< HEAD
             } else if (jsonifiable instanceof ThingSearchException) {
                 signal = buildSearchErrorResponse((DittoRuntimeException) jsonifiable);
-=======
->>>>>>> 933daded
             } else {
                 signal = buildThingErrorResponse((DittoRuntimeException) jsonifiable);
             }
@@ -764,33 +753,23 @@
 
     private static ThingErrorResponse buildThingErrorResponse(final DittoRuntimeException dittoRuntimeException) {
         final DittoHeaders dittoHeaders = dittoRuntimeException.getDittoHeaders();
-<<<<<<< HEAD
-        final String nullableThingId = dittoHeaders.get(MessageHeaderDefinition.THING_ID.getKey());
-        return nullableThingId != null
-                ? ThingErrorResponse.of(ThingId.of(nullableThingId), dittoRuntimeException, dittoHeaders)
-=======
         final String nullableEntityId = dittoHeaders.get(DittoHeaderDefinition.ENTITY_ID.getKey());
         return nullableEntityId != null
                 ? ThingErrorResponse.of(ThingId.of(nullableEntityId), dittoRuntimeException, dittoHeaders)
->>>>>>> 933daded
                 : ThingErrorResponse.of(dittoRuntimeException, dittoHeaders);
     }
 
     private static PolicyErrorResponse buildPolicyErrorResponse(final DittoRuntimeException dittoRuntimeException) {
         final DittoHeaders dittoHeaders = dittoRuntimeException.getDittoHeaders();
-<<<<<<< HEAD
-        return PolicyErrorResponse.of(dittoRuntimeException, dittoHeaders);
-    }
-
-    private static SearchErrorResponse buildSearchErrorResponse(final DittoRuntimeException dittoRuntimeException) {
-        final DittoHeaders dittoHeaders = dittoRuntimeException.getDittoHeaders();
-        return SearchErrorResponse.of(dittoRuntimeException, dittoHeaders);
-=======
         final String nullableEntityId = dittoHeaders.get(DittoHeaderDefinition.ENTITY_ID.getKey());
         return nullableEntityId != null
                 ? PolicyErrorResponse.of(PolicyId.of(nullableEntityId), dittoRuntimeException, dittoHeaders)
                 : PolicyErrorResponse.of(dittoRuntimeException, dittoHeaders);
->>>>>>> 933daded
+    }
+
+    private static SearchErrorResponse buildSearchErrorResponse(final DittoRuntimeException dittoRuntimeException) {
+        final DittoHeaders dittoHeaders = dittoRuntimeException.getDittoHeaders();
+        return SearchErrorResponse.of(dittoRuntimeException, dittoHeaders);
     }
 
     private static Optional<JsonWebToken> extractJwtFromRequestIfPresent(final HttpRequest request) {
