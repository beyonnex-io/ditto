--- conflicted
+++ resolved
@@ -12,10 +12,7 @@
  */
 package org.eclipse.ditto.services.gateway.starter;
 
-<<<<<<< HEAD
 import org.eclipse.ditto.model.base.acks.AcknowledgementLabelInvalidException;
-=======
->>>>>>> ea4bda08
 import org.eclipse.ditto.model.base.entity.id.NamespacedEntityIdInvalidException;
 import org.eclipse.ditto.model.base.exceptions.DittoHeaderInvalidException;
 import org.eclipse.ditto.model.connectivity.ConnectionConfigurationInvalidException;
@@ -28,10 +25,7 @@
 import org.eclipse.ditto.model.things.AclEntryInvalidException;
 import org.eclipse.ditto.model.things.ThingIdInvalidException;
 import org.eclipse.ditto.protocoladapter.UnknownCommandException;
-<<<<<<< HEAD
-=======
 import org.eclipse.ditto.services.gateway.security.authentication.jwt.PublicKeyProviderUnavailableException;
->>>>>>> ea4bda08
 import org.eclipse.ditto.services.utils.test.GlobalErrorRegistryTestCases;
 import org.eclipse.ditto.signals.acks.AcknowledgementCorrelationIdMissingException;
 import org.eclipse.ditto.signals.base.JsonTypeNotParsableException;
@@ -64,13 +58,9 @@
                 NamespacedEntityIdInvalidException.class,
                 ThingIdInvalidException.class,
                 PolicyIdInvalidException.class,
-<<<<<<< HEAD
+                PublicKeyProviderUnavailableException.class,
                 AcknowledgementLabelInvalidException.class,
                 AcknowledgementCorrelationIdMissingException.class);
-=======
-                PublicKeyProviderUnavailableException.class
-        );
->>>>>>> ea4bda08
     }
 
 }