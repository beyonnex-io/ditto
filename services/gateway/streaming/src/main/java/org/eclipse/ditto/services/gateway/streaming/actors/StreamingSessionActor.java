/*
 * Copyright (c) 2017 Bosch Software Innovations GmbH.
 *
 * All rights reserved. This program and the accompanying materials
 * are made available under the terms of the Eclipse Public License v2.0
 * which accompanies this distribution, and is available at
 * https://www.eclipse.org/org/documents/epl-2.0/index.php
 *
 * Contributors:
 *    Bosch Software Innovations GmbH - initial contribution
 */
package org.eclipse.ditto.services.gateway.streaming.actors;

import java.util.Arrays;
import java.util.Collections;
import java.util.HashSet;
import java.util.List;
import java.util.Set;
import java.util.concurrent.TimeUnit;

import javax.annotation.Nullable;

import org.eclipse.ditto.model.base.exceptions.DittoRuntimeException;
import org.eclipse.ditto.model.base.headers.DittoHeaders;
<<<<<<< HEAD
import org.eclipse.ditto.model.query.filter.QueryFilterCriteriaFactory;
import org.eclipse.ditto.model.query.model.criteria.Criteria;
import org.eclipse.ditto.model.query.model.criteria.CriteriaFactory;
import org.eclipse.ditto.model.query.model.criteria.CriteriaFactoryImpl;
import org.eclipse.ditto.model.query.model.expression.ThingsFieldExpressionFactory;
import org.eclipse.ditto.model.query.things.ModelBasedThingsFieldExpressionFactory;
import org.eclipse.ditto.model.query.things.ThingPredicateVisitor;
import org.eclipse.ditto.model.things.Thing;
import org.eclipse.ditto.protocoladapter.TopicPath;
=======
>>>>>>> 3b469cb9
import org.eclipse.ditto.services.gateway.streaming.StartStreaming;
import org.eclipse.ditto.services.gateway.streaming.StopStreaming;
import org.eclipse.ditto.services.gateway.streaming.StreamingAck;
import org.eclipse.ditto.signals.events.things.ThingEventToThingConverter;
import org.eclipse.ditto.services.models.concierge.streaming.StreamingType;
import org.eclipse.ditto.services.utils.akka.LogUtil;
import org.eclipse.ditto.signals.base.Signal;
import org.eclipse.ditto.signals.commands.base.CommandResponse;
<<<<<<< HEAD
import org.eclipse.ditto.signals.commands.messages.MessageCommand;
import org.eclipse.ditto.signals.events.base.Event;
import org.eclipse.ditto.signals.events.things.ThingEvent;
=======
>>>>>>> 3b469cb9

import akka.actor.AbstractActor;
import akka.actor.ActorRef;
import akka.actor.PoisonPill;
import akka.actor.Props;
import akka.actor.Terminated;
import akka.cluster.pubsub.DistributedPubSubMediator;
import akka.event.DiagnosticLoggingAdapter;
import akka.japi.Creator;
import akka.japi.pf.ReceiveBuilder;
import scala.concurrent.duration.FiniteDuration;

/**
 * Actor handling a single streaming connection / session.
 */
final class StreamingSessionActor extends AbstractActor {

    /**
     * The max. timeout in milliseconds how long to wait until sending an "acknowledge" message back to the client.
     * If too small, we might miss some events which the client expects once the "ack" message is received as the
     * messages via distributed pub/sub are not yet received.
     */
    private static final int MAX_SUBSCRIBE_TIMEOUT_MS = 5000;

    private final DiagnosticLoggingAdapter logger = LogUtil.obtain(this);

    private final String connectionCorrelationId;
    private final String type;
    private final ActorRef pubSubMediator;
    private final ActorRef eventAndResponsePublisher;
    private final Set<StreamingType> outstandingSubscriptionAcks;

    private List<String> authorizationSubjects;
    @Nullable private Criteria eventFilterCriteria;

    private StreamingSessionActor(final String connectionCorrelationId, final String type,
            final ActorRef pubSubMediator, final ActorRef eventAndResponsePublisher) {
        this.connectionCorrelationId = connectionCorrelationId;
        this.type = type;
        this.pubSubMediator = pubSubMediator;
        this.eventAndResponsePublisher = eventAndResponsePublisher;
        outstandingSubscriptionAcks = new HashSet<>();

        getContext().watch(eventAndResponsePublisher);
    }

    /**
     * Creates Akka configuration object Props for this StreamingSessionActor.
     *
     * @param pubSubMediator the PubSub mediator actor
     * @param eventAndResponsePublisher the {@link EventAndResponsePublisher} actor.
     * @return the Akka configuration Props object.
     */
    static Props props(final String connectionCorrelationId, final String type,
            final ActorRef pubSubMediator, final ActorRef eventAndResponsePublisher) {
        return Props.create(StreamingSessionActor.class, new Creator<StreamingSessionActor>() {
            private static final long serialVersionUID = 1L;

            @Override
            public StreamingSessionActor create() throws Exception {
                return new StreamingSessionActor(connectionCorrelationId, type, pubSubMediator,
                        eventAndResponsePublisher);
            }
        });
    }

    @Override
    public void postStop() throws Exception {
        LogUtil.enhanceLogWithCorrelationId(logger, connectionCorrelationId);
        logger.info("Closing '{}' streaming session: {}", type, connectionCorrelationId);
    }

    @Override
    public Receive createReceive() {
        return ReceiveBuilder.create()
                .match(CommandResponse.class, response -> {
                    LogUtil.enhanceLogWithCorrelationId(logger, response);
                    logger.debug(
                            "Got 'CommandResponse' message in <{}> session, telling eventAndResponsePublisher about it: {}",
                            type, response);
                    eventAndResponsePublisher.forward(response, getContext());
                })
                .match(Signal.class, this::handleSignal)
                .match(DittoRuntimeException.class, cre -> {
                    LogUtil.enhanceLogWithCorrelationId(logger, cre);
                    logger.info(
                            "Got 'DittoRuntimeException' message in <{}> session, telling eventAndResponsePublisher about it: {}",
                            type, cre);
                    eventAndResponsePublisher.forward(cre, getContext());
                })
                .match(StartStreaming.class, startStreaming -> {
                    authorizationSubjects = startStreaming.getAuthorizationContext().getAuthorizationSubjectIds();
                    eventFilterCriteria = startStreaming.getEventFilter()
                            .map(this::parseCriteria)
                            .orElse(null);

                    LogUtil.enhanceLogWithCorrelationId(logger, connectionCorrelationId);
                    logger.debug("Got 'StartStreaming' message in <{}> session, subscribing for <{}> in Cluster..",
                            type, startStreaming.getStreamingType().name());

                    outstandingSubscriptionAcks.add(startStreaming.getStreamingType());
                    // In Cluster: Subscribe
                    pubSubMediator.tell(new DistributedPubSubMediator.Subscribe(
                            startStreaming.getStreamingType().getDistributedPubSubTopic(),
                            connectionCorrelationId,
                            getSelf()), getSelf());
                })
                .match(StopStreaming.class, stopStreaming -> {
                    LogUtil.enhanceLogWithCorrelationId(logger, connectionCorrelationId);
                    logger.debug("Got 'StopStreaming' message in <{}> session, unsubscribing from <{}> in Cluster..",
                            type, stopStreaming.getStreamingType().name());

                    // In Cluster: Unsubscribe
                    pubSubMediator.tell(new DistributedPubSubMediator.Unsubscribe(
                            stopStreaming.getStreamingType().getDistributedPubSubTopic(),
                            connectionCorrelationId, getSelf()), getSelf());
                })
                .match(DistributedPubSubMediator.SubscribeAck.class, subscribeAck -> {
                    LogUtil.enhanceLogWithCorrelationId(logger, connectionCorrelationId);
                    final String topic = subscribeAck.subscribe().topic();
                    final StreamingType streamingType = StreamingType.fromTopic(topic);
                    final ActorRef self = getSelf();
                    /* send the StreamingAck with a little delay, as the akka doc states:
                     * The acknowledgment means that the subscription is registered, but it can still take some time
                     * until it is replicated to other nodes.
                     */
                    getContext().getSystem().scheduler()
                            .scheduleOnce(FiniteDuration.apply(MAX_SUBSCRIBE_TIMEOUT_MS, TimeUnit.MILLISECONDS),
                                    self,
                                    new AcknowledgeSubscription(streamingType),
                                    getContext().getSystem().dispatcher(),
                                    self);
                })
                .match(DistributedPubSubMediator.UnsubscribeAck.class, unsubscribeAck -> {
                    LogUtil.enhanceLogWithCorrelationId(logger, connectionCorrelationId);
                    final String topic = unsubscribeAck.unsubscribe().topic();
                    final StreamingType streamingType = StreamingType.fromTopic(topic);

                    final ActorRef self = getSelf();
                    /* send the StreamingAck with a little delay, as the akka doc states:
                     * The acknowledgment means that the subscription is registered, but it can still take some time
                     * until it is replicated to other nodes.
                     */
                    getContext().getSystem().scheduler()
                            .scheduleOnce(FiniteDuration.apply(MAX_SUBSCRIBE_TIMEOUT_MS, TimeUnit.MILLISECONDS),
                                    self,
                                    new AcknowledgeUnsubscription(streamingType),
                                    getContext().getSystem().dispatcher(),
                                    self);
                })
                .match(AcknowledgeSubscription.class, msg ->
                        acknowledgeSubscription(msg.getStreamingType(), getSelf()))
                .match(AcknowledgeUnsubscription.class, msg ->
                        acknowledgeUnsubscription(msg.getStreamingType(), getSelf()))
                .match(Terminated.class, terminated -> {
                    LogUtil.enhanceLogWithCorrelationId(logger, connectionCorrelationId);
                    logger.debug("eventAndResponsePublisher was terminated");
                    // In Cluster: Unsubscribe from ThingEvents:
                    logger.info("<{}> connection was closed, unsubscribing from Streams in Cluster..", type);

                    Arrays.stream(StreamingType.values())
                            .map(StreamingType::getDistributedPubSubTopic)
                            .forEach(topic ->
                                    pubSubMediator.tell(new DistributedPubSubMediator.Unsubscribe(topic,
                                            connectionCorrelationId, getSelf()), getSelf()));

                    getContext().getSystem()
                            .scheduler()
                            .scheduleOnce(FiniteDuration.apply(1, TimeUnit.SECONDS), getSelf(),
                                    PoisonPill.getInstance(), getContext().dispatcher(), getSelf());
                })
                .matchAny(any -> {
                    LogUtil.enhanceLogWithCorrelationId(logger, connectionCorrelationId);
                    logger.warning("Got unknown message in '{}' session: '{}'", type, any);
                })
                .build();
    }

    private void handleSignal(final Signal<?> signal) {
        LogUtil.enhanceLogWithCorrelationId(logger, signal);

        final DittoHeaders dittoHeaders = signal.getDittoHeaders();
        if (connectionCorrelationId.equals(dittoHeaders.getOrigin().orElse(null))) {
            logger.debug("Got Signal <{}> in <{}> session, " +
                    "but this was issued by this connection itself, not telling "
                    + "eventAndResponsePublisher about it", signal.getType(), type);
        } else {
            // check if this session is "allowed" to receive the LiveSignal
            if (authorizationSubjects != null &&
                    !Collections.disjoint(dittoHeaders.getReadSubjects(), authorizationSubjects)) {

                if (matchesFilter(signal)) {
                    logger.debug("Got Signal <{}> in <{}> session, " +
                                    "telling eventAndResponsePublisher about it: {}",
                            signal.getType(), type, signal);

                    eventAndResponsePublisher.tell(signal, getSelf());
                } else {
                    logger.debug("Signal does not match filter");
                }
            }
        }
    }

<<<<<<< HEAD
    private Criteria parseCriteria(final String filter) {

        final CriteriaFactory criteriaFactory = new CriteriaFactoryImpl();
        final ThingsFieldExpressionFactory fieldExpressionFactory =
                new ModelBasedThingsFieldExpressionFactory();
        final QueryFilterCriteriaFactory queryFilterCriteriaFactory =
                new QueryFilterCriteriaFactory(criteriaFactory, fieldExpressionFactory);

        return queryFilterCriteriaFactory.filterCriteria(filter, DittoHeaders.empty());
    }

    private boolean matchesFilter(final Signal<?> signal) {
        if (signal instanceof ThingEvent) {
            // currently only ThingEvents may be filtered
            return ThingEventToThingConverter.thingEventToThing((ThingEvent) signal)
                    .filter(this::doMatchFilter)
                    .isPresent();
        } else {
            return true;
        }
    }

    private boolean doMatchFilter(final Thing thing) {

        if (eventFilterCriteria != null) {
            return ThingPredicateVisitor.apply(eventFilterCriteria)
                    .test(thing);
        } else {
            // let all events through if there was no criteria/filter set
            return true;
        }
    }

    private void acknowledgeSubscriptionForSignal(final Signal signal) {
        if (isLiveSignal(signal)) {
            if (signal instanceof MessageCommand &&
                    outstandingSubscriptionAcks.contains(StreamingType.MESSAGES)) {
                acknowledgeSubscription(StreamingType.MESSAGES, getSelf());
            } else if (signal instanceof Command && outstandingSubscriptionAcks.contains(StreamingType.LIVE_COMMANDS)) {
                acknowledgeSubscription(StreamingType.LIVE_COMMANDS, getSelf());
            } else if (signal instanceof Event && outstandingSubscriptionAcks.contains(StreamingType.LIVE_EVENTS)) {
                acknowledgeSubscription(StreamingType.LIVE_EVENTS, getSelf());
            }
        } else if (signal instanceof Event && outstandingSubscriptionAcks.contains(StreamingType.EVENTS)) {
            acknowledgeSubscription(StreamingType.EVENTS, getSelf());
        }
    }

    private static boolean isLiveSignal(final Signal signal) {
        return signal.getDittoHeaders().getChannel()
                .flatMap(TopicPath.Channel::forName)
                .filter(TopicPath.Channel.LIVE::equals)
                .isPresent();
    }

=======
>>>>>>> 3b469cb9
    private void acknowledgeSubscription(final StreamingType streamingType, final ActorRef self) {
        if (outstandingSubscriptionAcks.contains(streamingType)) {
            outstandingSubscriptionAcks.remove(streamingType);
            eventAndResponsePublisher.tell(new StreamingAck(streamingType, true), self);
            logger.debug("Subscribed to Cluster <{}> in <{}> session", streamingType, type);
        } else {
            logger.debug("Subscription already acked for type <{}> in <{}> session", streamingType, type);
        }
    }

    private void acknowledgeUnsubscription(final StreamingType streamingType, final ActorRef self) {
        eventAndResponsePublisher.tell(new StreamingAck(streamingType, false), self);
        logger.debug("Unsubscribed from Cluster <{}> in <{}> session", streamingType, type);
    }

    /**
     * Messages to self to perform an outstanding acknowledgement if not already acknowledged.
     */
    private static abstract class WithStreamingType {

        private final StreamingType streamingType;

        private WithStreamingType(final StreamingType streamingType) {
            this.streamingType = streamingType;
        }

        StreamingType getStreamingType() {
            return streamingType;
        }
    }

    private static final class AcknowledgeSubscription extends WithStreamingType {

        private AcknowledgeSubscription(final StreamingType streamingType) {
            super(streamingType);
        }
    }

    private static final class AcknowledgeUnsubscription extends WithStreamingType {

        private AcknowledgeUnsubscription(final StreamingType streamingType) {
            super(streamingType);
        }
    }
}<|MERGE_RESOLUTION|>--- conflicted
+++ resolved
@@ -22,7 +22,6 @@
 
 import org.eclipse.ditto.model.base.exceptions.DittoRuntimeException;
 import org.eclipse.ditto.model.base.headers.DittoHeaders;
-<<<<<<< HEAD
 import org.eclipse.ditto.model.query.filter.QueryFilterCriteriaFactory;
 import org.eclipse.ditto.model.query.model.criteria.Criteria;
 import org.eclipse.ditto.model.query.model.criteria.CriteriaFactory;
@@ -32,8 +31,6 @@
 import org.eclipse.ditto.model.query.things.ThingPredicateVisitor;
 import org.eclipse.ditto.model.things.Thing;
 import org.eclipse.ditto.protocoladapter.TopicPath;
-=======
->>>>>>> 3b469cb9
 import org.eclipse.ditto.services.gateway.streaming.StartStreaming;
 import org.eclipse.ditto.services.gateway.streaming.StopStreaming;
 import org.eclipse.ditto.services.gateway.streaming.StreamingAck;
@@ -42,12 +39,9 @@
 import org.eclipse.ditto.services.utils.akka.LogUtil;
 import org.eclipse.ditto.signals.base.Signal;
 import org.eclipse.ditto.signals.commands.base.CommandResponse;
-<<<<<<< HEAD
 import org.eclipse.ditto.signals.commands.messages.MessageCommand;
 import org.eclipse.ditto.signals.events.base.Event;
 import org.eclipse.ditto.signals.events.things.ThingEvent;
-=======
->>>>>>> 3b469cb9
 
 import akka.actor.AbstractActor;
 import akka.actor.ActorRef;
@@ -252,7 +246,6 @@
         }
     }
 
-<<<<<<< HEAD
     private Criteria parseCriteria(final String filter) {
 
         final CriteriaFactory criteriaFactory = new CriteriaFactoryImpl();
@@ -286,30 +279,6 @@
         }
     }
 
-    private void acknowledgeSubscriptionForSignal(final Signal signal) {
-        if (isLiveSignal(signal)) {
-            if (signal instanceof MessageCommand &&
-                    outstandingSubscriptionAcks.contains(StreamingType.MESSAGES)) {
-                acknowledgeSubscription(StreamingType.MESSAGES, getSelf());
-            } else if (signal instanceof Command && outstandingSubscriptionAcks.contains(StreamingType.LIVE_COMMANDS)) {
-                acknowledgeSubscription(StreamingType.LIVE_COMMANDS, getSelf());
-            } else if (signal instanceof Event && outstandingSubscriptionAcks.contains(StreamingType.LIVE_EVENTS)) {
-                acknowledgeSubscription(StreamingType.LIVE_EVENTS, getSelf());
-            }
-        } else if (signal instanceof Event && outstandingSubscriptionAcks.contains(StreamingType.EVENTS)) {
-            acknowledgeSubscription(StreamingType.EVENTS, getSelf());
-        }
-    }
-
-    private static boolean isLiveSignal(final Signal signal) {
-        return signal.getDittoHeaders().getChannel()
-                .flatMap(TopicPath.Channel::forName)
-                .filter(TopicPath.Channel.LIVE::equals)
-                .isPresent();
-    }
-
-=======
->>>>>>> 3b469cb9
     private void acknowledgeSubscription(final StreamingType streamingType, final ActorRef self) {
         if (outstandingSubscriptionAcks.contains(streamingType)) {
             outstandingSubscriptionAcks.remove(streamingType);
