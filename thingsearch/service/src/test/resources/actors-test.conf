--- conflicted
+++ resolved
@@ -174,12 +174,8 @@
     }
 
     roles = [
-<<<<<<< HEAD
-      "things-search",
+      "search",
       "ddata-aware",
-=======
-      "search",
->>>>>>> 37bed52e
       "blocked-namespaces-aware",
       "thing-event-aware"
     ]
