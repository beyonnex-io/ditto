--- conflicted
+++ resolved
@@ -13,6 +13,7 @@
 package org.eclipse.ditto.thingsearch.service.common.config;
 
 import java.util.Map;
+import java.util.Map;
 import java.util.Optional;
 
 import javax.annotation.Nullable;
@@ -24,6 +25,8 @@
 import org.eclipse.ditto.internal.utils.persistence.mongo.config.WithIndexInitializationConfig;
 import org.eclipse.ditto.internal.utils.persistence.mongo.config.WithMongoDbConfig;
 import org.eclipse.ditto.internal.utils.persistence.operations.WithPersistenceOperationsConfig;
+
+import com.typesafe.config.ConfigValueFactory;
 
 import com.typesafe.config.ConfigValueFactory;
 
@@ -66,35 +69,7 @@
         /**
          * Default value is {@code null}.
          */
-<<<<<<< HEAD
-        MONGO_HINTS_BY_NAMESPACE("mongo-hints-by-namespace", null);
-=======
         MONGO_HINTS_BY_NAMESPACE("mongo-hints-by-namespace", null),
-
-        /**
-         * The {@code QueryCriteriaValidator} used for decoding and validating {@link org.eclipse.ditto.rql.query.criteria.Criteria}
-         * of a {@link org.eclipse.ditto.thingsearch.model.signals.commands.query.ThingSearchQueryCommand}.
-         *
-         * @since 1.6.0
-         */
-        QUERY_CRITERIA_VALIDATOR("query-criteria-validator.implementation",
-                "org.eclipse.ditto.thingsearch.service.persistence.query.validation.DefaultQueryCriteriaValidator"),
-
-        /**
-         * The {@code SearchUpdateMapper} used for additional custom processing of search updates.
-         *
-         * @since 2.1.0
-         */
-        SEARCH_UPDATE_MAPPER("search-update-mapper.implementation",
-                "org.eclipse.ditto.thingsearch.service.persistence.write.streaming.DefaultSearchUpdateMapper"),
-
-        /**
-         * The {@code SearchUpdateObserver} used for additional custom processing of thing events.
-         *
-         * @since 2.3.0
-         */
-        SEARCH_UPDATE_OBSERVER("search-update-observer.implementation",
-                "org.eclipse.ditto.thingsearch.service.updater.actors.DefaultSearchUpdateObserver"),
 
         /**
          * How simple fields are mapped during query parsing.
@@ -110,7 +85,6 @@
                 "_created", "/_created",
                 "definition", "/definition"
         )));
->>>>>>> 44efc560
 
         private final String path;
         private final Object defaultValue;
